--- conflicted
+++ resolved
@@ -290,10 +290,6 @@
         if getattr(self.module, 'pre_process', True):
             inputs = fp32_to_float16(inputs, self.float16_converter)
         outputs = self.module(*inputs, **kwargs)
-<<<<<<< HEAD
-=======
-
->>>>>>> 89be1742
         if parallel_state.is_pipeline_last_stage() and self.training:
             outputs = float16_to_fp32(outputs)
         return outputs
