--- conflicted
+++ resolved
@@ -60,15 +60,15 @@
       }
     }
 
-<<<<<<< HEAD
     // megatron-core 0.3 has been pinned in the requirements, this should not be needed on r1.21.0
     stage('Megatron Core installation') {
       steps {
         sh 'git clone https://github.com/NVIDIA/Megatron-LM.git && \
             cd Megatron-LM && \
-            git checkout ad4c68568d5d6f5a723652db003897e3c2b62545 && \
+            git checkout 9290c730d04b482be8fae92a4186fe4ff0c95270 && \
             pip install -e .'
-=======
+      }
+    }
     stage('Transformer Engine installation') {
       steps {
          sh 'git clone https://github.com/NVIDIA/TransformerEngine.git && \
@@ -77,7 +77,6 @@
              git checkout FETCH_HEAD && \
              git submodule init && git submodule update && \
              NVTE_FRAMEWORK=pytorch NVTE_WITH_USERBUFFERS=1 MPI_HOME=/usr/local/mpi pip install .'
->>>>>>> 08937c8e
       }
     }
 
