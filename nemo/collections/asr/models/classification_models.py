# Copyright (c) 2020, NVIDIA CORPORATION.  All rights reserved.
#
# Licensed under the Apache License, Version 2.0 (the "License");
# you may not use this file except in compliance with the License.
# You may obtain a copy of the License at
#
#     http://www.apache.org/licenses/LICENSE-2.0
#
# Unless required by applicable law or agreed to in writing, software
# distributed under the License is distributed on an "AS IS" BASIS,
# WITHOUT WARRANTIES OR CONDITIONS OF ANY KIND, either express or implied.
# See the License for the specific language governing permissions and
# limitations under the License.

import copy
import json
import os
import tempfile
from abc import abstractmethod
from dataclasses import dataclass, field
from math import ceil, floor
from typing import Any, Dict, List, Optional, Union

import torch
from lightning.pytorch import Trainer
from omegaconf import DictConfig, ListConfig, OmegaConf
<<<<<<< HEAD
from pytorch_lightning import Trainer
=======
from torch.utils.data import DataLoader
>>>>>>> 27515903
from torchmetrics import Accuracy
from torchmetrics.regression import MeanAbsoluteError, MeanSquaredError

from nemo.collections.asr.data import audio_to_label_dataset, feature_to_label_dataset
from nemo.collections.asr.models.asr_model import ASRModel, ExportableEncDecModel
from nemo.collections.asr.models.label_models import EncDecSpeakerLabelModel
from nemo.collections.asr.parts.mixins import TranscriptionMixin, TranscriptionReturnType
from nemo.collections.asr.parts.mixins.transcription import InternalTranscribeConfig
from nemo.collections.asr.parts.preprocessing.features import WaveformFeaturizer
from nemo.collections.asr.parts.preprocessing.perturb import process_augmentations
from nemo.collections.common.losses import CrossEntropyLoss, MSELoss
from nemo.collections.common.metrics import TopKClassificationAccuracy
from nemo.core.classes.common import PretrainedModelInfo, typecheck
from nemo.core.neural_types import *
from nemo.utils import logging, model_utils
from nemo.utils.cast_utils import cast_all


__all__ = ['EncDecClassificationModel', 'EncDecRegressionModel']


@dataclass
class ClassificationInferConfig:
    batch_size: int = 4
    logprobs: bool = False

    _internal: InternalTranscribeConfig = field(default_factory=lambda: InternalTranscribeConfig())


@dataclass
class RegressionInferConfig:
    batch_size: int = 4
    logprobs: bool = True

    _internal: InternalTranscribeConfig = field(default_factory=lambda: InternalTranscribeConfig())


class _EncDecBaseModel(ASRModel, ExportableEncDecModel, TranscriptionMixin):
    """Encoder decoder Classification models."""

    def __init__(self, cfg: DictConfig, trainer: Trainer = None):
        # Get global rank and total number of GPU workers for IterableDataset partitioning, if applicable
        # Global_rank and local_rank is set by LightningModule in Lightning 1.2.0
        self.world_size = 1
        if trainer is not None:
            self.world_size = trainer.num_nodes * trainer.num_devices

        # Convert config to a DictConfig
        cfg = model_utils.convert_model_config_to_dict_config(cfg)

        # Convert config to support Hydra 1.0+ instantiation
        cfg = model_utils.maybe_update_config_version(cfg)

        self.is_regression_task = cfg.get('is_regression_task', False)
        # Change labels if needed
        self._update_decoder_config(cfg.labels, cfg.decoder)
        super().__init__(cfg=cfg, trainer=trainer)

        if hasattr(self._cfg, 'spec_augment') and self._cfg.spec_augment is not None:
            self.spec_augmentation = ASRModel.from_config_dict(self._cfg.spec_augment)
        else:
            self.spec_augmentation = None
        if hasattr(self._cfg, 'crop_or_pad_augment') and self._cfg.crop_or_pad_augment is not None:
            self.crop_or_pad = ASRModel.from_config_dict(self._cfg.crop_or_pad_augment)
        else:
            self.crop_or_pad = None

        self.preprocessor = self._setup_preprocessor()
        self.encoder = self._setup_encoder()
        self.decoder = self._setup_decoder()
        self.loss = self._setup_loss()
        self._setup_metrics()

    @abstractmethod
    def _setup_preprocessor(self):
        """
        Setup preprocessor for audio data
        Returns: Preprocessor

        """
        pass

    @abstractmethod
    def _setup_encoder(self):
        """
        Setup encoder for the Encoder-Decoder network
        Returns: Encoder
        """
        pass

    @abstractmethod
    def _setup_decoder(self):
        """
        Setup decoder for the Encoder-Decoder network
        Returns: Decoder
        """
        pass

    @abstractmethod
    def _setup_loss(self):
        """
        Setup loss function for training
        Returns: Loss function

        """
        pass

    @abstractmethod
    def _setup_metrics(self):
        """
        Setup metrics to be tracked in addition to loss
        Returns: void

        """
        pass

    @property
    def input_types(self) -> Optional[Dict[str, NeuralType]]:
        if hasattr(self.preprocessor, '_sample_rate'):
            audio_eltype = AudioSignal(freq=self.preprocessor._sample_rate)
        else:
            audio_eltype = AudioSignal()
        return {
            "input_signal": NeuralType(('B', 'T'), audio_eltype, optional=True),
            "input_signal_length": NeuralType(tuple('B'), LengthsType(), optional=True),
            "processed_signal": NeuralType(('B', 'D', 'T'), SpectrogramType(), optional=True),
            "processed_signal_length": NeuralType(tuple('B'), LengthsType(), optional=True),
        }

    @property
    @abstractmethod
    def output_types(self) -> Optional[Dict[str, NeuralType]]:
        pass

    def forward(
        self, input_signal=None, input_signal_length=None, processed_signal=None, processed_signal_length=None
    ):
        has_input_signal = input_signal is not None and input_signal_length is not None
        has_processed_signal = processed_signal is not None and processed_signal_length is not None
        if (has_input_signal ^ has_processed_signal) == False:
            raise ValueError(
                f"{self} Arguments ``input_signal`` and ``input_signal_length`` are mutually exclusive "
                " with ``processed_signal`` and ``processed_signal_length`` arguments."
            )

        if not has_processed_signal:
            processed_signal, processed_signal_length = self.preprocessor(
                input_signal=input_signal, length=input_signal_length,
            )
        # Crop or pad is always applied
        if self.crop_or_pad is not None:
            processed_signal, processed_signal_length = self.crop_or_pad(
                input_signal=processed_signal, length=processed_signal_length
            )
        # Spec augment is not applied during evaluation/testing
        if self.spec_augmentation is not None and self.training:
            processed_signal = self.spec_augmentation(input_spec=processed_signal, length=processed_signal_length)
        encoded, encoded_len = self.encoder(audio_signal=processed_signal, length=processed_signal_length)
        logits = self.decoder(encoder_output=encoded)
        return logits

    def setup_training_data(self, train_data_config: Optional[Union[DictConfig, Dict]]):
        if 'shuffle' not in train_data_config:
            train_data_config['shuffle'] = True
        # preserve config
        self._update_dataset_config(dataset_name='train', config=train_data_config)

        self._train_dl = self._setup_dataloader_from_config(config=DictConfig(train_data_config))

        # Need to set this because if using an IterableDataset, the length of the dataloader is the total number
        # of samples rather than the number of batches, and this messes up the tqdm progress bar.
        # So we set the number of steps manually (to the correct number) to fix this.
        if (
            self._train_dl is not None
            and hasattr(self._train_dl, 'dataset')
            and isinstance(self._train_dl.dataset, torch.utils.data.IterableDataset)
        ):
            # We also need to check if limit_train_batches is already set.
            # If it's an int, we assume that the user has set it to something sane, i.e. <= # training batches,
            # and don't change it. Otherwise, adjust batches accordingly if it's a float (including 1.0).
            if isinstance(self._trainer.limit_train_batches, float):
                self._trainer.limit_train_batches = int(
                    self._trainer.limit_train_batches
                    * ceil((len(self._train_dl.dataset) / self.world_size) / train_data_config['batch_size'])
                )

    def setup_validation_data(self, val_data_config: Optional[Union[DictConfig, Dict]]):
        if 'shuffle' not in val_data_config:
            val_data_config['shuffle'] = False

        # preserve config
        self._update_dataset_config(dataset_name='validation', config=val_data_config)

        self._validation_dl = self._setup_dataloader_from_config(config=DictConfig(val_data_config))

    def setup_test_data(self, test_data_config: Optional[Union[DictConfig, Dict]], use_feat: bool = False):
        if 'shuffle' not in test_data_config:
            test_data_config['shuffle'] = False

        # preserve config
        self._update_dataset_config(dataset_name='test', config=test_data_config)

        if use_feat and hasattr(self, '_setup_feature_label_dataloader'):
            self._test_dl = self._setup_feature_label_dataloader(config=DictConfig(test_data_config))
        else:
            self._test_dl = self._setup_dataloader_from_config(config=DictConfig(test_data_config))

    def test_dataloader(self):
        if self._test_dl is not None:
            return self._test_dl

    def _setup_dataloader_from_config(self, config: DictConfig):

        OmegaConf.set_struct(config, False)
        config.is_regression_task = self.is_regression_task
        OmegaConf.set_struct(config, True)

        if 'augmentor' in config:
            augmentor = process_augmentations(config['augmentor'])
        else:
            augmentor = None

        featurizer = WaveformFeaturizer(
            sample_rate=config['sample_rate'], int_values=config.get('int_values', False), augmentor=augmentor
        )
        shuffle = config['shuffle']

        # Instantiate tarred dataset loader or normal dataset loader
        if config.get('is_tarred', False):
            if ('tarred_audio_filepaths' in config and config['tarred_audio_filepaths'] is None) or (
                'manifest_filepath' in config and config['manifest_filepath'] is None
            ):
                logging.warning(
                    "Could not load dataset as `manifest_filepath` is None or "
                    f"`tarred_audio_filepaths` is None. Provided config : {config}"
                )
                return None

            if 'vad_stream' in config and config['vad_stream']:
                logging.warning("VAD inference does not support tarred dataset now")
                return None

            shuffle_n = config.get('shuffle_n', 4 * config['batch_size']) if shuffle else 0
            dataset = audio_to_label_dataset.get_tarred_classification_label_dataset(
                featurizer=featurizer,
                config=config,
                shuffle_n=shuffle_n,
                global_rank=self.global_rank,
                world_size=self.world_size,
            )
            shuffle = False
            batch_size = config['batch_size']
            if hasattr(dataset, 'collate_fn'):
                collate_fn = dataset.collate_fn
            elif hasattr(dataset.datasets[0], 'collate_fn'):
                # support datasets that are lists of entries
                collate_fn = dataset.datasets[0].collate_fn
            else:
                # support datasets that are lists of lists
                collate_fn = dataset.datasets[0].datasets[0].collate_fn

        else:
            if 'manifest_filepath' in config and config['manifest_filepath'] is None:
                logging.warning(f"Could not load dataset as `manifest_filepath` is None. Provided config : {config}")
                return None

            if 'vad_stream' in config and config['vad_stream']:
                logging.info("Perform streaming frame-level VAD")
                dataset = audio_to_label_dataset.get_speech_label_dataset(featurizer=featurizer, config=config)
                batch_size = 1
                collate_fn = dataset.vad_frame_seq_collate_fn
            else:
                dataset = audio_to_label_dataset.get_classification_label_dataset(featurizer=featurizer, config=config)
                batch_size = config['batch_size']
                if hasattr(dataset, 'collate_fn'):
                    collate_fn = dataset.collate_fn
                elif hasattr(dataset.datasets[0], 'collate_fn'):
                    # support datasets that are lists of entries
                    collate_fn = dataset.datasets[0].collate_fn
                else:
                    # support datasets that are lists of lists
                    collate_fn = dataset.datasets[0].datasets[0].collate_fn

        return torch.utils.data.DataLoader(
            dataset=dataset,
            batch_size=batch_size,
            collate_fn=collate_fn,
            drop_last=config.get('drop_last', False),
            shuffle=shuffle,
            num_workers=config.get('num_workers', 0),
            pin_memory=config.get('pin_memory', False),
        )

    def _setup_feature_label_dataloader(self, config: DictConfig) -> torch.utils.data.DataLoader:
        """
        setup dataloader for VAD inference with audio features as input
        """

        OmegaConf.set_struct(config, False)
        config.is_regression_task = self.is_regression_task
        OmegaConf.set_struct(config, True)

        if 'augmentor' in config:
            augmentor = process_augmentations(config['augmentor'])
        else:
            augmentor = None
        if 'manifest_filepath' in config and config['manifest_filepath'] is None:
            logging.warning(f"Could not load dataset as `manifest_filepath` is None. Provided config : {config}")
            return None

        dataset = feature_to_label_dataset.get_feature_label_dataset(config=config, augmentor=augmentor)
        if 'vad_stream' in config and config['vad_stream']:
            collate_func = dataset._vad_segment_collate_fn
            batch_size = 1
            shuffle = False
        else:
            collate_func = dataset._collate_fn
            batch_size = config['batch_size']
            shuffle = config['shuffle']

        return torch.utils.data.DataLoader(
            dataset=dataset,
            batch_size=batch_size,
            collate_fn=collate_func,
            drop_last=config.get('drop_last', False),
            shuffle=shuffle,
            num_workers=config.get('num_workers', 0),
            pin_memory=config.get('pin_memory', False),
        )

    @torch.no_grad()
    def transcribe(
        self,
        audio: List[str],
        batch_size: int = 4,
        logprobs=None,
        override_config: Optional[ClassificationInferConfig] | Optional[RegressionInferConfig] = None,
    ) -> TranscriptionReturnType:
        """
        Generate class labels for provided audio files. Use this method for debugging and prototyping.

        Args:
            audio: (a single or list) of paths to audio files or a np.ndarray audio sample. \
                Recommended length per file is approximately 1 second.
            batch_size: (int) batch size to use during inference. \
                Bigger will result in better throughput performance but would use more memory.
            logprobs: (bool) pass True to get log probabilities instead of class labels.
            override_config: (Optional) ClassificationInferConfig to use for this inference call.
                If None, will use the default config.

        Returns:

            A list of transcriptions (or raw log probabilities if logprobs is True) in the same order as paths2audio_files
        """
        if logprobs is None:
            logprobs = self.is_regression_task

        if override_config is None:
            if not self.is_regression_task:
                trcfg = ClassificationInferConfig(batch_size=batch_size, logprobs=logprobs)
            else:
                trcfg = RegressionInferConfig(batch_size=batch_size, logprobs=logprobs)
        else:
            if not isinstance(override_config, ClassificationInferConfig) and not isinstance(
                override_config, RegressionInferConfig
            ):
                raise ValueError(
                    f"override_config must be of type {ClassificationInferConfig}, " f"but got {type(override_config)}"
                )
            trcfg = override_config

        return super().transcribe(audio=audio, override_config=trcfg)

    """ Transcription related methods """

    def _transcribe_input_manifest_processing(
        self, audio_files: List[str], temp_dir: str, trcfg: ClassificationInferConfig
    ):
        with open(os.path.join(temp_dir, 'manifest.json'), 'w', encoding='utf-8') as fp:
            for audio_file in audio_files:
                label = 0.0 if self.is_regression_task else self.cfg.labels[0]
                entry = {'audio_filepath': audio_file, 'duration': 100000.0, 'label': label}
                fp.write(json.dumps(entry) + '\n')

        config = {'paths2audio_files': audio_files, 'batch_size': trcfg.batch_size, 'temp_dir': temp_dir}
        return config

    def _transcribe_forward(self, batch: Any, trcfg: ClassificationInferConfig):
        logits = self.forward(input_signal=batch[0], input_signal_length=batch[1])
        output = dict(logits=logits)
        return output

    def _transcribe_output_processing(
        self, outputs, trcfg: ClassificationInferConfig
    ) -> Union[List[str], List[torch.Tensor]]:
        logits = outputs.pop('logits')
        labels = []

        if trcfg.logprobs:
            # dump log probs per file
            for idx in range(logits.shape[0]):
                lg = logits[idx]
                labels.append(lg.cpu().numpy())
        else:
            labels_k = []
            top_ks = self._accuracy.top_k
            for top_k_i in top_ks:
                # replace top k value with current top k
                self._accuracy.top_k = top_k_i
                labels_k_i = self._accuracy.top_k_predicted_labels(logits)
                labels_k_i = labels_k_i.cpu()
                labels_k.append(labels_k_i)

            # convenience: if only one top_k, pop out the nested list
            if len(top_ks) == 1:
                labels_k = labels_k[0]

            labels += labels_k
            # reset top k to orignal value
            self._accuracy.top_k = top_ks

        return labels

    def _setup_transcribe_dataloader(self, config: Dict) -> 'torch.utils.data.DataLoader':
        """
        Setup function for a temporary data loader which wraps the provided audio file.

        Args:
            config: A python dictionary which contains the following keys:

        Returns:
            A pytorch DataLoader for the given audio file(s).
        """
        dl_config = {
            'manifest_filepath': os.path.join(config['temp_dir'], 'manifest.json'),
            'sample_rate': self.preprocessor._sample_rate,
            'labels': self.cfg.labels,
            'batch_size': min(config['batch_size'], len(config['paths2audio_files'])),
            'trim_silence': False,
            'shuffle': False,
        }

        temporary_datalayer = self._setup_dataloader_from_config(config=DictConfig(dl_config))
        return temporary_datalayer

    @abstractmethod
    def _update_decoder_config(self, labels, cfg):
        pass

    @classmethod
    def get_transcribe_config(cls) -> ClassificationInferConfig:
        """
        Utility method that returns the default config for transcribe() function.
        Returns:
            A dataclass
        """
        return ClassificationInferConfig()


class EncDecClassificationModel(EncDecSpeakerLabelModel, TranscriptionMixin):

    def setup_test_data(self, test_data_config: Optional[Union[DictConfig, Dict]], use_feat: bool = False):
        if 'shuffle' not in test_data_config:
            test_data_config['shuffle'] = False

        # preserve config
        self._update_dataset_config(dataset_name='test', config=test_data_config)

        if use_feat and hasattr(self, '_setup_feature_label_dataloader'):
            self._test_dl = self._setup_feature_label_dataloader(config=DictConfig(test_data_config))
        else:
            self._test_dl = self._setup_dataloader_from_config(config=DictConfig(test_data_config))

    def _setup_feature_label_dataloader(self, config: DictConfig) -> torch.utils.data.DataLoader:
        """
        setup dataloader for VAD inference with audio features as input
        """

        OmegaConf.set_struct(config, False)
        config.is_regression_task = self.is_regression_task
        OmegaConf.set_struct(config, True)

        if 'augmentor' in config:
            augmentor = process_augmentations(config['augmentor'])
        else:
            augmentor = None
        if 'manifest_filepath' in config and config['manifest_filepath'] is None:
            logging.warning(f"Could not load dataset as `manifest_filepath` is None. Provided config : {config}")
            return None

        dataset = feature_to_label_dataset.get_feature_label_dataset(config=config, augmentor=augmentor)
        if 'vad_stream' in config and config['vad_stream']:
            collate_func = dataset._vad_segment_collate_fn
            batch_size = 1
            shuffle = False
        else:
            collate_func = dataset._collate_fn
            batch_size = config['batch_size']
            shuffle = config['shuffle']

        return torch.utils.data.DataLoader(
            dataset=dataset,
            batch_size=batch_size,
            collate_fn=collate_func,
            drop_last=config.get('drop_last', False),
            shuffle=shuffle,
            num_workers=config.get('num_workers', 0),
            pin_memory=config.get('pin_memory', False),
        )

    def _setup_dataloader_from_config(self, config: DictConfig):
        OmegaConf.set_struct(config, False)
        config.is_regression_task = self.is_regression_task
        OmegaConf.set_struct(config, True)

        if 'augmentor' in config:
            augmentor = process_augmentations(config['augmentor'])
        else:
            augmentor = None

        featurizer = WaveformFeaturizer(
            sample_rate=config['sample_rate'], int_values=config.get('int_values', False), augmentor=augmentor
        )
        shuffle = config['shuffle']

        # Instantiate tarred dataset loader or normal dataset loader
        if config.get('is_tarred', False):
            if ('tarred_audio_filepaths' in config and config['tarred_audio_filepaths'] is None) or (
                'manifest_filepath' in config and config['manifest_filepath'] is None
            ):
                logging.warning(
                    "Could not load dataset as `manifest_filepath` is None or "
                    f"`tarred_audio_filepaths` is None. Provided config : {config}"
                )
                return None

            if 'vad_stream' in config and config['vad_stream']:
                logging.warning("VAD inference does not support tarred dataset now")
                return None

            shuffle_n = config.get('shuffle_n', 4 * config['batch_size']) if shuffle else 0
            dataset = audio_to_label_dataset.get_tarred_classification_label_dataset(
                featurizer=featurizer,
                config=config,
                shuffle_n=shuffle_n,
                global_rank=self.global_rank,
                world_size=self.world_size,
            )
            shuffle = False
            batch_size = config['batch_size']
            if hasattr(dataset, 'collate_fn'):
                collate_fn = dataset.collate_fn
            elif hasattr(dataset.datasets[0], 'collate_fn'):
                # support datasets that are lists of entries
                collate_fn = dataset.datasets[0].collate_fn
            else:
                # support datasets that are lists of lists
                collate_fn = dataset.datasets[0].datasets[0].collate_fn

        else:
            if 'manifest_filepath' in config and config['manifest_filepath'] is None:
                logging.warning(f"Could not load dataset as `manifest_filepath` is None. Provided config : {config}")
                return None

            if 'vad_stream' in config and config['vad_stream']:
                logging.info("Perform streaming frame-level VAD")
                dataset = audio_to_label_dataset.get_speech_label_dataset(featurizer=featurizer, config=config)
                batch_size = 1
                collate_fn = dataset.vad_frame_seq_collate_fn
            else:
                dataset = audio_to_label_dataset.get_classification_label_dataset(featurizer=featurizer, config=config)
                batch_size = config['batch_size']
                if hasattr(dataset, 'collate_fn'):
                    collate_fn = dataset.collate_fn
                elif hasattr(dataset.datasets[0], 'collate_fn'):
                    # support datasets that are lists of entries
                    collate_fn = dataset.datasets[0].collate_fn
                else:
                    # support datasets that are lists of lists
                    collate_fn = dataset.datasets[0].datasets[0].collate_fn

        return torch.utils.data.DataLoader(
            dataset=dataset,
            batch_size=batch_size,
            collate_fn=collate_fn,
            drop_last=config.get('drop_last', False),
            shuffle=shuffle,
            num_workers=config.get('num_workers', 0),
            pin_memory=config.get('pin_memory', False),
        )

    def forward_for_export(self, audio_signal, length):
        encoded, length = self.encoder(audio_signal=audio_signal, length=length)
        logits = self.decoder(encoder_output=encoded, length=length)
        return logits

    def _update_decoder_config(self, labels, cfg):
        """
        Update the number of classes in the decoder based on labels provided.

        Args:
            labels: The current labels of the model
            cfg: The config of the decoder which will be updated.
        """
        OmegaConf.set_struct(cfg, False)
        if 'params' in cfg:
            cfg.params.num_classes = len(labels)
        cfg.num_classes = len(labels)

        OmegaConf.set_struct(cfg, True)

    def __init__(self, cfg: DictConfig, trainer: Trainer = None):
        logging.warning(
            "Please use the EncDecSpeakerLabelModel instead of this model. EncDecClassificationModel model is kept for backward compatibility with older models."
        )
        self._update_decoder_config(cfg.labels, cfg.decoder)
        if hasattr(cfg, 'is_regression_task') and cfg.is_regression_task is not None:
            self.is_regression_task = cfg.is_regression_task
        else:
            self.is_regression_task = False
        super().__init__(cfg, trainer)
        if hasattr(cfg, 'crop_or_pad_augment') and cfg.crop_or_pad_augment is not None:
            self.crop_or_pad = ASRModel.from_config_dict(cfg.crop_or_pad_augment)
        else:
            self.crop_or_pad = None

    def change_labels(self, new_labels: List[str]):
        """
        Changes labels used by the decoder model. Use this method when fine-tuning on from pre-trained model.
        This method changes only decoder and leaves encoder and pre-processing modules unchanged. For example, you would
        use it if you want to use pretrained encoder when fine-tuning on a data in another dataset.

        If new_labels == self.decoder.vocabulary then nothing will be changed.

        Args:

            new_labels: list with new labels. Must contain at least 2 elements. Typically, \
            this is set of labels for the dataset.

        Returns: None

        """
        if new_labels is not None and not isinstance(new_labels, ListConfig):
            new_labels = ListConfig(new_labels)

        if self._cfg.labels == new_labels:
            logging.warning(
                f"Old labels ({self._cfg.labels}) and new labels ({new_labels}) match. Not changing anything"
            )
        else:
            if new_labels is None or len(new_labels) == 0:
                raise ValueError(f'New labels must be non-empty list of labels. But I got: {new_labels}')

            # Update config
            self._cfg.labels = new_labels

            decoder_config = self.decoder.to_config_dict()
            new_decoder_config = copy.deepcopy(decoder_config)
            self._update_decoder_config(new_labels, new_decoder_config)
            del self.decoder
            self.decoder = EncDecClassificationModel.from_config_dict(new_decoder_config)

            OmegaConf.set_struct(self._cfg.decoder, False)
            self._cfg.decoder = new_decoder_config
            OmegaConf.set_struct(self._cfg.decoder, True)

            if 'train_ds' in self._cfg and self._cfg.train_ds is not None:
                self._cfg.train_ds.labels = new_labels

            if 'validation_ds' in self._cfg and self._cfg.validation_ds is not None:
                self._cfg.validation_ds.labels = new_labels

            if 'test_ds' in self._cfg and self._cfg.test_ds is not None:
                self._cfg.test_ds.labels = new_labels

            logging.info(f"Changed decoder output to {self.decoder.num_classes} labels.")

    @classmethod
    def list_available_models(cls) -> Optional[List[PretrainedModelInfo]]:
        """
        This method returns a list of pre-trained model which can be instantiated directly from NVIDIA's NGC cloud.

        Returns:
            List of available pre-trained models.
        """
        results = []

        model = PretrainedModelInfo(
            pretrained_model_name="vad_multilingual_marblenet",
            description="For details about this model, please visit https://catalog.ngc.nvidia.com/orgs/nvidia/teams/nemo/models/vad_multilingual_marblenet",
            location="https://api.ngc.nvidia.com/v2/models/nvidia/nemo/vad_multilingual_marblenet/versions/1.10.0/files/vad_multilingual_marblenet.nemo",
        )
        results.append(model)

        model = PretrainedModelInfo(
            pretrained_model_name="vad_telephony_marblenet",
            description="For details about this model, please visit https://ngc.nvidia.com/catalog/models/nvidia:nemo:vad_telephony_marblenet",
            location="https://api.ngc.nvidia.com/v2/models/nvidia/nemo/vad_telephony_marblenet/versions/1.0.0rc1/files/vad_telephony_marblenet.nemo",
        )
        results.append(model)

        model = PretrainedModelInfo(
            pretrained_model_name="vad_marblenet",
            description="For details about this model, please visit https://ngc.nvidia.com/catalog/models/nvidia:nemo:vad_marblenet",
            location="https://api.ngc.nvidia.com/v2/models/nvidia/nemo/vad_marblenet/versions/1.0.0rc1/files/vad_marblenet.nemo",
        )
        results.append(model)

        model = PretrainedModelInfo(
            pretrained_model_name="commandrecognition_en_matchboxnet3x1x64_v1",
            description="For details about this model, please visit https://ngc.nvidia.com/catalog/models/nvidia:nemo:commandrecognition_en_matchboxnet3x1x64_v1",
            location="https://api.ngc.nvidia.com/v2/models/nvidia/nemo/commandrecognition_en_matchboxnet3x1x64_v1/versions/1.0.0rc1/files/commandrecognition_en_matchboxnet3x1x64_v1.nemo",
        )
        results.append(model)

        model = PretrainedModelInfo(
            pretrained_model_name="commandrecognition_en_matchboxnet3x2x64_v1",
            description="For details about this model, please visit https://ngc.nvidia.com/catalog/models/nvidia:nemo:commandrecognition_en_matchboxnet3x2x64_v1",
            location="https://api.ngc.nvidia.com/v2/models/nvidia/nemo/commandrecognition_en_matchboxnet3x2x64_v1/versions/1.0.0rc1/files/commandrecognition_en_matchboxnet3x2x64_v1.nemo",
        )
        results.append(model)

        model = PretrainedModelInfo(
            pretrained_model_name="commandrecognition_en_matchboxnet3x1x64_v2",
            description="For details about this model, please visit https://ngc.nvidia.com/catalog/models/nvidia:nemo:commandrecognition_en_matchboxnet3x1x64_v2",
            location="https://api.ngc.nvidia.com/v2/models/nvidia/nemo/commandrecognition_en_matchboxnet3x1x64_v2/versions/1.0.0rc1/files/commandrecognition_en_matchboxnet3x1x64_v2.nemo",
        )
        results.append(model)

        model = PretrainedModelInfo(
            pretrained_model_name="commandrecognition_en_matchboxnet3x2x64_v2",
            description="For details about this model, please visit https://ngc.nvidia.com/catalog/models/nvidia:nemo:commandrecognition_en_matchboxnet3x2x64_v2",
            location="https://api.ngc.nvidia.com/v2/models/nvidia/nemo/commandrecognition_en_matchboxnet3x2x64_v2/versions/1.0.0rc1/files/commandrecognition_en_matchboxnet3x2x64_v2.nemo",
        )
        results.append(model)

        model = PretrainedModelInfo(
            pretrained_model_name="commandrecognition_en_matchboxnet3x1x64_v2_subset_task",
            description="For details about this model, please visit https://ngc.nvidia.com/catalog/models/nvidia:nemo:commandrecognition_en_matchboxnet3x1x64_v2_subset_task",
            location="https://api.ngc.nvidia.com/v2/models/nvidia/nemo/commandrecognition_en_matchboxnet3x1x64_v2_subset_task/versions/1.0.0rc1/files/commandrecognition_en_matchboxnet3x1x64_v2_subset_task.nemo",
        )
        results.append(model)

        model = PretrainedModelInfo(
            pretrained_model_name="commandrecognition_en_matchboxnet3x2x64_v2_subset_task",
            description="For details about this model, please visit https://ngc.nvidia.com/catalog/models/nvidia:nemo:commandrecognition_en_matchboxnet3x2x64_v2_subset_task",
            location="https://api.ngc.nvidia.com/v2/models/nvidia/nemo/commandrecognition_en_matchboxnet3x2x64_v2_subset_task/versions/1.0.0rc1/files/commandrecognition_en_matchboxnet3x2x64_v2_subset_task.nemo",
        )
        results.append(model)
        return results

    def _setup_transcribe_dataloader(self, config: Dict) -> 'torch.utils.data.DataLoader':
        """
        Setup function for a temporary data loader which wraps the provided audio file.

        Args:
            config: A python dictionary which contains the following keys:

        Returns:
            A pytorch DataLoader for the given audio file(s).
        """
        dl_config = {
            'manifest_filepath': os.path.join(config['temp_dir'], 'manifest.json'),
            'sample_rate': self.preprocessor._sample_rate,
            'labels': self.cfg.labels,
            'batch_size': min(config['batch_size'], len(config['paths2audio_files'])),
            'trim_silence': False,
            'shuffle': False,
        }

        temporary_datalayer = self._setup_dataloader_from_config(config=DictConfig(dl_config))
        return temporary_datalayer

    @torch.no_grad()
    def transcribe(
        self,
        audio: Union[List[str], DataLoader],
        batch_size: int = 4,
        logprobs=None,
        override_config: Optional[ClassificationInferConfig] | Optional[RegressionInferConfig] = None,
    ) -> TranscriptionReturnType:
        """
        Generate class labels for provided audio files. Use this method for debugging and prototyping.

        Args:
            audio: (a single or list) of paths to audio files or a np.ndarray audio array.
                Can also be a dataloader object that provides values that can be consumed by the model.
                Recommended length per file is approximately 1 second.
            batch_size: (int) batch size to use during inference. \
                Bigger will result in better throughput performance but would use more memory.
            logprobs: (bool) pass True to get log probabilities instead of class labels.
            override_config: (Optional) ClassificationInferConfig to use for this inference call.
                If None, will use the default config.

        Returns:

            A list of transcriptions (or raw log probabilities if logprobs is True) in the same order as paths2audio_files
        """
        if logprobs is None:
            logprobs = self.is_regression_task

        if override_config is None:
            if not self.is_regression_task:
                trcfg = ClassificationInferConfig(batch_size=batch_size, logprobs=logprobs)
            else:
                trcfg = RegressionInferConfig(batch_size=batch_size, logprobs=logprobs)
        else:
            if not isinstance(override_config, ClassificationInferConfig) and not isinstance(
                override_config, RegressionInferConfig
            ):
                raise ValueError(
                    f"override_config must be of type {ClassificationInferConfig}, " f"but got {type(override_config)}"
                )
            trcfg = override_config

        return super().transcribe(audio=audio, override_config=trcfg)

    """ Transcription related methods """

    def _transcribe_input_manifest_processing(
        self, audio_files: List[str], temp_dir: str, trcfg: ClassificationInferConfig
    ):
        with open(os.path.join(temp_dir, 'manifest.json'), 'w', encoding='utf-8') as fp:
            for audio_file in audio_files:
                label = 0.0 if self.is_regression_task else self.cfg.labels[0]
                entry = {'audio_filepath': audio_file, 'duration': 100000.0, 'label': label}
                fp.write(json.dumps(entry) + '\n')

        config = {'paths2audio_files': audio_files, 'batch_size': trcfg.batch_size, 'temp_dir': temp_dir}
        return config

    def _transcribe_forward(self, batch: Any, trcfg: ClassificationInferConfig):
        logits = self.forward(input_signal=batch[0], input_signal_length=batch[1])
        output = dict(logits=logits)
        return output

    def _transcribe_output_processing(
        self, outputs, trcfg: ClassificationInferConfig
    ) -> Union[List[str], List[torch.Tensor]]:
        logits = outputs.pop('logits')
        labels = []

        if trcfg.logprobs:
            # dump log probs per file
            for idx in range(logits.shape[0]):
                lg = logits[idx]
                labels.append(lg.cpu().numpy())
        else:
            labels_k = []
            top_ks = self._accuracy.top_k
            for top_k_i in top_ks:
                # replace top k value with current top k
                self._accuracy.top_k = top_k_i
                labels_k_i = self._accuracy.top_k_predicted_labels(logits)
                labels_k_i = labels_k_i.cpu()
                labels_k.append(labels_k_i)

            # convenience: if only one top_k, pop out the nested list
            if len(top_ks) == 1:
                labels_k = labels_k[0]

            labels += labels_k
            # reset top k to orignal value
            self._accuracy.top_k = top_ks

        return labels

    def forward(self, input_signal, input_signal_length):
        logits, _ = super().forward(input_signal, input_signal_length)
        return logits


class EncDecRegressionModel(_EncDecBaseModel):
    """Encoder decoder class for speech regression models.
    Model class creates training, validation methods for setting up data
    performing model forward pass.
    """

    @classmethod
    def list_available_models(cls) -> List[PretrainedModelInfo]:
        """
        This method returns a list of pre-trained model which can be instantiated directly from NVIDIA's NGC cloud.
        Returns:
            List of available pre-trained models.
        """
        result = []

        return result

    def __init__(self, cfg: DictConfig, trainer: Trainer = None):
        if not cfg.get('is_regression_task', False):
            raise ValueError("EndDecRegressionModel requires the flag is_regression_task to be set as true")
        super().__init__(cfg=cfg, trainer=trainer)

    def _setup_preprocessor(self):
        return EncDecRegressionModel.from_config_dict(self._cfg.preprocessor)

    def _setup_encoder(self):
        return EncDecRegressionModel.from_config_dict(self._cfg.encoder)

    def _setup_decoder(self):
        return EncDecRegressionModel.from_config_dict(self._cfg.decoder)

    def _setup_loss(self):
        return MSELoss()

    def _setup_metrics(self):
        self._mse = MeanSquaredError()
        self._mae = MeanAbsoluteError()

    @property
    def output_types(self) -> Optional[Dict[str, NeuralType]]:
        return {"preds": NeuralType(tuple('B'), RegressionValuesType())}

    @typecheck()
    def forward(self, input_signal, input_signal_length):
        logits = super().forward(input_signal=input_signal, input_signal_length=input_signal_length)
        return logits.view(-1)

    # PTL-specific methods
    def training_step(self, batch, batch_idx):
        audio_signal, audio_signal_len, targets, targets_len = batch
        logits = self.forward(input_signal=audio_signal, input_signal_length=audio_signal_len)
        loss = self.loss(preds=logits, labels=targets)
        train_mse = self._mse(preds=logits, target=targets)
        train_mae = self._mae(preds=logits, target=targets)

        self.log_dict(
            {
                'train_loss': loss,
                'train_mse': train_mse,
                'train_mae': train_mae,
                'learning_rate': self._optimizer.param_groups[0]['lr'],
            },
        )

        return {'loss': loss}

    def validation_step(self, batch, batch_idx, dataloader_idx: int = 0):
        audio_signal, audio_signal_len, targets, targets_len = batch
        logits = self.forward(input_signal=audio_signal, input_signal_length=audio_signal_len)
        loss_value = self.loss(preds=logits, labels=targets)
        val_mse = self._mse(preds=logits, target=targets)
        val_mae = self._mae(preds=logits, target=targets)

        return {'val_loss': loss_value, 'val_mse': val_mse, 'val_mae': val_mae}

    def test_step(self, batch, batch_idx, dataloader_idx: int = 0):
        logs = self.validation_step(batch, batch_idx, dataloader_idx)

        return {'test_loss': logs['val_loss'], 'test_mse': logs['test_mse'], 'test_mae': logs['val_mae']}

    def multi_validation_epoch_end(self, outputs, dataloader_idx: int = 0):
        val_loss_mean = torch.stack([x['val_loss'] for x in outputs]).mean()
        val_mse = self._mse.compute()
        self._mse.reset()
        val_mae = self._mae.compute()
        self._mae.reset()

        tensorboard_logs = {'val_loss': val_loss_mean, 'val_mse': val_mse, 'val_mae': val_mae}

        return {'val_loss': val_loss_mean, 'val_mse': val_mse, 'val_mae': val_mae, 'log': tensorboard_logs}

    def multi_test_epoch_end(self, outputs, dataloader_idx: int = 0):
        test_loss_mean = torch.stack([x['test_loss'] for x in outputs]).mean()
        test_mse = self._mse.compute()
        self._mse.reset()
        test_mae = self._mae.compute()
        self._mae.reset()

        tensorboard_logs = {'test_loss': test_loss_mean, 'test_mse': test_mse, 'test_mae': test_mae}

        return {'test_loss': test_loss_mean, 'test_mse': test_mse, 'test_mae': test_mae, 'log': tensorboard_logs}

    @torch.no_grad()
    def transcribe(
        self, audio: List[str], batch_size: int = 4, override_config: Optional[RegressionInferConfig] = None
    ) -> List[float]:
        """
        Generate class labels for provided audio files. Use this method for debugging and prototyping.

        Args:
            paths2audio_files: (a list) of paths to audio files. \
                Recommended length per file is approximately 1 second.
            batch_size: (int) batch size to use during inference. \
                Bigger will result in better throughput performance but would use more memory.

        Returns:

            A list of predictions in the same order as paths2audio_files
        """
        if override_config is None:
            trcfg = RegressionInferConfig(batch_size=batch_size, logprobs=True)
        else:
            if not isinstance(override_config, RegressionInferConfig):
                raise ValueError(
                    f"override_config must be of type {RegressionInferConfig}, " f"but got {type(override_config)}"
                )
            trcfg = override_config

        predictions = super().transcribe(audio, override_config=trcfg)
        return [float(pred) for pred in predictions]

    def _update_decoder_config(self, labels, cfg):

        OmegaConf.set_struct(cfg, False)

        if 'params' in cfg:
            cfg.params.num_classes = 1
        else:
            cfg.num_classes = 1

        OmegaConf.set_struct(cfg, True)


class EncDecFrameClassificationModel(EncDecClassificationModel):
    @property
    def output_types(self) -> Optional[Dict[str, NeuralType]]:
        return {"outputs": NeuralType(('B', 'T', 'C'), LogitsType())}

    def __init__(self, cfg: DictConfig, trainer: Trainer = None):
        self.num_classes = len(cfg.labels)
        self.eval_loop_cnt = 0
        self.ratio_threshold = cfg.get('ratio_threshold', 0.2)
        super().__init__(cfg=cfg, trainer=trainer)
        self.decoder.output_types = self.output_types
        self.decoder.output_types_for_export = self.output_types

    @classmethod
    def list_available_models(cls) -> Optional[List[PretrainedModelInfo]]:
        results = []
        model = PretrainedModelInfo(
            pretrained_model_name="vad_multilingual_frame_marblenet",
            description="For details about this model, please visit https://catalog.ngc.nvidia.com/orgs/nvidia/teams/nemo/models/vad_multilingual_frame_marblenet",
            location="https://api.ngc.nvidia.com/v2/models/nvidia/nemo/vad_multilingual_frame_marblenet/versions/1.20.0/files/vad_multilingual_frame_marblenet.nemo",
        )
        results.append(model)
        return results

    def _setup_metrics(self):
        self._accuracy = TopKClassificationAccuracy(dist_sync_on_step=True)
        self._macro_accuracy = Accuracy(num_classes=self.num_classes, average='macro', task="multiclass")

    def _setup_loss(self):
        if "loss" in self.cfg:
            weight = self.cfg.loss.get("weight", None)
            if weight in [None, "none", "None"]:
                weight = [1.0] * self.num_classes
            logging.info(f"Using cross-entropy with weights: {weight}")
        else:
            weight = [1.0] * self.num_classes
        return CrossEntropyLoss(logits_ndim=3, weight=weight)

    def _setup_dataloader_from_config(self, config: DictConfig):
        OmegaConf.set_struct(config, False)
        config.is_regression_task = self.is_regression_task
        OmegaConf.set_struct(config, True)
        shuffle = config.get('shuffle', False)

        if config.get('is_tarred', False):
            if ('tarred_audio_filepaths' in config and config['tarred_audio_filepaths'] is None) or (
                'manifest_filepath' in config and config['manifest_filepath'] is None
            ):
                raise ValueError(
                    "Could not load dataset as `manifest_filepath` is None or "
                    f"`tarred_audio_filepaths` is None. Provided cfg : {config}"
                )

            shuffle_n = config.get('shuffle_n', 4 * config['batch_size']) if shuffle else 0
            dataset = audio_to_label_dataset.get_tarred_audio_multi_label_dataset(
                cfg=config, shuffle_n=shuffle_n, global_rank=self.global_rank, world_size=self.world_size,
            )
            shuffle = False
            if hasattr(dataset, 'collate_fn'):
                collate_func = dataset.collate_fn
            else:
                collate_func = dataset.datasets[0].collate_fn
        else:
            if 'manifest_filepath' in config and config['manifest_filepath'] is None:
                raise ValueError(f"Could not load dataset as `manifest_filepath` is None. Provided cfg : {config}")
            dataset = audio_to_label_dataset.get_audio_multi_label_dataset(config)
            collate_func = dataset.collate_fn

        return torch.utils.data.DataLoader(
            dataset=dataset,
            batch_size=config.get("batch_size", 1),
            collate_fn=collate_func,
            drop_last=config.get('drop_last', False),
            shuffle=shuffle,
            num_workers=config.get('num_workers', 0),
            pin_memory=config.get('pin_memory', False),
        )

    def _setup_feature_label_dataloader(self, config: DictConfig) -> torch.utils.data.DataLoader:
        """
        setup dataloader for VAD inference with audio features as input
        """

        OmegaConf.set_struct(config, False)
        config.is_regression_task = self.is_regression_task
        OmegaConf.set_struct(config, True)

        if 'augmentor' in config:
            augmentor = process_augmentations(config['augmentor'])
        else:
            augmentor = None
        if 'manifest_filepath' in config and config['manifest_filepath'] is None:
            logging.warning(f"Could not load dataset as `manifest_filepath` is None. Provided config : {config}")
            return None

        dataset = feature_to_label_dataset.get_feature_multi_label_dataset(config=config, augmentor=augmentor)

        return torch.utils.data.DataLoader(
            dataset=dataset,
            batch_size=config.get("batch_size", 1),
            collate_fn=dataset.collate_fn,
            drop_last=config.get('drop_last', False),
            shuffle=config.get('shuffle', False),
            num_workers=config.get('num_workers', 0),
            pin_memory=config.get('pin_memory', False),
        )

    def get_label_masks(self, labels, labels_len):
        mask = torch.arange(labels.size(1))[None, :].to(labels.device) < labels_len[:, None]
        return mask.to(labels.device, dtype=bool)

    @typecheck()
    def forward(
        self, input_signal=None, input_signal_length=None, processed_signal=None, processed_signal_length=None
    ):
        has_input_signal = input_signal is not None and input_signal_length is not None
        has_processed_signal = processed_signal is not None and processed_signal_length is not None
        if (has_input_signal ^ has_processed_signal) == False:
            raise ValueError(
                f"{self} Arguments ``input_signal`` and ``input_signal_length`` are mutually exclusive "
                " with ``processed_signal`` and ``processed_signal_length`` arguments."
            )

        if not has_processed_signal:
            processed_signal, processed_signal_length = self.preprocessor(
                input_signal=input_signal, length=input_signal_length,
            )

        # Crop or pad is always applied
        if self.crop_or_pad is not None:
            processed_signal, processed_signal_length = self.crop_or_pad(
                input_signal=processed_signal, length=processed_signal_length
            )
        # Spec augment is not applied during evaluation/testing
        if self.spec_augmentation is not None and self.training:
            processed_signal = self.spec_augmentation(input_spec=processed_signal, length=processed_signal_length)
        encoded, encoded_len = self.encoder(audio_signal=processed_signal, length=processed_signal_length)
        logits = self.decoder(encoded.transpose(1, 2))
        return logits

    # PTL-specific methods
    def training_step(self, batch, batch_idx):
        audio_signal, audio_signal_len, labels, labels_len = batch
        logits = self.forward(input_signal=audio_signal, input_signal_length=audio_signal_len)
        labels, labels_len = self.reshape_labels(logits, labels, audio_signal_len, labels_len)
        masks = self.get_label_masks(labels, labels_len)

        loss_value = self.loss(logits=logits, labels=labels, loss_mask=masks)

        tensorboard_logs = {
            'train_loss': loss_value,
            'learning_rate': self._optimizer.param_groups[0]['lr'],
            'global_step': torch.tensor(self.trainer.global_step, dtype=torch.float32),
        }

        metric_logits, metric_labels = self.get_metric_logits_labels(logits, labels, masks)
        self._accuracy(logits=metric_logits, labels=metric_labels)
        topk_scores = self._accuracy.compute()
        self._accuracy.reset()

        for top_k, score in zip(self._accuracy.top_k, topk_scores):
            tensorboard_logs[f'training_batch_accuracy_top@{top_k}'] = score

        return {'loss': loss_value, 'log': tensorboard_logs}

    def validation_step(self, batch, batch_idx, dataloader_idx: int = 0, tag: str = 'val'):
        audio_signal, audio_signal_len, labels, labels_len = batch
        logits = self.forward(input_signal=audio_signal, input_signal_length=audio_signal_len)
        labels, labels_len = self.reshape_labels(logits, labels, audio_signal_len, labels_len)
        masks = self.get_label_masks(labels, labels_len)

        loss_value = self.loss(logits=logits, labels=labels, loss_mask=masks)

        metric_logits, metric_labels = self.get_metric_logits_labels(logits, labels, masks)

        acc = self._accuracy(logits=metric_logits, labels=metric_labels)
        correct_counts, total_counts = self._accuracy.correct_counts_k, self._accuracy.total_counts_k

        self._macro_accuracy.update(preds=metric_logits, target=metric_labels)
        stats = self._macro_accuracy._final_state()

        return {
            f'{tag}_loss': loss_value,
            f'{tag}_correct_counts': correct_counts,
            f'{tag}_total_counts': total_counts,
            f'{tag}_acc_micro': acc,
            f'{tag}_acc_stats': stats,
        }

    def multi_validation_epoch_end(self, outputs, dataloader_idx: int = 0, tag: str = 'val'):
        val_loss_mean = torch.stack([x[f'{tag}_loss'] for x in outputs]).mean()
        correct_counts = torch.stack([x[f'{tag}_correct_counts'] for x in outputs]).sum(axis=0)
        total_counts = torch.stack([x[f'{tag}_total_counts'] for x in outputs]).sum(axis=0)

        self._accuracy.correct_counts_k = correct_counts
        self._accuracy.total_counts_k = total_counts
        topk_scores = self._accuracy.compute()

        self._macro_accuracy.tp = torch.stack([x[f'{tag}_acc_stats'][0] for x in outputs]).sum(axis=0)
        self._macro_accuracy.fp = torch.stack([x[f'{tag}_acc_stats'][1] for x in outputs]).sum(axis=0)
        self._macro_accuracy.tn = torch.stack([x[f'{tag}_acc_stats'][2] for x in outputs]).sum(axis=0)
        self._macro_accuracy.fn = torch.stack([x[f'{tag}_acc_stats'][3] for x in outputs]).sum(axis=0)
        macro_accuracy_score = self._macro_accuracy.compute()

        self._accuracy.reset()
        self._macro_accuracy.reset()

        tensorboard_log = {
            f'{tag}_loss': val_loss_mean,
            f'{tag}_acc_macro': macro_accuracy_score,
        }

        for top_k, score in zip(self._accuracy.top_k, topk_scores):
            tensorboard_log[f'{tag}_acc_micro_top@{top_k}'] = score

        self.log_dict(tensorboard_log, sync_dist=True)
        return tensorboard_log

    def test_step(self, batch, batch_idx, dataloader_idx=0):
        return self.validation_step(batch, batch_idx, dataloader_idx, tag='test')

    def multi_test_epoch_end(self, outputs, dataloader_idx: int = 0):
        return self.multi_validation_epoch_end(outputs, dataloader_idx, tag='test')

    def reshape_labels(self, logits, labels, logits_len, labels_len):
        """
        Reshape labels to match logits shape. For example, each label is expected to cover a 40ms frame, while each frme prediction from the
        model covers 20ms. If labels are shorter than logits, labels are repeated, otherwise labels are folded and argmax is applied to obtain 
        the label of each frame. When lengths of labels and logits are not factors of each other, labels are truncated or padded with zeros.
        The ratio_threshold=0.2 is used to determine whether to pad or truncate labels, where the value 0.2 is not important as in real cases the ratio
        is very close to either ceil(ratio) or floor(ratio). We use 0.2 here for easier unit-testing. This implementation does not allow frame length
        and label length that are not multiples of each other.
        Args:
            logits: logits tensor with shape [B, T1, C]
            labels: labels tensor with shape [B, T2]
            logits_len: logits length tensor with shape [B]
            labels_len: labels length tensor with shape [B]
        Returns:
            labels: labels tensor with shape [B, T1]
            labels_len: labels length tensor with shape [B]
        """
        logits_max_len = logits.size(1)
        labels_max_len = labels.size(1)
        batch_size = logits.size(0)
        if logits_max_len < labels_max_len:
            ratio = labels_max_len // logits_max_len
            res = labels_max_len % logits_max_len
            if ceil(ratio) - ratio < self.ratio_threshold:  # e.g., ratio is 1.99
                # pad labels with zeros until labels_max_len is a multiple of logits_max_len
                labels = labels.cpu().tolist()
                if len(labels) % ceil(ratio) != 0:
                    labels += [0] * (ceil(ratio) - len(labels) % ceil(ratio))
                labels = torch.tensor(labels).long().to(logits.device)
                labels = labels.view(-1, ceil(ratio)).amax(1)
                return self.reshape_labels(logits, labels, logits_len, labels_len)
            else:
                # truncate additional labels until labels_max_len is a multiple of logits_max_len
                if res > 0:
                    labels = labels[:, :-res]
                    mask = labels_len > (labels_max_len - res)
                    labels_len = labels_len - mask * (labels_len - (labels_max_len - res))
                labels = labels.view(batch_size, ratio, -1).amax(1)
                labels_len = torch.div(labels_len, ratio, rounding_mode="floor")
                labels_len = torch.min(torch.cat([logits_len[:, None], labels_len[:, None]], dim=1), dim=1)[0]
                return labels.contiguous(), labels_len.contiguous()
        elif logits_max_len > labels_max_len:
            ratio = logits_max_len / labels_max_len
            res = logits_max_len % labels_max_len
            if ceil(ratio) - ratio < self.ratio_threshold:  # e.g., ratio is 1.99
                # repeat labels for ceil(ratio) times, and DROP additional labels based on logits_max_len
                labels = labels.repeat_interleave(ceil(ratio), dim=1).long()
                labels = labels[:, :logits_max_len]
                labels_len = labels_len * ceil(ratio)
                mask = labels_len > logits_max_len
                labels_len = labels_len - mask * (labels_len - logits_max_len)
            else:  # e.g., ratio is 2.01
                # repeat labels for floor(ratio) times, and ADD padding labels based on logits_max_len
                labels = labels.repeat_interleave(floor(ratio), dim=1).long()
                labels_len = labels_len * floor(ratio)
                if res > 0:
                    labels = torch.cat([labels, labels[:, -res:]], dim=1)
                    # no need to update `labels_len` since we ignore additional "res" padded labels
            labels_len = torch.min(torch.cat([logits_len[:, None], labels_len[:, None]], dim=1), dim=1)[0]
            return labels.contiguous(), labels_len.contiguous()
        else:
            labels_len = torch.min(torch.cat([logits_len[:, None], labels_len[:, None]], dim=1), dim=1)[0]
            return labels, labels_len

    def get_metric_logits_labels(self, logits, labels, masks):
        """
        Computes valid logits and labels for metric computation.
        Args:
           logits: tensor of shape [B, T, C]
           labels: tensor of shape [B, T]
           masks: tensor of shape [B, T]
        Returns:
           logits of shape [N, C]
           labels of shape [N,]
        """
        C = logits.size(2)
        logits = logits.view(-1, C)  # [BxT, C]
        labels = labels.view(-1).contiguous()  # [BxT,]
        masks = masks.view(-1)  # [BxT,]
        idx = masks.nonzero()  # [BxT, 1]

        logits = logits.gather(dim=0, index=idx.repeat(1, 2))
        labels = labels.gather(dim=0, index=idx.view(-1))

        return logits, labels

    def forward_for_export(
        self, input, length=None, cache_last_channel=None, cache_last_time=None, cache_last_channel_len=None
    ):
        """
        This forward is used when we need to export the model to ONNX format.
        Inputs cache_last_channel and cache_last_time are needed to be passed for exporting streaming models.
        Args:
            input: Tensor that represents a batch of raw audio signals,
                of shape [B, T]. T here represents timesteps.
            length: Vector of length B, that contains the individual lengths of the audio sequences.
            cache_last_channel: Tensor of shape [N, B, T, H] which contains the cache for last channel layers
            cache_last_time: Tensor of shape [N, B, H, T] which contains the cache for last time layers
                N is the number of such layers which need caching, B is batch size, H is the hidden size of activations,
                and T is the length of the cache

        Returns:
            the output of the model
        """
        enc_fun = getattr(self.input_module, 'forward_for_export', self.input_module.forward)
        if cache_last_channel is None:
            encoder_output = enc_fun(audio_signal=input, length=length)
            if isinstance(encoder_output, tuple):
                encoder_output = encoder_output[0]
        else:
            encoder_output, length, cache_last_channel, cache_last_time, cache_last_channel_len = enc_fun(
                audio_signal=input,
                length=length,
                cache_last_channel=cache_last_channel,
                cache_last_time=cache_last_time,
                cache_last_channel_len=cache_last_channel_len,
            )

        dec_fun = getattr(self.output_module, 'forward_for_export', self.output_module.forward)
        ret = dec_fun(hidden_states=encoder_output.transpose(1, 2))
        if isinstance(ret, tuple):
            ret = ret[0]
        if cache_last_channel is not None:
            ret = (ret, length, cache_last_channel, cache_last_time, cache_last_channel_len)
        return cast_all(ret, from_dtype=torch.float16, to_dtype=torch.float32)<|MERGE_RESOLUTION|>--- conflicted
+++ resolved
@@ -24,11 +24,7 @@
 import torch
 from lightning.pytorch import Trainer
 from omegaconf import DictConfig, ListConfig, OmegaConf
-<<<<<<< HEAD
-from pytorch_lightning import Trainer
-=======
 from torch.utils.data import DataLoader
->>>>>>> 27515903
 from torchmetrics import Accuracy
 from torchmetrics.regression import MeanAbsoluteError, MeanSquaredError
 
