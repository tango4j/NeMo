--- conflicted
+++ resolved
@@ -82,11 +82,7 @@
     no_der: bool = False
     out_rttm_dir: Optional[str] = None
     save_preds_tensors: bool = False
-<<<<<<< HEAD
     precision: str = "bf16" # 32, bf16, bf16-mixed
-=======
-    precision: str = "bf16"  # 32, bf16
->>>>>>> fc32917c
 
     # General configs
     session_len_sec: float = -1  # End-to-end diarization session length in seconds
