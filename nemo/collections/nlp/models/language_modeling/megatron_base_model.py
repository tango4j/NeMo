--- conflicted
+++ resolved
@@ -521,27 +521,16 @@
         # TODO: If/when we add interleaved model parallelism, we will need to add another if/else here.
         num_parameters_on_device = sum([p.nelement() for p in model.parameters()])
 
-<<<<<<< HEAD
-        if parallel_state.get_pipeline_model_parallel_world_size() > 1 and (parallel_state.is_pipeline_stage_at_split() or parallel_state.is_pipeline_last_stage()):
-=======
         if parallel_state.get_pipeline_model_parallel_world_size() > 1 and (
             parallel_state.is_pipeline_stage_at_split() or parallel_state.is_pipeline_last_stage()
         ):
->>>>>>> f62b88b5
             # If the current rank is the in the decoder first stage (decoder emb) or last rank (output layer), subtract those weights since it is already accounted for in the encoder first stage.
             # TODO: If we support embedding untying with PP > 1, we will need to update this.
             num_word_embedding_parameters = sum([p.nelement() for p in model.word_embeddings_weight()])
             num_parameters_on_device -= num_word_embedding_parameters
 
             # Subtract decoder position embedding params that are shared with encoder.
-<<<<<<< HEAD
             if parallel_state.is_pipeline_stage_at_split() and self.cfg.encoder.get("position_embedding_type", "learned_absolute") == "learned_absolute":
-=======
-            if (
-                parallel_state.is_pipeline_stage_at_split()
-                and model.cfg.encoder.get("position_embedding_type", "learned_absolute") == "learned_absolute"
-            ):
->>>>>>> f62b88b5
                 num_position_embedding_parameters = sum([p.nelement() for p in model.position_embeddings_weight()])
                 num_parameters_on_device -= num_position_embedding_parameters
 
@@ -550,11 +539,7 @@
             parallel_state.get_pipeline_model_parallel_world_size() > 1
             and parallel_state.is_pipeline_stage_before_split()
             and not parallel_state.is_pipeline_first_stage()
-<<<<<<< HEAD
             and self.cfg.encoder.get("position_embedding_type", "learned_absolute") == "relative"
-=======
-            and model.cfg.encoder.get("position_embedding_type", "learned_absolute") == "relative"
->>>>>>> f62b88b5
         ):
             # substract the RPE params on intermediate pipeline stages.
             num_rpe_params = sum([p.nelement() for p in model.encoder_relative_position_embeddings_weight()])
@@ -565,11 +550,7 @@
             parallel_state.get_pipeline_model_parallel_world_size() > 1
             and parallel_state.is_pipeline_stage_after_split()
             and not parallel_state.is_pipeline_stage_at_split()
-<<<<<<< HEAD
             and self.cfg.encoder.get("position_embedding_type", "learned_absolute") == "relative"
-=======
-            and model.cfg.encoder.get("position_embedding_type", "learned_absolute") == "relative"
->>>>>>> f62b88b5
         ):
             # substract the RPE params on intermediate pipeline stages.
             num_rpe_params = sum([p.nelement() for p in model.decoder_relative_position_embeddings_weight()])
