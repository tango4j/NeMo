--- conflicted
+++ resolved
@@ -195,17 +195,11 @@
         ]
     elif isinstance(audio_file, str):
         # If input is a string, get the corresponding full path
-<<<<<<< HEAD
-        audio_file = Path(audio_file)
-
-        if (len(str(audio_file)) < audio_file_len_limit) and not audio_file.is_absolute() and not audio_file.is_file():
-=======
         if (
             (len(audio_file) < audio_file_len_limit)
             and not os.path.isabs(audio_file)
             and not os.path.isfile(audio_file)
         ):
->>>>>>> f7e33fc1
             # If audio_file is not available and the path is not absolute, the full path is assumed
             # to be relative to the manifest file parent directory or data directory.
             if manifest_file is None and data_dir is None:
