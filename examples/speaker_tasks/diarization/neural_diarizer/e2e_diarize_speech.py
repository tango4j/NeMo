--- conflicted
+++ resolved
@@ -390,7 +390,6 @@
             out_rttm_dir=cfg.out_rttm_dir,
         )
         logging.info(f"Evaluating the model on the {len(diar_model_preds_total_list)} audio segments...")
-<<<<<<< HEAD
         score_labels(AUDIO_RTTM_MAP=infer_audio_rttm_dict, 
                     all_reference=all_refs, 
                     all_hypothesis=all_hyps, 
@@ -398,16 +397,6 @@
                     collar=cfg.collar, 
                     ignore_overlap=cfg.ignore_overlap
                     )
-=======
-        metric, mapping_dict, itemized_errors = score_labels(
-            AUDIO_RTTM_MAP=infer_audio_rttm_dict,
-            all_reference=all_refs,
-            all_hypothesis=all_hyps,
-            all_uem=all_uems,
-            collar=cfg.collar,
-            ignore_overlap=cfg.ignore_overlap,
-        )
->>>>>>> 2f44fe1f
         logging.info(f"PostProcessingParams: {postprocessing_cfg}")
 
 
