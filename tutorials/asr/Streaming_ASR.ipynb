{
<<<<<<< HEAD
    "cells": [
        {
            "cell_type": "code",
            "execution_count": null,
            "metadata": {
                "id": "lJz6FDU1lRzc"
            },
            "outputs": [],
            "source": [
                "\"\"\"\n",
                "You can run either this notebook locally (if you have all the dependencies and a GPU) or on Google Colab.\n",
                "\n",
                "Instructions for setting up Colab are as follows:\n",
                "1. Open a new Python 3 notebook.\n",
                "2. Import this notebook from GitHub (File -> Upload Notebook -> \"GITHUB\" tab -> copy/paste GitHub URL)\n",
                "3. Connect to an instance with a GPU (Runtime -> Change runtime type -> select \"GPU\" for hardware accelerator)\n",
                "4. Run this cell to set up dependencies.\n",
                "5. Restart the runtime (Runtime -> Restart Runtime) for any upgraded packages to take effect\n",
                "\"\"\"\n",
                "# If you're using Google Colab and not running locally, run this cell.\n",
                "\n",
                "## Install dependencies\n",
                "!pip install wget\n",
                "!apt-get install sox libsndfile1 ffmpeg\n",
                "!pip install unidecode\n",
                "!pip install matplotlib>=3.3.2\n",
                "\n",
                "## Install NeMo\n",
                "BRANCH = 'r1.11.0'\n",
                "!python -m pip install git+https://github.com/NVIDIA/NeMo.git@$BRANCH#egg=nemo_toolkit[all]\n",
                "\n",
                "## Grab the config we'll use in this example\n",
                "!mkdir configs\n",
                "!wget -P configs/ https://raw.githubusercontent.com/NVIDIA/NeMo/$BRANCH/examples/asr/conf/config.yaml\n",
                "\n",
                "\"\"\"\n",
                "Remember to restart the runtime for the kernel to pick up any upgraded packages (e.g. matplotlib)!\n",
                "Alternatively, you can uncomment the exit() below to crash and restart the kernel, in the case\n",
                "that you want to use the \"Run All Cells\" (or similar) option.\n",
                "\"\"\"\n",
                "# exit()"
            ]
        },
        {
            "cell_type": "markdown",
            "metadata": {},
            "source": [
                "# Streaming ASR\n",
                "In this tutorial, we will look at one way to use one of NeMo's pretrained Conformer-CTC models for streaming inference. We will first look at some use cases where we may need streaming inference and then we will work towards developing a method for transcribing a long audio file using streaming."
            ]
        },
        {
            "cell_type": "markdown",
            "metadata": {
                "id": "v1Jk9etFlRzf"
            },
            "source": [
                "# Why Stream?\n",
                "Streaming inference may be needed in one of the following scenarios:\n",
                "* Real-time or close to real-time inference for live transcriptions\n",
                "* Offline transcriptions of very long audio\n",
                "\n",
                "In this tutorial, we will mainly focus on streaming for handling long form audio and close to real-time inference with CTC based models. For training ASR models we usually use short segments of audio (<20s) that may be smaller chunks of a long audio that is aligned with the transcriptions and segmented into smaller chunks (see [tools/](https://github.com/NVIDIA/NeMo/tree/main/tools) for some great tools to do this). For running inference on long audio files we are restricted by the available GPU memory that dictates the maximum length of audio that can be transcribed in one inference call. We will take a look at one of the ways to overcome this restriction using NeMo's Conformer-CTC ASR model."
            ]
        },
        {
            "cell_type": "markdown",
            "metadata": {},
            "source": [
                "# Conformer-CTC\n",
                "Conformer-CTC models distributed with NeMo use a combination of self-attention and convolution modules to achieve the best of the two approaches, the self-attention layers can learn the global interaction while the convolutions efficiently capture the local correlations. Use of self-attention layers comes with a cost of increased memory usage at a quadratic rate with the sequence length. That means that transcribing long audio files with Conformer-CTC models needs streaming inference to break up the audio into smaller chunks. We will develop one method to do such inference through the course of this tutorial."
            ]
        },
        {
            "cell_type": "markdown",
            "metadata": {},
            "source": [
                "# Data\n",
                "To demonstrate transcribing a long audio file we will use utterances from the dev-clean set of the [mini Librispeech corpus](https://www.openslr.org/31/).  "
            ]
        },
        {
            "cell_type": "code",
            "execution_count": null,
            "metadata": {},
            "outputs": [],
            "source": [
                "# If something goes wrong during data processing, un-comment the following line to delete the cached dataset \n",
                "# !rm -rf datasets/mini-dev-clean\n",
                "!mkdir -p datasets/mini-dev-clean"
            ]
        },
        {
            "cell_type": "code",
            "execution_count": null,
            "metadata": {},
            "outputs": [],
            "source": [
                "!python ../../scripts/dataset_processing/get_librispeech_data.py \\\n",
                "  --data_root \"datasets/mini-dev-clean/\" \\\n",
                "  --data_sets dev_clean_2"
            ]
        },
        {
            "cell_type": "code",
            "execution_count": null,
            "metadata": {},
            "outputs": [],
            "source": [
                "manifest = \"datasets/mini-dev-clean/dev_clean_2.json\""
            ]
        },
        {
            "cell_type": "markdown",
            "metadata": {},
            "source": [
                "Let's create a long audio that is about 15 minutes long by concatenating audio from dev-clean  and also create the corresponding concatenated transcript."
            ]
        },
        {
            "cell_type": "code",
            "execution_count": null,
            "metadata": {},
            "outputs": [],
            "source": [
                "import json\n",
                "def concat_audio(manifest_file, final_len=3600):\n",
                "    concat_len = 0\n",
                "    final_transcript = \"\"\n",
                "    with open(\"concat_file.txt\", \"w\") as cat_f:\n",
                "        while concat_len < final_len:\n",
                "            with open(manifest_file, \"r\") as mfst_f:\n",
                "                for l in mfst_f:\n",
                "                    row = json.loads(l.strip())\n",
                "                    if concat_len >= final_len:\n",
                "                        break\n",
                "                    cat_f.write(f\"file {row['audio_filepath']}\\n\")\n",
                "                    final_transcript += (\" \" + row['text'])\n",
                "                    concat_len += float(row['duration'])\n",
                "    return concat_len, final_transcript\n"
            ]
        },
        {
            "cell_type": "code",
            "execution_count": null,
            "metadata": {},
            "outputs": [],
            "source": [
                "new_duration, ref_transcript = concat_audio(manifest, 15*60)\n",
                "\n",
                "concat_audio_path = \"datasets/mini-dev-clean/concatenated_audio.wav\"\n",
                "\n",
                "!ffmpeg -t {new_duration} -safe 0 -f concat -i concat_file.txt -c copy -t {new_duration} {concat_audio_path} -y\n",
                "print(\"Finished concatenating audio file!\")"
            ]
        },
        {
            "cell_type": "markdown",
            "metadata": {},
            "source": [
                "# Streaming with CTC based models\n",
                "Now let's try to transcribe the long audio file created above using a conformer-large model."
            ]
        },
        {
            "cell_type": "code",
            "execution_count": null,
            "metadata": {},
            "outputs": [],
            "source": [
                "import torch\n",
                "import nemo.collections.asr as nemo_asr\n",
                "import contextlib\n",
                "import gc"
            ]
        },
        {
            "cell_type": "code",
            "execution_count": null,
            "metadata": {},
            "outputs": [],
            "source": [
                "device = 'cuda' if torch.cuda.is_available() else 'cpu'\n",
                "device"
            ]
        },
        {
            "cell_type": "markdown",
            "metadata": {},
            "source": [
                "We are mainly concerned about decoding on the GPU in this tutorial. CPU decoding may be able to handle longer files but would also not be as fast as GPU decoding. Let's check if we can run transcribe() on the long audio file that we created above."
            ]
        },
        {
            "cell_type": "code",
            "execution_count": null,
            "metadata": {},
            "outputs": [],
            "source": [
                "# Clear up memory\n",
                "torch.cuda.empty_cache()\n",
                "gc.collect()\n",
                "model = nemo_asr.models.EncDecCTCModelBPE.from_pretrained(\"stt_en_conformer_ctc_large\", map_location=device)\n",
                "device = 'cuda' if torch.cuda.is_available() else 'cpu'\n",
                "# device = 'cpu'  # You can transcribe even longer samples on the CPU, though it will take much longer !\n",
                "model = model.to(device)"
            ]
        },
        {
            "cell_type": "code",
            "execution_count": null,
            "metadata": {},
            "outputs": [],
            "source": [
                "# Helper for torch amp autocast\n",
                "if torch.cuda.is_available():\n",
                "    autocast = torch.cuda.amp.autocast\n",
                "else:\n",
                "    @contextlib.contextmanager\n",
                "    def autocast():\n",
                "        print(\"AMP was not available, using FP32!\")\n",
                "        yield"
            ]
        },
        {
            "cell_type": "markdown",
            "metadata": {},
            "source": [
                "The call to transcribe() below should fail with a \"CUDA out of memory\" error when run on a GPU with 32 GB memory."
            ]
        },
        {
            "cell_type": "code",
            "execution_count": null,
            "metadata": {},
            "outputs": [],
            "source": [
                "with autocast():\n",
                "    transcript = model.transcribe([concat_audio_path], batch_size=1)[0]"
            ]
        },
        {
            "cell_type": "code",
            "execution_count": null,
            "metadata": {},
            "outputs": [],
            "source": [
                "# Clear up memory\n",
                "torch.cuda.empty_cache()\n",
                "gc.collect()"
            ]
        },
        {
            "cell_type": "markdown",
            "metadata": {},
            "source": [
                "# Buffer mechanism for streaming long audio files\n",
                "One way to transcribe long audio with a Conformer-CTC model would be to split the audio into consecutive smaller chunks and running inference on each chunk. Care should be taken to have enough context for audio at either edges for accurate transcription. Let's introduce some terminology here to help us navigate the rest of this tutorial. \n",
                "\n",
                "* Buffer size is the length of audio on which inference is run\n",
                "* Chunk size is the length of new audio that is added to the buffer.\n",
                "\n",
                "An audio buffer is made up of a chunk of audio with some padded audio from previous chunk. In order to make the best predictions with enough context for the beginning and end portions of the buffer, we only collect tokens for the middle portion of the buffer of length equal to the size of each chunk.  \n",
                "\n",
                "Let's suppose that the maximum length of audio that can be transcribed with conformer-large model is 20s, then we can use 20s as the buffer size and use 15s (for example) as the chunk size, so one hour of audio is broken into 240 chunks of 15s each. Let's take a look at a few audio buffers that may be created for this audio."
            ]
        },
        {
            "cell_type": "code",
            "execution_count": null,
            "metadata": {},
            "outputs": [],
            "source": [
                "# A simple iterator class to return successive chunks of samples\n",
                "class AudioChunkIterator():\n",
                "    def __init__(self, samples, frame_len, sample_rate):\n",
                "        self._samples = samples\n",
                "        self._chunk_len = chunk_len_in_secs*sample_rate\n",
                "        self._start = 0\n",
                "        self.output=True\n",
                "   \n",
                "    def __iter__(self):\n",
                "        return self\n",
                "    \n",
                "    def __next__(self):\n",
                "        if not self.output:\n",
                "            raise StopIteration\n",
                "        last = int(self._start + self._chunk_len)\n",
                "        if last <= len(self._samples):\n",
                "            chunk = self._samples[self._start: last]\n",
                "            self._start = last\n",
                "        else:\n",
                "            chunk = np.zeros([int(self._chunk_len)], dtype='float32')\n",
                "            samp_len = len(self._samples) - self._start\n",
                "            chunk[0:samp_len] = self._samples[self._start:len(self._samples)]\n",
                "            self.output = False\n",
                "   \n",
                "        return chunk"
            ]
        },
        {
            "cell_type": "code",
            "execution_count": null,
            "metadata": {},
            "outputs": [],
            "source": [
                "# a helper function for extracting samples as a numpy array from the audio file\n",
                "import soundfile as sf\n",
                "def get_samples(audio_file, target_sr=16000):\n",
                "    with sf.SoundFile(audio_file, 'r') as f:\n",
                "        dtype = 'int16'\n",
                "        sample_rate = f.samplerate\n",
                "        samples = f.read(dtype=dtype)\n",
                "        if sample_rate != target_sr:\n",
                "            samples = librosa.core.resample(samples, sample_rate, target_sr)\n",
                "        samples=samples.astype('float32')/32768\n",
                "        samples = samples.transpose()\n",
                "        return samples"
            ]
        },
        {
            "cell_type": "markdown",
            "metadata": {},
            "source": [
                "Let's take a look at each chunk of speech that is used for decoding."
            ]
        },
        {
            "cell_type": "code",
            "execution_count": null,
            "metadata": {},
            "outputs": [],
            "source": [
                "import matplotlib.pyplot as plt\n",
                "samples = get_samples(concat_audio_path)\n",
                "sample_rate  = model.preprocessor._cfg['sample_rate'] \n",
                "chunk_len_in_secs = 1            \n",
                "chunk_reader = AudioChunkIterator(samples, chunk_len_in_secs, sample_rate)\n",
                "count = 0\n",
                "for chunk in chunk_reader:\n",
                "    count +=1\n",
                "    plt.plot(chunk)\n",
                "    plt.show()\n",
                "    if count >= 5:\n",
                "        break\n"
            ]
        },
        {
            "cell_type": "markdown",
            "metadata": {},
            "source": [
                "Now, let's plot the actual buffers at each stage after a new chunk is added to the buffer. Audio buffer can be thought of as a fixed size queue with each incoming chunk added at the end of the buffer and the oldest samples removed from the beginning."
            ]
        },
        {
            "cell_type": "code",
            "execution_count": null,
            "metadata": {},
            "outputs": [],
            "source": [
                "import numpy as np\n",
                "context_len_in_secs = 1\n",
                "\n",
                "buffer_len_in_secs = chunk_len_in_secs + 2* context_len_in_secs\n",
                "\n",
                "buffer_len = sample_rate*buffer_len_in_secs\n",
                "sampbuffer = np.zeros([buffer_len], dtype=np.float32)\n",
                "\n",
                "chunk_reader = AudioChunkIterator(samples, chunk_len_in_secs, sample_rate)\n",
                "chunk_len = sample_rate*chunk_len_in_secs\n",
                "count = 0\n",
                "for chunk in chunk_reader:\n",
                "    count +=1\n",
                "    sampbuffer[:-chunk_len] = sampbuffer[chunk_len:]\n",
                "    sampbuffer[-chunk_len:] = chunk\n",
                "    plt.plot(sampbuffer)\n",
                "    plt.show()\n",
                "    if count >= 5:\n",
                "        break"
            ]
        },
        {
            "cell_type": "markdown",
            "metadata": {},
            "source": [
                "Now that we have a method to split the long audio into smaller chunks, we can now work on transcribing the individual buffers and merging the outputs to get the transcription of the whole audio.\n",
                "First, we implement some helper functions to help load the buffers into the data layer."
            ]
        },
        {
            "cell_type": "code",
            "execution_count": null,
            "metadata": {},
            "outputs": [],
            "source": [
                "from nemo.core.classes import IterableDataset\n",
                "\n",
                "def speech_collate_fn(batch):\n",
                "    \"\"\"collate batch of audio sig, audio len\n",
                "    Args:\n",
                "        batch (FloatTensor, LongTensor):  A tuple of tuples of signal, signal lengths.\n",
                "        This collate func assumes the signals are 1d torch tensors (i.e. mono audio).\n",
                "    \"\"\"\n",
                "\n",
                "    _, audio_lengths = zip(*batch)\n",
                "\n",
                "    max_audio_len = 0\n",
                "    has_audio = audio_lengths[0] is not None\n",
                "    if has_audio:\n",
                "        max_audio_len = max(audio_lengths).item()\n",
                "   \n",
                "    \n",
                "    audio_signal= []\n",
                "    for sig, sig_len in batch:\n",
                "        if has_audio:\n",
                "            sig_len = sig_len.item()\n",
                "            if sig_len < max_audio_len:\n",
                "                pad = (0, max_audio_len - sig_len)\n",
                "                sig = torch.nn.functional.pad(sig, pad)\n",
                "            audio_signal.append(sig)\n",
                "        \n",
                "    if has_audio:\n",
                "        audio_signal = torch.stack(audio_signal)\n",
                "        audio_lengths = torch.stack(audio_lengths)\n",
                "    else:\n",
                "        audio_signal, audio_lengths = None, None\n",
                "\n",
                "    return audio_signal, audio_lengths\n",
                "\n",
                "# simple data layer to pass audio signal\n",
                "class AudioBuffersDataLayer(IterableDataset):\n",
                "    \n",
                "\n",
                "    def __init__(self):\n",
                "        super().__init__()\n",
                "\n",
                "        \n",
                "    def __iter__(self):\n",
                "        return self\n",
                "    \n",
                "    def __next__(self):\n",
                "        if self._buf_count == len(self.signal) :\n",
                "            raise StopIteration\n",
                "        self._buf_count +=1\n",
                "        return torch.as_tensor(self.signal[self._buf_count-1], dtype=torch.float32), \\\n",
                "               torch.as_tensor(self.signal_shape[0], dtype=torch.int64)\n",
                "        \n",
                "    def set_signal(self, signals):\n",
                "        self.signal = signals\n",
                "        self.signal_shape = self.signal[0].shape\n",
                "        self._buf_count = 0\n",
                "\n",
                "    def __len__(self):\n",
                "        return 1\n",
                "    "
            ]
        },
        {
            "cell_type": "markdown",
            "metadata": {},
            "source": [
                "Next we implement a class that implements transcribing audio buffers and merging the tokens corresponding to a chunk of audio within each buffer. \n",
                "\n",
                "For each buffer, we pick tokens corresponding to one chunk length of audio. The chunk within each buffer is chosen such that there is equal left and right context available to the audio within the chunk.\n",
                "\n",
                "For example, if the chunk size is 1s and buffer size is 3s, we collect tokens corresponding to audio starting from 1s to 2s within each buffer. Conformer-CTC models have a model stride of 4, i.e., a token is produced for every 4 feature vectors in the time domain. MelSpectrogram features are generated once every 10 ms, so a token is produced for every 40 ms of audio.\n",
                "\n",
                "**Note:** The inherent assumption here is that the output tokens from the model are well aligned with corresponding audio segments. This may not always be true for models trained with CTC loss, so this method of streaming inference may not always work with CTC based models. "
            ]
        },
        {
            "cell_type": "code",
            "execution_count": null,
            "metadata": {},
            "outputs": [],
            "source": [
                "from torch.utils.data import DataLoader\n",
                "import math\n",
                "class ChunkBufferDecoder:\n",
                "\n",
                "    def __init__(self,asr_model, stride, chunk_len_in_secs=1, buffer_len_in_secs=3):\n",
                "        self.asr_model = asr_model\n",
                "        self.asr_model.eval()\n",
                "        self.data_layer = AudioBuffersDataLayer()\n",
                "        self.data_loader = DataLoader(self.data_layer, batch_size=1, collate_fn=speech_collate_fn)\n",
                "        self.buffers = []\n",
                "        self.all_preds = []\n",
                "        self.chunk_len = chunk_len_in_secs\n",
                "        self.buffer_len = buffer_len_in_secs\n",
                "        assert(chunk_len_in_secs<=buffer_len_in_secs)\n",
                "        \n",
                "        feature_stride = asr_model._cfg.preprocessor['window_stride']\n",
                "        self.model_stride_in_secs = feature_stride * stride\n",
                "        self.n_tokens_per_chunk = math.ceil(self.chunk_len / self.model_stride_in_secs)\n",
                "        self.blank_id = len(asr_model.decoder.vocabulary)\n",
                "        self.plot=False\n",
                "        \n",
                "    @torch.no_grad()    \n",
                "    def transcribe_buffers(self, buffers, merge=True, plot=False):\n",
                "        self.plot = plot\n",
                "        self.buffers = buffers\n",
                "        self.data_layer.set_signal(buffers[:])\n",
                "        self._get_batch_preds()      \n",
                "        return self.decode_final(merge)\n",
                "    \n",
                "    def _get_batch_preds(self):\n",
                "\n",
                "        device = self.asr_model.device\n",
                "        for batch in iter(self.data_loader):\n",
                "\n",
                "            audio_signal, audio_signal_len = batch\n",
                "\n",
                "            audio_signal, audio_signal_len = audio_signal.to(device), audio_signal_len.to(device)\n",
                "            log_probs, encoded_len, predictions = self.asr_model(input_signal=audio_signal, input_signal_length=audio_signal_len)\n",
                "            preds = torch.unbind(predictions)\n",
                "            for pred in preds:\n",
                "                self.all_preds.append(pred.cpu().numpy())\n",
                "    \n",
                "    def decode_final(self, merge=True, extra=0):\n",
                "        self.unmerged = []\n",
                "        self.toks_unmerged = []\n",
                "        # index for the first token corresponding to a chunk of audio would be len(decoded) - 1 - delay\n",
                "        delay = math.ceil((self.chunk_len + (self.buffer_len - self.chunk_len) / 2) / self.model_stride_in_secs)\n",
                "\n",
                "        decoded_frames = []\n",
                "        all_toks = []\n",
                "        for pred in self.all_preds:\n",
                "            ids, toks = self._greedy_decoder(pred, self.asr_model.tokenizer)\n",
                "            decoded_frames.append(ids)\n",
                "            all_toks.append(toks)\n",
                "\n",
                "        for decoded in decoded_frames:\n",
                "            self.unmerged += decoded[len(decoded) - 1 - delay:len(decoded) - 1 - delay + self.n_tokens_per_chunk]\n",
                "        if self.plot:\n",
                "            for i, tok in enumerate(all_toks):\n",
                "                plt.plot(self.buffers[i])\n",
                "                plt.show()\n",
                "                print(\"\\nGreedy labels collected from this buffer\")\n",
                "                print(tok[len(tok) - 1 - delay:len(tok) - 1 - delay + self.n_tokens_per_chunk])                \n",
                "                self.toks_unmerged += tok[len(tok) - 1 - delay:len(tok) - 1 - delay + self.n_tokens_per_chunk]\n",
                "            print(\"\\nTokens collected from succesive buffers before CTC merge\")\n",
                "            print(self.toks_unmerged)\n",
                "\n",
                "\n",
                "        if not merge:\n",
                "            return self.unmerged\n",
                "        return self.greedy_merge(self.unmerged)\n",
                "    \n",
                "    \n",
                "    def _greedy_decoder(self, preds, tokenizer):\n",
                "        s = []\n",
                "        ids = []\n",
                "        for i in range(preds.shape[0]):\n",
                "            if preds[i] == self.blank_id:\n",
                "                s.append(\"_\")\n",
                "            else:\n",
                "                pred = preds[i]\n",
                "                s.append(tokenizer.ids_to_tokens([pred.item()])[0])\n",
                "            ids.append(preds[i])\n",
                "        return ids, s\n",
                "         \n",
                "    def greedy_merge(self, preds):\n",
                "        decoded_prediction = []\n",
                "        previous = self.blank_id\n",
                "        for p in preds:\n",
                "            if (p != previous or previous == self.blank_id) and p != self.blank_id:\n",
                "                decoded_prediction.append(p.item())\n",
                "            previous = p\n",
                "        hypothesis = self.asr_model.tokenizer.ids_to_text(decoded_prediction)\n",
                "        return hypothesis\n"
            ]
        },
        {
            "cell_type": "markdown",
            "metadata": {},
            "source": [
                "To see how this chunk based decoder comes together, let's call the decoder with a few buffers we create from our long audio file.\n",
                "Some interesting experiments to try would be to see how changing sizes of the chunk and the context affects transcription accuracy.  "
            ]
        },
        {
            "cell_type": "code",
            "execution_count": null,
            "metadata": {},
            "outputs": [],
            "source": [
                "\n",
                "chunk_len_in_secs = 4\n",
                "context_len_in_secs = 2\n",
                "\n",
                "buffer_len_in_secs = chunk_len_in_secs + 2* context_len_in_secs\n",
                "\n",
                "n_buffers = 5\n",
                "\n",
                "buffer_len = sample_rate*buffer_len_in_secs\n",
                "sampbuffer = np.zeros([buffer_len], dtype=np.float32)\n",
                "\n",
                "chunk_reader = AudioChunkIterator(samples, chunk_len_in_secs, sample_rate)\n",
                "chunk_len = sample_rate*chunk_len_in_secs\n",
                "count = 0\n",
                "buffer_list = []\n",
                "for chunk in chunk_reader:\n",
                "    count +=1\n",
                "    sampbuffer[:-chunk_len] = sampbuffer[chunk_len:]\n",
                "    sampbuffer[-chunk_len:] = chunk\n",
                "    buffer_list.append(np.array(sampbuffer))\n",
                "   \n",
                "    if count >= n_buffers:\n",
                "        break\n"
            ]
        },
        {
            "cell_type": "code",
            "execution_count": null,
            "metadata": {},
            "outputs": [],
            "source": [
                "stride = 4 # 8 for Citrinet\n",
                "asr_decoder = ChunkBufferDecoder(model, stride=stride, chunk_len_in_secs=chunk_len_in_secs, buffer_len_in_secs=buffer_len_in_secs )\n",
                "transcription = asr_decoder.transcribe_buffers(buffer_list, plot=True)"
            ]
        },
        {
            "cell_type": "code",
            "execution_count": null,
            "metadata": {},
            "outputs": [],
            "source": [
                "# Final transcription after CTC merge\n",
                "print(transcription)"
            ]
        },
        {
            "cell_type": "markdown",
            "metadata": {},
            "source": [
                "Time to evaluate our streaming inference on the whole long file that we created."
            ]
        },
        {
            "cell_type": "code",
            "execution_count": null,
            "metadata": {},
            "outputs": [],
            "source": [
                "# WER calculation\n",
                "from nemo.collections.asr.metrics.wer import word_error_rate\n",
                "# Collect all buffers from the audio file\n",
                "sampbuffer = np.zeros([buffer_len], dtype=np.float32)\n",
                "\n",
                "chunk_reader = AudioChunkIterator(samples, chunk_len_in_secs, sample_rate)\n",
                "buffer_list = []\n",
                "for chunk in chunk_reader:\n",
                "    sampbuffer[:-chunk_len] = sampbuffer[chunk_len:]\n",
                "    sampbuffer[-chunk_len:] = chunk\n",
                "    buffer_list.append(np.array(sampbuffer))\n",
                "\n",
                "asr_decoder = ChunkBufferDecoder(model, stride=stride, chunk_len_in_secs=chunk_len_in_secs, buffer_len_in_secs=buffer_len_in_secs )\n",
                "transcription = asr_decoder.transcribe_buffers(buffer_list, plot=False)\n",
                "wer = word_error_rate(hypotheses=[transcription], references=[ref_transcript])\n",
                "\n",
                "print(f\"WER: {round(wer*100,2)}%\")"
            ]
        }
    ],
=======
 "cells": [
  {
   "cell_type": "code",
   "execution_count": null,
   "metadata": {
    "id": "lJz6FDU1lRzc"
   },
   "outputs": [],
   "source": [
    "\"\"\"\n",
    "You can run either this notebook locally (if you have all the dependencies and a GPU) or on Google Colab.\n",
    "\n",
    "Instructions for setting up Colab are as follows:\n",
    "1. Open a new Python 3 notebook.\n",
    "2. Import this notebook from GitHub (File -> Upload Notebook -> \"GITHUB\" tab -> copy/paste GitHub URL)\n",
    "3. Connect to an instance with a GPU (Runtime -> Change runtime type -> select \"GPU\" for hardware accelerator)\n",
    "4. Run this cell to set up dependencies.\n",
    "5. Restart the runtime (Runtime -> Restart Runtime) for any upgraded packages to take effect\n",
    "\"\"\"\n",
    "# If you're using Google Colab and not running locally, run this cell.\n",
    "\n",
    "## Install dependencies\n",
    "!pip install wget\n",
    "!apt-get install sox libsndfile1 ffmpeg\n",
    "!pip install text-unidecode\n",
    "!pip install matplotlib>=3.3.2\n",
    "\n",
    "## Install NeMo\n",
    "BRANCH = 'main'\n",
    "!python -m pip install git+https://github.com/NVIDIA/NeMo.git@$BRANCH#egg=nemo_toolkit[all]\n",
    "\n",
    "## Grab the config we'll use in this example\n",
    "!mkdir configs\n",
    "!wget -P configs/ https://raw.githubusercontent.com/NVIDIA/NeMo/$BRANCH/examples/asr/conf/config.yaml\n",
    "\n",
    "\"\"\"\n",
    "Remember to restart the runtime for the kernel to pick up any upgraded packages (e.g. matplotlib)!\n",
    "Alternatively, you can uncomment the exit() below to crash and restart the kernel, in the case\n",
    "that you want to use the \"Run All Cells\" (or similar) option.\n",
    "\"\"\"\n",
    "# exit()"
   ]
  },
  {
   "cell_type": "markdown",
   "metadata": {},
   "source": [
    "# Streaming ASR\n",
    "In this tutorial, we will look at one way to use one of NeMo's pretrained Conformer-CTC models for streaming inference. We will first look at some use cases where we may need streaming inference and then we will work towards developing a method for transcribing a long audio file using streaming."
   ]
  },
  {
   "cell_type": "markdown",
   "metadata": {
    "id": "v1Jk9etFlRzf"
   },
   "source": [
    "# Why Stream?\n",
    "Streaming inference may be needed in one of the following scenarios:\n",
    "* Real-time or close to real-time inference for live transcriptions\n",
    "* Offline transcriptions of very long audio\n",
    "\n",
    "In this tutorial, we will mainly focus on streaming for handling long form audio and close to real-time inference with CTC based models. For training ASR models we usually use short segments of audio (<20s) that may be smaller chunks of a long audio that is aligned with the transcriptions and segmented into smaller chunks (see [tools/](https://github.com/NVIDIA/NeMo/tree/main/tools) for some great tools to do this). For running inference on long audio files we are restricted by the available GPU memory that dictates the maximum length of audio that can be transcribed in one inference call. We will take a look at one of the ways to overcome this restriction using NeMo's Conformer-CTC ASR model."
   ]
  },
  {
   "cell_type": "markdown",
   "metadata": {},
   "source": [
    "# Conformer-CTC\n",
    "Conformer-CTC models distributed with NeMo use a combination of self-attention and convolution modules to achieve the best of the two approaches, the self-attention layers can learn the global interaction while the convolutions efficiently capture the local correlations. Use of self-attention layers comes with a cost of increased memory usage at a quadratic rate with the sequence length. That means that transcribing long audio files with Conformer-CTC models needs streaming inference to break up the audio into smaller chunks. We will develop one method to do such inference through the course of this tutorial."
   ]
  },
  {
   "cell_type": "markdown",
   "metadata": {},
   "source": [
    "# Data\n",
    "To demonstrate transcribing a long audio file we will use utterances from the dev-clean set of the [mini Librispeech corpus](https://www.openslr.org/31/).  "
   ]
  },
  {
   "cell_type": "code",
   "execution_count": null,
   "metadata": {},
   "outputs": [],
   "source": [
    "# If something goes wrong during data processing, un-comment the following line to delete the cached dataset \n",
    "# !rm -rf datasets/mini-dev-clean\n",
    "!mkdir -p datasets/mini-dev-clean"
   ]
  },
  {
   "cell_type": "code",
   "execution_count": null,
   "metadata": {},
   "outputs": [],
   "source": [
    "!python ../../scripts/dataset_processing/get_librispeech_data.py \\\n",
    "  --data_root \"datasets/mini-dev-clean/\" \\\n",
    "  --data_sets dev_clean_2"
   ]
  },
  {
   "cell_type": "code",
   "execution_count": null,
   "metadata": {},
   "outputs": [],
   "source": [
    "manifest = \"datasets/mini-dev-clean/dev_clean_2.json\""
   ]
  },
  {
   "cell_type": "markdown",
   "metadata": {},
   "source": [
    "Let's create a long audio that is about 15 minutes long by concatenating audio from dev-clean  and also create the corresponding concatenated transcript."
   ]
  },
  {
   "cell_type": "code",
   "execution_count": null,
   "metadata": {},
   "outputs": [],
   "source": [
    "import json\n",
    "def concat_audio(manifest_file, final_len=3600):\n",
    "    concat_len = 0\n",
    "    final_transcript = \"\"\n",
    "    with open(\"concat_file.txt\", \"w\") as cat_f:\n",
    "        while concat_len < final_len:\n",
    "            with open(manifest_file, \"r\") as mfst_f:\n",
    "                for l in mfst_f:\n",
    "                    row = json.loads(l.strip())\n",
    "                    if concat_len >= final_len:\n",
    "                        break\n",
    "                    cat_f.write(f\"file {row['audio_filepath']}\\n\")\n",
    "                    final_transcript += (\" \" + row['text'])\n",
    "                    concat_len += float(row['duration'])\n",
    "    return concat_len, final_transcript\n"
   ]
  },
  {
   "cell_type": "code",
   "execution_count": null,
   "metadata": {},
   "outputs": [],
   "source": [
    "new_duration, ref_transcript = concat_audio(manifest, 15*60)\n",
    "\n",
    "concat_audio_path = \"datasets/mini-dev-clean/concatenated_audio.wav\"\n",
    "\n",
    "!ffmpeg -t {new_duration} -safe 0 -f concat -i concat_file.txt -c copy -t {new_duration} {concat_audio_path} -y\n",
    "print(\"Finished concatenating audio file!\")"
   ]
  },
  {
   "cell_type": "markdown",
   "metadata": {},
   "source": [
    "# Streaming with CTC based models\n",
    "Now let's try to transcribe the long audio file created above using a conformer-large model."
   ]
  },
  {
   "cell_type": "code",
   "execution_count": null,
   "metadata": {},
   "outputs": [],
   "source": [
    "import torch\n",
    "import nemo.collections.asr as nemo_asr\n",
    "import contextlib\n",
    "import gc"
   ]
  },
  {
   "cell_type": "code",
   "execution_count": null,
   "metadata": {},
   "outputs": [],
   "source": [
    "device = 'cuda' if torch.cuda.is_available() else 'cpu'\n",
    "device"
   ]
  },
  {
   "cell_type": "markdown",
   "metadata": {},
   "source": [
    "We are mainly concerned about decoding on the GPU in this tutorial. CPU decoding may be able to handle longer files but would also not be as fast as GPU decoding. Let's check if we can run transcribe() on the long audio file that we created above."
   ]
  },
  {
   "cell_type": "code",
   "execution_count": null,
   "metadata": {},
   "outputs": [],
   "source": [
    "# Clear up memory\n",
    "torch.cuda.empty_cache()\n",
    "gc.collect()\n",
    "model = nemo_asr.models.EncDecCTCModelBPE.from_pretrained(\"stt_en_conformer_ctc_large\", map_location=device)\n",
    "device = 'cuda' if torch.cuda.is_available() else 'cpu'\n",
    "# device = 'cpu'  # You can transcribe even longer samples on the CPU, though it will take much longer !\n",
    "model = model.to(device)"
   ]
  },
  {
   "cell_type": "code",
   "execution_count": null,
   "metadata": {},
   "outputs": [],
   "source": [
    "# Helper for torch amp autocast\n",
    "if torch.cuda.is_available():\n",
    "    autocast = torch.cuda.amp.autocast\n",
    "else:\n",
    "    @contextlib.contextmanager\n",
    "    def autocast():\n",
    "        print(\"AMP was not available, using FP32!\")\n",
    "        yield"
   ]
  },
  {
   "cell_type": "markdown",
   "metadata": {},
   "source": [
    "The call to transcribe() below should fail with a \"CUDA out of memory\" error when run on a GPU with 32 GB memory."
   ]
  },
  {
   "cell_type": "code",
   "execution_count": null,
   "metadata": {},
   "outputs": [],
   "source": [
    "with autocast():\n",
    "    transcript = model.transcribe([concat_audio_path], batch_size=1)[0]"
   ]
  },
  {
   "cell_type": "code",
   "execution_count": null,
   "metadata": {},
   "outputs": [],
   "source": [
    "# Clear up memory\n",
    "torch.cuda.empty_cache()\n",
    "gc.collect()"
   ]
  },
  {
   "cell_type": "markdown",
   "metadata": {},
   "source": [
    "# Buffer mechanism for streaming long audio files\n",
    "One way to transcribe long audio with a Conformer-CTC model would be to split the audio into consecutive smaller chunks and running inference on each chunk. Care should be taken to have enough context for audio at either edges for accurate transcription. Let's introduce some terminology here to help us navigate the rest of this tutorial. \n",
    "\n",
    "* Buffer size is the length of audio on which inference is run\n",
    "* Chunk size is the length of new audio that is added to the buffer.\n",
    "\n",
    "An audio buffer is made up of a chunk of audio with some padded audio from previous chunk. In order to make the best predictions with enough context for the beginning and end portions of the buffer, we only collect tokens for the middle portion of the buffer of length equal to the size of each chunk.  \n",
    "\n",
    "Let's suppose that the maximum length of audio that can be transcribed with conformer-large model is 20s, then we can use 20s as the buffer size and use 15s (for example) as the chunk size, so one hour of audio is broken into 240 chunks of 15s each. Let's take a look at a few audio buffers that may be created for this audio."
   ]
  },
  {
   "cell_type": "code",
   "execution_count": null,
   "metadata": {},
   "outputs": [],
   "source": [
    "# A simple iterator class to return successive chunks of samples\n",
    "class AudioChunkIterator():\n",
    "    def __init__(self, samples, frame_len, sample_rate):\n",
    "        self._samples = samples\n",
    "        self._chunk_len = chunk_len_in_secs*sample_rate\n",
    "        self._start = 0\n",
    "        self.output=True\n",
    "   \n",
    "    def __iter__(self):\n",
    "        return self\n",
    "    \n",
    "    def __next__(self):\n",
    "        if not self.output:\n",
    "            raise StopIteration\n",
    "        last = int(self._start + self._chunk_len)\n",
    "        if last <= len(self._samples):\n",
    "            chunk = self._samples[self._start: last]\n",
    "            self._start = last\n",
    "        else:\n",
    "            chunk = np.zeros([int(self._chunk_len)], dtype='float32')\n",
    "            samp_len = len(self._samples) - self._start\n",
    "            chunk[0:samp_len] = self._samples[self._start:len(self._samples)]\n",
    "            self.output = False\n",
    "   \n",
    "        return chunk"
   ]
  },
  {
   "cell_type": "code",
   "execution_count": null,
   "metadata": {},
   "outputs": [],
   "source": [
    "# a helper function for extracting samples as a numpy array from the audio file\n",
    "import soundfile as sf\n",
    "def get_samples(audio_file, target_sr=16000):\n",
    "    with sf.SoundFile(audio_file, 'r') as f:\n",
    "        sample_rate = f.samplerate\n",
    "        samples = f.read()\n",
    "        if sample_rate != target_sr:\n",
    "            samples = librosa.core.resample(samples, orig_sr=sample_rate, target_sr=target_sr)\n",
    "        samples = samples.transpose()\n",
    "        return samples\n"
   ]
  },
  {
   "cell_type": "markdown",
   "metadata": {},
   "source": [
    "Let's take a look at each chunk of speech that is used for decoding."
   ]
  },
  {
   "cell_type": "code",
   "execution_count": null,
   "metadata": {},
   "outputs": [],
   "source": [
    "import matplotlib.pyplot as plt\n",
    "samples = get_samples(concat_audio_path)\n",
    "sample_rate  = model.preprocessor._cfg['sample_rate'] \n",
    "chunk_len_in_secs = 1            \n",
    "chunk_reader = AudioChunkIterator(samples, chunk_len_in_secs, sample_rate)\n",
    "count = 0\n",
    "for chunk in chunk_reader:\n",
    "    count +=1\n",
    "    plt.plot(chunk)\n",
    "    plt.show()\n",
    "    if count >= 5:\n",
    "        break\n"
   ]
  },
  {
   "cell_type": "markdown",
   "metadata": {},
   "source": [
    "Now, let's plot the actual buffers at each stage after a new chunk is added to the buffer. Audio buffer can be thought of as a fixed size queue with each incoming chunk added at the end of the buffer and the oldest samples removed from the beginning."
   ]
  },
  {
   "cell_type": "code",
   "execution_count": null,
   "metadata": {},
   "outputs": [],
   "source": [
    "import numpy as np\n",
    "context_len_in_secs = 1\n",
    "\n",
    "buffer_len_in_secs = chunk_len_in_secs + 2* context_len_in_secs\n",
    "\n",
    "buffer_len = sample_rate*buffer_len_in_secs\n",
    "sampbuffer = np.zeros([buffer_len], dtype=np.float32)\n",
    "\n",
    "chunk_reader = AudioChunkIterator(samples, chunk_len_in_secs, sample_rate)\n",
    "chunk_len = sample_rate*chunk_len_in_secs\n",
    "count = 0\n",
    "for chunk in chunk_reader:\n",
    "    count +=1\n",
    "    sampbuffer[:-chunk_len] = sampbuffer[chunk_len:]\n",
    "    sampbuffer[-chunk_len:] = chunk\n",
    "    plt.plot(sampbuffer)\n",
    "    plt.show()\n",
    "    if count >= 5:\n",
    "        break"
   ]
  },
  {
   "cell_type": "markdown",
   "metadata": {},
   "source": [
    "Now that we have a method to split the long audio into smaller chunks, we can now work on transcribing the individual buffers and merging the outputs to get the transcription of the whole audio.\n",
    "First, we implement some helper functions to help load the buffers into the data layer."
   ]
  },
  {
   "cell_type": "code",
   "execution_count": null,
   "metadata": {},
   "outputs": [],
   "source": [
    "from nemo.core.classes import IterableDataset\n",
    "\n",
    "def speech_collate_fn(batch):\n",
    "    \"\"\"collate batch of audio sig, audio len\n",
    "    Args:\n",
    "        batch (FloatTensor, LongTensor):  A tuple of tuples of signal, signal lengths.\n",
    "        This collate func assumes the signals are 1d torch tensors (i.e. mono audio).\n",
    "    \"\"\"\n",
    "\n",
    "    _, audio_lengths = zip(*batch)\n",
    "\n",
    "    max_audio_len = 0\n",
    "    has_audio = audio_lengths[0] is not None\n",
    "    if has_audio:\n",
    "        max_audio_len = max(audio_lengths).item()\n",
    "   \n",
    "    \n",
    "    audio_signal= []\n",
    "    for sig, sig_len in batch:\n",
    "        if has_audio:\n",
    "            sig_len = sig_len.item()\n",
    "            if sig_len < max_audio_len:\n",
    "                pad = (0, max_audio_len - sig_len)\n",
    "                sig = torch.nn.functional.pad(sig, pad)\n",
    "            audio_signal.append(sig)\n",
    "        \n",
    "    if has_audio:\n",
    "        audio_signal = torch.stack(audio_signal)\n",
    "        audio_lengths = torch.stack(audio_lengths)\n",
    "    else:\n",
    "        audio_signal, audio_lengths = None, None\n",
    "\n",
    "    return audio_signal, audio_lengths\n",
    "\n",
    "# simple data layer to pass audio signal\n",
    "class AudioBuffersDataLayer(IterableDataset):\n",
    "    \n",
    "\n",
    "    def __init__(self):\n",
    "        super().__init__()\n",
    "\n",
    "        \n",
    "    def __iter__(self):\n",
    "        return self\n",
    "    \n",
    "    def __next__(self):\n",
    "        if self._buf_count == len(self.signal) :\n",
    "            raise StopIteration\n",
    "        self._buf_count +=1\n",
    "        return torch.as_tensor(self.signal[self._buf_count-1], dtype=torch.float32), \\\n",
    "               torch.as_tensor(self.signal_shape[0], dtype=torch.int64)\n",
    "        \n",
    "    def set_signal(self, signals):\n",
    "        self.signal = signals\n",
    "        self.signal_shape = self.signal[0].shape\n",
    "        self._buf_count = 0\n",
    "\n",
    "    def __len__(self):\n",
    "        return 1\n",
    "    "
   ]
  },
  {
   "cell_type": "markdown",
   "metadata": {},
   "source": [
    "Next we implement a class that implements transcribing audio buffers and merging the tokens corresponding to a chunk of audio within each buffer. \n",
    "\n",
    "For each buffer, we pick tokens corresponding to one chunk length of audio. The chunk within each buffer is chosen such that there is equal left and right context available to the audio within the chunk.\n",
    "\n",
    "For example, if the chunk size is 1s and buffer size is 3s, we collect tokens corresponding to audio starting from 1s to 2s within each buffer. Conformer-CTC models have a model stride of 4, i.e., a token is produced for every 4 feature vectors in the time domain. MelSpectrogram features are generated once every 10 ms, so a token is produced for every 40 ms of audio.\n",
    "\n",
    "**Note:** The inherent assumption here is that the output tokens from the model are well aligned with corresponding audio segments. This may not always be true for models trained with CTC loss, so this method of streaming inference may not always work with CTC based models. "
   ]
  },
  {
   "cell_type": "code",
   "execution_count": null,
   "metadata": {},
   "outputs": [],
   "source": [
    "from torch.utils.data import DataLoader\n",
    "import math\n",
    "class ChunkBufferDecoder:\n",
    "\n",
    "    def __init__(self,asr_model, stride, chunk_len_in_secs=1, buffer_len_in_secs=3):\n",
    "        self.asr_model = asr_model\n",
    "        self.asr_model.eval()\n",
    "        self.data_layer = AudioBuffersDataLayer()\n",
    "        self.data_loader = DataLoader(self.data_layer, batch_size=1, collate_fn=speech_collate_fn)\n",
    "        self.buffers = []\n",
    "        self.all_preds = []\n",
    "        self.chunk_len = chunk_len_in_secs\n",
    "        self.buffer_len = buffer_len_in_secs\n",
    "        assert(chunk_len_in_secs<=buffer_len_in_secs)\n",
    "        \n",
    "        feature_stride = asr_model._cfg.preprocessor['window_stride']\n",
    "        self.model_stride_in_secs = feature_stride * stride\n",
    "        self.n_tokens_per_chunk = math.ceil(self.chunk_len / self.model_stride_in_secs)\n",
    "        self.blank_id = len(asr_model.decoder.vocabulary)\n",
    "        self.plot=False\n",
    "        \n",
    "    @torch.no_grad()    \n",
    "    def transcribe_buffers(self, buffers, merge=True, plot=False):\n",
    "        self.plot = plot\n",
    "        self.buffers = buffers\n",
    "        self.data_layer.set_signal(buffers[:])\n",
    "        self._get_batch_preds()      \n",
    "        return self.decode_final(merge)\n",
    "    \n",
    "    def _get_batch_preds(self):\n",
    "\n",
    "        device = self.asr_model.device\n",
    "        for batch in iter(self.data_loader):\n",
    "\n",
    "            audio_signal, audio_signal_len = batch\n",
    "\n",
    "            audio_signal, audio_signal_len = audio_signal.to(device), audio_signal_len.to(device)\n",
    "            log_probs, encoded_len, predictions = self.asr_model(input_signal=audio_signal, input_signal_length=audio_signal_len)\n",
    "            preds = torch.unbind(predictions)\n",
    "            for pred in preds:\n",
    "                self.all_preds.append(pred.cpu().numpy())\n",
    "    \n",
    "    def decode_final(self, merge=True, extra=0):\n",
    "        self.unmerged = []\n",
    "        self.toks_unmerged = []\n",
    "        # index for the first token corresponding to a chunk of audio would be len(decoded) - 1 - delay\n",
    "        delay = math.ceil((self.chunk_len + (self.buffer_len - self.chunk_len) / 2) / self.model_stride_in_secs)\n",
    "\n",
    "        decoded_frames = []\n",
    "        all_toks = []\n",
    "        for pred in self.all_preds:\n",
    "            ids, toks = self._greedy_decoder(pred, self.asr_model.tokenizer)\n",
    "            decoded_frames.append(ids)\n",
    "            all_toks.append(toks)\n",
    "\n",
    "        for decoded in decoded_frames:\n",
    "            self.unmerged += decoded[len(decoded) - 1 - delay:len(decoded) - 1 - delay + self.n_tokens_per_chunk]\n",
    "        if self.plot:\n",
    "            for i, tok in enumerate(all_toks):\n",
    "                plt.plot(self.buffers[i])\n",
    "                plt.show()\n",
    "                print(\"\\nGreedy labels collected from this buffer\")\n",
    "                print(tok[len(tok) - 1 - delay:len(tok) - 1 - delay + self.n_tokens_per_chunk])                \n",
    "                self.toks_unmerged += tok[len(tok) - 1 - delay:len(tok) - 1 - delay + self.n_tokens_per_chunk]\n",
    "            print(\"\\nTokens collected from succesive buffers before CTC merge\")\n",
    "            print(self.toks_unmerged)\n",
    "\n",
    "\n",
    "        if not merge:\n",
    "            return self.unmerged\n",
    "        return self.greedy_merge(self.unmerged)\n",
    "    \n",
    "    \n",
    "    def _greedy_decoder(self, preds, tokenizer):\n",
    "        s = []\n",
    "        ids = []\n",
    "        for i in range(preds.shape[0]):\n",
    "            if preds[i] == self.blank_id:\n",
    "                s.append(\"_\")\n",
    "            else:\n",
    "                pred = preds[i]\n",
    "                s.append(tokenizer.ids_to_tokens([pred.item()])[0])\n",
    "            ids.append(preds[i])\n",
    "        return ids, s\n",
    "         \n",
    "    def greedy_merge(self, preds):\n",
    "        decoded_prediction = []\n",
    "        previous = self.blank_id\n",
    "        for p in preds:\n",
    "            if (p != previous or previous == self.blank_id) and p != self.blank_id:\n",
    "                decoded_prediction.append(p.item())\n",
    "            previous = p\n",
    "        hypothesis = self.asr_model.tokenizer.ids_to_text(decoded_prediction)\n",
    "        return hypothesis\n"
   ]
  },
  {
   "cell_type": "markdown",
   "metadata": {},
   "source": [
    "To see how this chunk based decoder comes together, let's call the decoder with a few buffers we create from our long audio file.\n",
    "Some interesting experiments to try would be to see how changing sizes of the chunk and the context affects transcription accuracy.  "
   ]
  },
  {
   "cell_type": "code",
   "execution_count": null,
   "metadata": {},
   "outputs": [],
   "source": [
    "\n",
    "chunk_len_in_secs = 4\n",
    "context_len_in_secs = 2\n",
    "\n",
    "buffer_len_in_secs = chunk_len_in_secs + 2* context_len_in_secs\n",
    "\n",
    "n_buffers = 5\n",
    "\n",
    "buffer_len = sample_rate*buffer_len_in_secs\n",
    "sampbuffer = np.zeros([buffer_len], dtype=np.float32)\n",
    "\n",
    "chunk_reader = AudioChunkIterator(samples, chunk_len_in_secs, sample_rate)\n",
    "chunk_len = sample_rate*chunk_len_in_secs\n",
    "count = 0\n",
    "buffer_list = []\n",
    "for chunk in chunk_reader:\n",
    "    count +=1\n",
    "    sampbuffer[:-chunk_len] = sampbuffer[chunk_len:]\n",
    "    sampbuffer[-chunk_len:] = chunk\n",
    "    buffer_list.append(np.array(sampbuffer))\n",
    "   \n",
    "    if count >= n_buffers:\n",
    "        break\n"
   ]
  },
  {
   "cell_type": "code",
   "execution_count": null,
   "metadata": {},
   "outputs": [],
   "source": [
    "stride = 4 # 8 for Citrinet\n",
    "asr_decoder = ChunkBufferDecoder(model, stride=stride, chunk_len_in_secs=chunk_len_in_secs, buffer_len_in_secs=buffer_len_in_secs )\n",
    "transcription = asr_decoder.transcribe_buffers(buffer_list, plot=True)"
   ]
  },
  {
   "cell_type": "code",
   "execution_count": null,
   "metadata": {},
   "outputs": [],
   "source": [
    "# Final transcription after CTC merge\n",
    "print(transcription)"
   ]
  },
  {
   "cell_type": "markdown",
   "metadata": {},
   "source": [
    "Time to evaluate our streaming inference on the whole long file that we created."
   ]
  },
  {
   "cell_type": "code",
   "execution_count": null,
   "metadata": {},
   "outputs": [],
   "source": [
    "# WER calculation\n",
    "from nemo.collections.asr.metrics.wer import word_error_rate\n",
    "# Collect all buffers from the audio file\n",
    "sampbuffer = np.zeros([buffer_len], dtype=np.float32)\n",
    "\n",
    "chunk_reader = AudioChunkIterator(samples, chunk_len_in_secs, sample_rate)\n",
    "buffer_list = []\n",
    "for chunk in chunk_reader:\n",
    "    sampbuffer[:-chunk_len] = sampbuffer[chunk_len:]\n",
    "    sampbuffer[-chunk_len:] = chunk\n",
    "    buffer_list.append(np.array(sampbuffer))\n",
    "\n",
    "asr_decoder = ChunkBufferDecoder(model, stride=stride, chunk_len_in_secs=chunk_len_in_secs, buffer_len_in_secs=buffer_len_in_secs )\n",
    "transcription = asr_decoder.transcribe_buffers(buffer_list, plot=False)\n",
    "wer = word_error_rate(hypotheses=[transcription], references=[ref_transcript])\n",
    "\n",
    "print(f\"WER: {round(wer*100,2)}%\")"
   ]
  }
 ],
 "metadata": {
  "accelerator": "GPU",
  "colab": {
   "collapsed_sections": [],
   "name": "ASR_with_NeMo.ipynb",
   "provenance": [],
   "toc_visible": true
  },
  "kernelspec": {
   "display_name": "Python 3 (ipykernel)",
   "language": "python",
   "name": "python3"
  },
  "language_info": {
   "codemirror_mode": {
    "name": "ipython",
    "version": 3
   },
   "file_extension": ".py",
   "mimetype": "text/x-python",
   "name": "python",
   "nbconvert_exporter": "python",
   "pygments_lexer": "ipython3",
   "version": "3.9.7"
  },
  "pycharm": {
   "stem_cell": {
    "cell_type": "raw",
>>>>>>> 4a93d287
    "metadata": {
     "collapsed": false
    },
    "source": []
   }
  }
 },
 "nbformat": 4,
 "nbformat_minor": 4
}<|MERGE_RESOLUTION|>--- conflicted
+++ resolved
@@ -1,671 +1,4 @@
 {
-<<<<<<< HEAD
-    "cells": [
-        {
-            "cell_type": "code",
-            "execution_count": null,
-            "metadata": {
-                "id": "lJz6FDU1lRzc"
-            },
-            "outputs": [],
-            "source": [
-                "\"\"\"\n",
-                "You can run either this notebook locally (if you have all the dependencies and a GPU) or on Google Colab.\n",
-                "\n",
-                "Instructions for setting up Colab are as follows:\n",
-                "1. Open a new Python 3 notebook.\n",
-                "2. Import this notebook from GitHub (File -> Upload Notebook -> \"GITHUB\" tab -> copy/paste GitHub URL)\n",
-                "3. Connect to an instance with a GPU (Runtime -> Change runtime type -> select \"GPU\" for hardware accelerator)\n",
-                "4. Run this cell to set up dependencies.\n",
-                "5. Restart the runtime (Runtime -> Restart Runtime) for any upgraded packages to take effect\n",
-                "\"\"\"\n",
-                "# If you're using Google Colab and not running locally, run this cell.\n",
-                "\n",
-                "## Install dependencies\n",
-                "!pip install wget\n",
-                "!apt-get install sox libsndfile1 ffmpeg\n",
-                "!pip install unidecode\n",
-                "!pip install matplotlib>=3.3.2\n",
-                "\n",
-                "## Install NeMo\n",
-                "BRANCH = 'r1.11.0'\n",
-                "!python -m pip install git+https://github.com/NVIDIA/NeMo.git@$BRANCH#egg=nemo_toolkit[all]\n",
-                "\n",
-                "## Grab the config we'll use in this example\n",
-                "!mkdir configs\n",
-                "!wget -P configs/ https://raw.githubusercontent.com/NVIDIA/NeMo/$BRANCH/examples/asr/conf/config.yaml\n",
-                "\n",
-                "\"\"\"\n",
-                "Remember to restart the runtime for the kernel to pick up any upgraded packages (e.g. matplotlib)!\n",
-                "Alternatively, you can uncomment the exit() below to crash and restart the kernel, in the case\n",
-                "that you want to use the \"Run All Cells\" (or similar) option.\n",
-                "\"\"\"\n",
-                "# exit()"
-            ]
-        },
-        {
-            "cell_type": "markdown",
-            "metadata": {},
-            "source": [
-                "# Streaming ASR\n",
-                "In this tutorial, we will look at one way to use one of NeMo's pretrained Conformer-CTC models for streaming inference. We will first look at some use cases where we may need streaming inference and then we will work towards developing a method for transcribing a long audio file using streaming."
-            ]
-        },
-        {
-            "cell_type": "markdown",
-            "metadata": {
-                "id": "v1Jk9etFlRzf"
-            },
-            "source": [
-                "# Why Stream?\n",
-                "Streaming inference may be needed in one of the following scenarios:\n",
-                "* Real-time or close to real-time inference for live transcriptions\n",
-                "* Offline transcriptions of very long audio\n",
-                "\n",
-                "In this tutorial, we will mainly focus on streaming for handling long form audio and close to real-time inference with CTC based models. For training ASR models we usually use short segments of audio (<20s) that may be smaller chunks of a long audio that is aligned with the transcriptions and segmented into smaller chunks (see [tools/](https://github.com/NVIDIA/NeMo/tree/main/tools) for some great tools to do this). For running inference on long audio files we are restricted by the available GPU memory that dictates the maximum length of audio that can be transcribed in one inference call. We will take a look at one of the ways to overcome this restriction using NeMo's Conformer-CTC ASR model."
-            ]
-        },
-        {
-            "cell_type": "markdown",
-            "metadata": {},
-            "source": [
-                "# Conformer-CTC\n",
-                "Conformer-CTC models distributed with NeMo use a combination of self-attention and convolution modules to achieve the best of the two approaches, the self-attention layers can learn the global interaction while the convolutions efficiently capture the local correlations. Use of self-attention layers comes with a cost of increased memory usage at a quadratic rate with the sequence length. That means that transcribing long audio files with Conformer-CTC models needs streaming inference to break up the audio into smaller chunks. We will develop one method to do such inference through the course of this tutorial."
-            ]
-        },
-        {
-            "cell_type": "markdown",
-            "metadata": {},
-            "source": [
-                "# Data\n",
-                "To demonstrate transcribing a long audio file we will use utterances from the dev-clean set of the [mini Librispeech corpus](https://www.openslr.org/31/).  "
-            ]
-        },
-        {
-            "cell_type": "code",
-            "execution_count": null,
-            "metadata": {},
-            "outputs": [],
-            "source": [
-                "# If something goes wrong during data processing, un-comment the following line to delete the cached dataset \n",
-                "# !rm -rf datasets/mini-dev-clean\n",
-                "!mkdir -p datasets/mini-dev-clean"
-            ]
-        },
-        {
-            "cell_type": "code",
-            "execution_count": null,
-            "metadata": {},
-            "outputs": [],
-            "source": [
-                "!python ../../scripts/dataset_processing/get_librispeech_data.py \\\n",
-                "  --data_root \"datasets/mini-dev-clean/\" \\\n",
-                "  --data_sets dev_clean_2"
-            ]
-        },
-        {
-            "cell_type": "code",
-            "execution_count": null,
-            "metadata": {},
-            "outputs": [],
-            "source": [
-                "manifest = \"datasets/mini-dev-clean/dev_clean_2.json\""
-            ]
-        },
-        {
-            "cell_type": "markdown",
-            "metadata": {},
-            "source": [
-                "Let's create a long audio that is about 15 minutes long by concatenating audio from dev-clean  and also create the corresponding concatenated transcript."
-            ]
-        },
-        {
-            "cell_type": "code",
-            "execution_count": null,
-            "metadata": {},
-            "outputs": [],
-            "source": [
-                "import json\n",
-                "def concat_audio(manifest_file, final_len=3600):\n",
-                "    concat_len = 0\n",
-                "    final_transcript = \"\"\n",
-                "    with open(\"concat_file.txt\", \"w\") as cat_f:\n",
-                "        while concat_len < final_len:\n",
-                "            with open(manifest_file, \"r\") as mfst_f:\n",
-                "                for l in mfst_f:\n",
-                "                    row = json.loads(l.strip())\n",
-                "                    if concat_len >= final_len:\n",
-                "                        break\n",
-                "                    cat_f.write(f\"file {row['audio_filepath']}\\n\")\n",
-                "                    final_transcript += (\" \" + row['text'])\n",
-                "                    concat_len += float(row['duration'])\n",
-                "    return concat_len, final_transcript\n"
-            ]
-        },
-        {
-            "cell_type": "code",
-            "execution_count": null,
-            "metadata": {},
-            "outputs": [],
-            "source": [
-                "new_duration, ref_transcript = concat_audio(manifest, 15*60)\n",
-                "\n",
-                "concat_audio_path = \"datasets/mini-dev-clean/concatenated_audio.wav\"\n",
-                "\n",
-                "!ffmpeg -t {new_duration} -safe 0 -f concat -i concat_file.txt -c copy -t {new_duration} {concat_audio_path} -y\n",
-                "print(\"Finished concatenating audio file!\")"
-            ]
-        },
-        {
-            "cell_type": "markdown",
-            "metadata": {},
-            "source": [
-                "# Streaming with CTC based models\n",
-                "Now let's try to transcribe the long audio file created above using a conformer-large model."
-            ]
-        },
-        {
-            "cell_type": "code",
-            "execution_count": null,
-            "metadata": {},
-            "outputs": [],
-            "source": [
-                "import torch\n",
-                "import nemo.collections.asr as nemo_asr\n",
-                "import contextlib\n",
-                "import gc"
-            ]
-        },
-        {
-            "cell_type": "code",
-            "execution_count": null,
-            "metadata": {},
-            "outputs": [],
-            "source": [
-                "device = 'cuda' if torch.cuda.is_available() else 'cpu'\n",
-                "device"
-            ]
-        },
-        {
-            "cell_type": "markdown",
-            "metadata": {},
-            "source": [
-                "We are mainly concerned about decoding on the GPU in this tutorial. CPU decoding may be able to handle longer files but would also not be as fast as GPU decoding. Let's check if we can run transcribe() on the long audio file that we created above."
-            ]
-        },
-        {
-            "cell_type": "code",
-            "execution_count": null,
-            "metadata": {},
-            "outputs": [],
-            "source": [
-                "# Clear up memory\n",
-                "torch.cuda.empty_cache()\n",
-                "gc.collect()\n",
-                "model = nemo_asr.models.EncDecCTCModelBPE.from_pretrained(\"stt_en_conformer_ctc_large\", map_location=device)\n",
-                "device = 'cuda' if torch.cuda.is_available() else 'cpu'\n",
-                "# device = 'cpu'  # You can transcribe even longer samples on the CPU, though it will take much longer !\n",
-                "model = model.to(device)"
-            ]
-        },
-        {
-            "cell_type": "code",
-            "execution_count": null,
-            "metadata": {},
-            "outputs": [],
-            "source": [
-                "# Helper for torch amp autocast\n",
-                "if torch.cuda.is_available():\n",
-                "    autocast = torch.cuda.amp.autocast\n",
-                "else:\n",
-                "    @contextlib.contextmanager\n",
-                "    def autocast():\n",
-                "        print(\"AMP was not available, using FP32!\")\n",
-                "        yield"
-            ]
-        },
-        {
-            "cell_type": "markdown",
-            "metadata": {},
-            "source": [
-                "The call to transcribe() below should fail with a \"CUDA out of memory\" error when run on a GPU with 32 GB memory."
-            ]
-        },
-        {
-            "cell_type": "code",
-            "execution_count": null,
-            "metadata": {},
-            "outputs": [],
-            "source": [
-                "with autocast():\n",
-                "    transcript = model.transcribe([concat_audio_path], batch_size=1)[0]"
-            ]
-        },
-        {
-            "cell_type": "code",
-            "execution_count": null,
-            "metadata": {},
-            "outputs": [],
-            "source": [
-                "# Clear up memory\n",
-                "torch.cuda.empty_cache()\n",
-                "gc.collect()"
-            ]
-        },
-        {
-            "cell_type": "markdown",
-            "metadata": {},
-            "source": [
-                "# Buffer mechanism for streaming long audio files\n",
-                "One way to transcribe long audio with a Conformer-CTC model would be to split the audio into consecutive smaller chunks and running inference on each chunk. Care should be taken to have enough context for audio at either edges for accurate transcription. Let's introduce some terminology here to help us navigate the rest of this tutorial. \n",
-                "\n",
-                "* Buffer size is the length of audio on which inference is run\n",
-                "* Chunk size is the length of new audio that is added to the buffer.\n",
-                "\n",
-                "An audio buffer is made up of a chunk of audio with some padded audio from previous chunk. In order to make the best predictions with enough context for the beginning and end portions of the buffer, we only collect tokens for the middle portion of the buffer of length equal to the size of each chunk.  \n",
-                "\n",
-                "Let's suppose that the maximum length of audio that can be transcribed with conformer-large model is 20s, then we can use 20s as the buffer size and use 15s (for example) as the chunk size, so one hour of audio is broken into 240 chunks of 15s each. Let's take a look at a few audio buffers that may be created for this audio."
-            ]
-        },
-        {
-            "cell_type": "code",
-            "execution_count": null,
-            "metadata": {},
-            "outputs": [],
-            "source": [
-                "# A simple iterator class to return successive chunks of samples\n",
-                "class AudioChunkIterator():\n",
-                "    def __init__(self, samples, frame_len, sample_rate):\n",
-                "        self._samples = samples\n",
-                "        self._chunk_len = chunk_len_in_secs*sample_rate\n",
-                "        self._start = 0\n",
-                "        self.output=True\n",
-                "   \n",
-                "    def __iter__(self):\n",
-                "        return self\n",
-                "    \n",
-                "    def __next__(self):\n",
-                "        if not self.output:\n",
-                "            raise StopIteration\n",
-                "        last = int(self._start + self._chunk_len)\n",
-                "        if last <= len(self._samples):\n",
-                "            chunk = self._samples[self._start: last]\n",
-                "            self._start = last\n",
-                "        else:\n",
-                "            chunk = np.zeros([int(self._chunk_len)], dtype='float32')\n",
-                "            samp_len = len(self._samples) - self._start\n",
-                "            chunk[0:samp_len] = self._samples[self._start:len(self._samples)]\n",
-                "            self.output = False\n",
-                "   \n",
-                "        return chunk"
-            ]
-        },
-        {
-            "cell_type": "code",
-            "execution_count": null,
-            "metadata": {},
-            "outputs": [],
-            "source": [
-                "# a helper function for extracting samples as a numpy array from the audio file\n",
-                "import soundfile as sf\n",
-                "def get_samples(audio_file, target_sr=16000):\n",
-                "    with sf.SoundFile(audio_file, 'r') as f:\n",
-                "        dtype = 'int16'\n",
-                "        sample_rate = f.samplerate\n",
-                "        samples = f.read(dtype=dtype)\n",
-                "        if sample_rate != target_sr:\n",
-                "            samples = librosa.core.resample(samples, sample_rate, target_sr)\n",
-                "        samples=samples.astype('float32')/32768\n",
-                "        samples = samples.transpose()\n",
-                "        return samples"
-            ]
-        },
-        {
-            "cell_type": "markdown",
-            "metadata": {},
-            "source": [
-                "Let's take a look at each chunk of speech that is used for decoding."
-            ]
-        },
-        {
-            "cell_type": "code",
-            "execution_count": null,
-            "metadata": {},
-            "outputs": [],
-            "source": [
-                "import matplotlib.pyplot as plt\n",
-                "samples = get_samples(concat_audio_path)\n",
-                "sample_rate  = model.preprocessor._cfg['sample_rate'] \n",
-                "chunk_len_in_secs = 1            \n",
-                "chunk_reader = AudioChunkIterator(samples, chunk_len_in_secs, sample_rate)\n",
-                "count = 0\n",
-                "for chunk in chunk_reader:\n",
-                "    count +=1\n",
-                "    plt.plot(chunk)\n",
-                "    plt.show()\n",
-                "    if count >= 5:\n",
-                "        break\n"
-            ]
-        },
-        {
-            "cell_type": "markdown",
-            "metadata": {},
-            "source": [
-                "Now, let's plot the actual buffers at each stage after a new chunk is added to the buffer. Audio buffer can be thought of as a fixed size queue with each incoming chunk added at the end of the buffer and the oldest samples removed from the beginning."
-            ]
-        },
-        {
-            "cell_type": "code",
-            "execution_count": null,
-            "metadata": {},
-            "outputs": [],
-            "source": [
-                "import numpy as np\n",
-                "context_len_in_secs = 1\n",
-                "\n",
-                "buffer_len_in_secs = chunk_len_in_secs + 2* context_len_in_secs\n",
-                "\n",
-                "buffer_len = sample_rate*buffer_len_in_secs\n",
-                "sampbuffer = np.zeros([buffer_len], dtype=np.float32)\n",
-                "\n",
-                "chunk_reader = AudioChunkIterator(samples, chunk_len_in_secs, sample_rate)\n",
-                "chunk_len = sample_rate*chunk_len_in_secs\n",
-                "count = 0\n",
-                "for chunk in chunk_reader:\n",
-                "    count +=1\n",
-                "    sampbuffer[:-chunk_len] = sampbuffer[chunk_len:]\n",
-                "    sampbuffer[-chunk_len:] = chunk\n",
-                "    plt.plot(sampbuffer)\n",
-                "    plt.show()\n",
-                "    if count >= 5:\n",
-                "        break"
-            ]
-        },
-        {
-            "cell_type": "markdown",
-            "metadata": {},
-            "source": [
-                "Now that we have a method to split the long audio into smaller chunks, we can now work on transcribing the individual buffers and merging the outputs to get the transcription of the whole audio.\n",
-                "First, we implement some helper functions to help load the buffers into the data layer."
-            ]
-        },
-        {
-            "cell_type": "code",
-            "execution_count": null,
-            "metadata": {},
-            "outputs": [],
-            "source": [
-                "from nemo.core.classes import IterableDataset\n",
-                "\n",
-                "def speech_collate_fn(batch):\n",
-                "    \"\"\"collate batch of audio sig, audio len\n",
-                "    Args:\n",
-                "        batch (FloatTensor, LongTensor):  A tuple of tuples of signal, signal lengths.\n",
-                "        This collate func assumes the signals are 1d torch tensors (i.e. mono audio).\n",
-                "    \"\"\"\n",
-                "\n",
-                "    _, audio_lengths = zip(*batch)\n",
-                "\n",
-                "    max_audio_len = 0\n",
-                "    has_audio = audio_lengths[0] is not None\n",
-                "    if has_audio:\n",
-                "        max_audio_len = max(audio_lengths).item()\n",
-                "   \n",
-                "    \n",
-                "    audio_signal= []\n",
-                "    for sig, sig_len in batch:\n",
-                "        if has_audio:\n",
-                "            sig_len = sig_len.item()\n",
-                "            if sig_len < max_audio_len:\n",
-                "                pad = (0, max_audio_len - sig_len)\n",
-                "                sig = torch.nn.functional.pad(sig, pad)\n",
-                "            audio_signal.append(sig)\n",
-                "        \n",
-                "    if has_audio:\n",
-                "        audio_signal = torch.stack(audio_signal)\n",
-                "        audio_lengths = torch.stack(audio_lengths)\n",
-                "    else:\n",
-                "        audio_signal, audio_lengths = None, None\n",
-                "\n",
-                "    return audio_signal, audio_lengths\n",
-                "\n",
-                "# simple data layer to pass audio signal\n",
-                "class AudioBuffersDataLayer(IterableDataset):\n",
-                "    \n",
-                "\n",
-                "    def __init__(self):\n",
-                "        super().__init__()\n",
-                "\n",
-                "        \n",
-                "    def __iter__(self):\n",
-                "        return self\n",
-                "    \n",
-                "    def __next__(self):\n",
-                "        if self._buf_count == len(self.signal) :\n",
-                "            raise StopIteration\n",
-                "        self._buf_count +=1\n",
-                "        return torch.as_tensor(self.signal[self._buf_count-1], dtype=torch.float32), \\\n",
-                "               torch.as_tensor(self.signal_shape[0], dtype=torch.int64)\n",
-                "        \n",
-                "    def set_signal(self, signals):\n",
-                "        self.signal = signals\n",
-                "        self.signal_shape = self.signal[0].shape\n",
-                "        self._buf_count = 0\n",
-                "\n",
-                "    def __len__(self):\n",
-                "        return 1\n",
-                "    "
-            ]
-        },
-        {
-            "cell_type": "markdown",
-            "metadata": {},
-            "source": [
-                "Next we implement a class that implements transcribing audio buffers and merging the tokens corresponding to a chunk of audio within each buffer. \n",
-                "\n",
-                "For each buffer, we pick tokens corresponding to one chunk length of audio. The chunk within each buffer is chosen such that there is equal left and right context available to the audio within the chunk.\n",
-                "\n",
-                "For example, if the chunk size is 1s and buffer size is 3s, we collect tokens corresponding to audio starting from 1s to 2s within each buffer. Conformer-CTC models have a model stride of 4, i.e., a token is produced for every 4 feature vectors in the time domain. MelSpectrogram features are generated once every 10 ms, so a token is produced for every 40 ms of audio.\n",
-                "\n",
-                "**Note:** The inherent assumption here is that the output tokens from the model are well aligned with corresponding audio segments. This may not always be true for models trained with CTC loss, so this method of streaming inference may not always work with CTC based models. "
-            ]
-        },
-        {
-            "cell_type": "code",
-            "execution_count": null,
-            "metadata": {},
-            "outputs": [],
-            "source": [
-                "from torch.utils.data import DataLoader\n",
-                "import math\n",
-                "class ChunkBufferDecoder:\n",
-                "\n",
-                "    def __init__(self,asr_model, stride, chunk_len_in_secs=1, buffer_len_in_secs=3):\n",
-                "        self.asr_model = asr_model\n",
-                "        self.asr_model.eval()\n",
-                "        self.data_layer = AudioBuffersDataLayer()\n",
-                "        self.data_loader = DataLoader(self.data_layer, batch_size=1, collate_fn=speech_collate_fn)\n",
-                "        self.buffers = []\n",
-                "        self.all_preds = []\n",
-                "        self.chunk_len = chunk_len_in_secs\n",
-                "        self.buffer_len = buffer_len_in_secs\n",
-                "        assert(chunk_len_in_secs<=buffer_len_in_secs)\n",
-                "        \n",
-                "        feature_stride = asr_model._cfg.preprocessor['window_stride']\n",
-                "        self.model_stride_in_secs = feature_stride * stride\n",
-                "        self.n_tokens_per_chunk = math.ceil(self.chunk_len / self.model_stride_in_secs)\n",
-                "        self.blank_id = len(asr_model.decoder.vocabulary)\n",
-                "        self.plot=False\n",
-                "        \n",
-                "    @torch.no_grad()    \n",
-                "    def transcribe_buffers(self, buffers, merge=True, plot=False):\n",
-                "        self.plot = plot\n",
-                "        self.buffers = buffers\n",
-                "        self.data_layer.set_signal(buffers[:])\n",
-                "        self._get_batch_preds()      \n",
-                "        return self.decode_final(merge)\n",
-                "    \n",
-                "    def _get_batch_preds(self):\n",
-                "\n",
-                "        device = self.asr_model.device\n",
-                "        for batch in iter(self.data_loader):\n",
-                "\n",
-                "            audio_signal, audio_signal_len = batch\n",
-                "\n",
-                "            audio_signal, audio_signal_len = audio_signal.to(device), audio_signal_len.to(device)\n",
-                "            log_probs, encoded_len, predictions = self.asr_model(input_signal=audio_signal, input_signal_length=audio_signal_len)\n",
-                "            preds = torch.unbind(predictions)\n",
-                "            for pred in preds:\n",
-                "                self.all_preds.append(pred.cpu().numpy())\n",
-                "    \n",
-                "    def decode_final(self, merge=True, extra=0):\n",
-                "        self.unmerged = []\n",
-                "        self.toks_unmerged = []\n",
-                "        # index for the first token corresponding to a chunk of audio would be len(decoded) - 1 - delay\n",
-                "        delay = math.ceil((self.chunk_len + (self.buffer_len - self.chunk_len) / 2) / self.model_stride_in_secs)\n",
-                "\n",
-                "        decoded_frames = []\n",
-                "        all_toks = []\n",
-                "        for pred in self.all_preds:\n",
-                "            ids, toks = self._greedy_decoder(pred, self.asr_model.tokenizer)\n",
-                "            decoded_frames.append(ids)\n",
-                "            all_toks.append(toks)\n",
-                "\n",
-                "        for decoded in decoded_frames:\n",
-                "            self.unmerged += decoded[len(decoded) - 1 - delay:len(decoded) - 1 - delay + self.n_tokens_per_chunk]\n",
-                "        if self.plot:\n",
-                "            for i, tok in enumerate(all_toks):\n",
-                "                plt.plot(self.buffers[i])\n",
-                "                plt.show()\n",
-                "                print(\"\\nGreedy labels collected from this buffer\")\n",
-                "                print(tok[len(tok) - 1 - delay:len(tok) - 1 - delay + self.n_tokens_per_chunk])                \n",
-                "                self.toks_unmerged += tok[len(tok) - 1 - delay:len(tok) - 1 - delay + self.n_tokens_per_chunk]\n",
-                "            print(\"\\nTokens collected from succesive buffers before CTC merge\")\n",
-                "            print(self.toks_unmerged)\n",
-                "\n",
-                "\n",
-                "        if not merge:\n",
-                "            return self.unmerged\n",
-                "        return self.greedy_merge(self.unmerged)\n",
-                "    \n",
-                "    \n",
-                "    def _greedy_decoder(self, preds, tokenizer):\n",
-                "        s = []\n",
-                "        ids = []\n",
-                "        for i in range(preds.shape[0]):\n",
-                "            if preds[i] == self.blank_id:\n",
-                "                s.append(\"_\")\n",
-                "            else:\n",
-                "                pred = preds[i]\n",
-                "                s.append(tokenizer.ids_to_tokens([pred.item()])[0])\n",
-                "            ids.append(preds[i])\n",
-                "        return ids, s\n",
-                "         \n",
-                "    def greedy_merge(self, preds):\n",
-                "        decoded_prediction = []\n",
-                "        previous = self.blank_id\n",
-                "        for p in preds:\n",
-                "            if (p != previous or previous == self.blank_id) and p != self.blank_id:\n",
-                "                decoded_prediction.append(p.item())\n",
-                "            previous = p\n",
-                "        hypothesis = self.asr_model.tokenizer.ids_to_text(decoded_prediction)\n",
-                "        return hypothesis\n"
-            ]
-        },
-        {
-            "cell_type": "markdown",
-            "metadata": {},
-            "source": [
-                "To see how this chunk based decoder comes together, let's call the decoder with a few buffers we create from our long audio file.\n",
-                "Some interesting experiments to try would be to see how changing sizes of the chunk and the context affects transcription accuracy.  "
-            ]
-        },
-        {
-            "cell_type": "code",
-            "execution_count": null,
-            "metadata": {},
-            "outputs": [],
-            "source": [
-                "\n",
-                "chunk_len_in_secs = 4\n",
-                "context_len_in_secs = 2\n",
-                "\n",
-                "buffer_len_in_secs = chunk_len_in_secs + 2* context_len_in_secs\n",
-                "\n",
-                "n_buffers = 5\n",
-                "\n",
-                "buffer_len = sample_rate*buffer_len_in_secs\n",
-                "sampbuffer = np.zeros([buffer_len], dtype=np.float32)\n",
-                "\n",
-                "chunk_reader = AudioChunkIterator(samples, chunk_len_in_secs, sample_rate)\n",
-                "chunk_len = sample_rate*chunk_len_in_secs\n",
-                "count = 0\n",
-                "buffer_list = []\n",
-                "for chunk in chunk_reader:\n",
-                "    count +=1\n",
-                "    sampbuffer[:-chunk_len] = sampbuffer[chunk_len:]\n",
-                "    sampbuffer[-chunk_len:] = chunk\n",
-                "    buffer_list.append(np.array(sampbuffer))\n",
-                "   \n",
-                "    if count >= n_buffers:\n",
-                "        break\n"
-            ]
-        },
-        {
-            "cell_type": "code",
-            "execution_count": null,
-            "metadata": {},
-            "outputs": [],
-            "source": [
-                "stride = 4 # 8 for Citrinet\n",
-                "asr_decoder = ChunkBufferDecoder(model, stride=stride, chunk_len_in_secs=chunk_len_in_secs, buffer_len_in_secs=buffer_len_in_secs )\n",
-                "transcription = asr_decoder.transcribe_buffers(buffer_list, plot=True)"
-            ]
-        },
-        {
-            "cell_type": "code",
-            "execution_count": null,
-            "metadata": {},
-            "outputs": [],
-            "source": [
-                "# Final transcription after CTC merge\n",
-                "print(transcription)"
-            ]
-        },
-        {
-            "cell_type": "markdown",
-            "metadata": {},
-            "source": [
-                "Time to evaluate our streaming inference on the whole long file that we created."
-            ]
-        },
-        {
-            "cell_type": "code",
-            "execution_count": null,
-            "metadata": {},
-            "outputs": [],
-            "source": [
-                "# WER calculation\n",
-                "from nemo.collections.asr.metrics.wer import word_error_rate\n",
-                "# Collect all buffers from the audio file\n",
-                "sampbuffer = np.zeros([buffer_len], dtype=np.float32)\n",
-                "\n",
-                "chunk_reader = AudioChunkIterator(samples, chunk_len_in_secs, sample_rate)\n",
-                "buffer_list = []\n",
-                "for chunk in chunk_reader:\n",
-                "    sampbuffer[:-chunk_len] = sampbuffer[chunk_len:]\n",
-                "    sampbuffer[-chunk_len:] = chunk\n",
-                "    buffer_list.append(np.array(sampbuffer))\n",
-                "\n",
-                "asr_decoder = ChunkBufferDecoder(model, stride=stride, chunk_len_in_secs=chunk_len_in_secs, buffer_len_in_secs=buffer_len_in_secs )\n",
-                "transcription = asr_decoder.transcribe_buffers(buffer_list, plot=False)\n",
-                "wer = word_error_rate(hypotheses=[transcription], references=[ref_transcript])\n",
-                "\n",
-                "print(f\"WER: {round(wer*100,2)}%\")"
-            ]
-        }
-    ],
-=======
  "cells": [
   {
    "cell_type": "code",
@@ -1357,7 +690,6 @@
   "pycharm": {
    "stem_cell": {
     "cell_type": "raw",
->>>>>>> 4a93d287
     "metadata": {
      "collapsed": false
     },
