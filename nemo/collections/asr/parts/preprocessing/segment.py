# Copyright (c) 2020, NVIDIA CORPORATION.  All rights reserved.
#
# Licensed under the Apache License, Version 2.0 (the "License");
# you may not use this file except in compliance with the License.
# You may obtain a copy of the License at
#
#     http://www.apache.org/licenses/LICENSE-2.0
#
# Unless required by applicable law or agreed to in writing, software
# distributed under the License is distributed on an "AS IS" BASIS,
# WITHOUT WARRANTIES OR CONDITIONS OF ANY KIND, either express or implied.
# See the License for the specific language governing permissions and
# limitations under the License.
#
# Copyright (c) 2018 Ryan Leary
#
# Permission is hereby granted, free of charge, to any person obtaining a copy
# of this software and associated documentation files (the "Software"), to deal
# in the Software without restriction, including without limitation the rights
# to use, copy, modify, merge, publish, distribute, sublicense, and/or sell
# copies of the Software, and to permit persons to whom the Software is
# furnished to do so, subject to the following conditions:
#
# The above copyright notice and this permission notice shall be included in all
# copies or substantial portions of the Software.
#
# THE SOFTWARE IS PROVIDED "AS IS", WITHOUT WARRANTY OF ANY KIND, EXPRESS OR
# IMPLIED, INCLUDING BUT NOT LIMITED TO THE WARRANTIES OF MERCHANTABILITY,
# FITNESS FOR A PARTICULAR PURPOSE AND NONINFRINGEMENT. IN NO EVENT SHALL THE
# AUTHORS OR COPYRIGHT HOLDERS BE LIABLE FOR ANY CLAIM, DAMAGES OR OTHER
# LIABILITY, WHETHER IN AN ACTION OF CONTRACT, TORT OR OTHERWISE, ARISING FROM,
# OUT OF OR IN CONNECTION WITH THE SOFTWARE OR THE USE OR OTHER DEALINGS IN THE
# SOFTWARE.
# This file contains code artifacts adapted from https://github.com/ryanleary/patter

import math
import os
import random

import librosa
import concurrent.futures
import numpy as np
import soundfile as sf

from nemo.collections.asr.parts.utils.audio_utils import select_channels
from nemo.utils import logging

# TODO @blisc: Perhaps refactor instead of import guarding
HAVE_PYDUB = True
try:
    from pydub import AudioSegment as Audio
    from pydub.exceptions import CouldntDecodeError
except ModuleNotFoundError:
    HAVE_PYDUB = False


available_formats = sf.available_formats()
sf_supported_formats = ["." + i.lower() for i in available_formats.keys()]


class AudioSegment(object):
    """Audio segment abstraction.
    :param samples: Audio samples [num_samples x num_channels].
    :type samples: ndarray.float32
    :param sample_rate: Audio sample rate.
    :type sample_rate: int
    :raises TypeError: If the sample data type is not float or int.
    """

    def __init__(
        self,
        samples,
        sample_rate,
        target_sr=None,
        trim=False,
        trim_ref=np.max,
        trim_top_db=60,
        trim_frame_length=2048,
        trim_hop_length=512,
        orig_sr=None,
        channel_selector=None,
    ):
        """Create audio segment from samples.
        Samples are convert float32 internally, with int scaled to [-1, 1].
        """
        samples = self._convert_samples_to_float32(samples)

        # Check if channel selector is necessary
        if samples.ndim == 1 and channel_selector not in [None, 0, 'average']:
            raise ValueError(
                'Input signal is one-dimensional, channel selector (%s) cannot not be used.', str(channel_selector)
            )
        elif samples.ndim == 2:
            samples = select_channels(samples, channel_selector)
        elif samples.ndim >= 3:
            raise NotImplementedError(
                'Signals with more than two dimensions (sample, channel) are currently not supported.'
            )

        if target_sr is not None and target_sr != sample_rate:
            # resample along the temporal dimension (axis=0) will be in librosa 0.10.0 (#1561)
            samples = samples.transpose()
            samples = librosa.core.resample(samples, orig_sr=sample_rate, target_sr=target_sr)
            samples = samples.transpose()
            sample_rate = target_sr
        if trim:
            # librosa is using channels-first layout (num_channels, num_samples), which is transpose of AudioSegment's layout
            samples = samples.transpose()
            samples, _ = librosa.effects.trim(
                samples, top_db=trim_top_db, ref=trim_ref, frame_length=trim_frame_length, hop_length=trim_hop_length
            )
            samples = samples.transpose()
        self._samples = samples
        self._sample_rate = sample_rate
        self._orig_sr = orig_sr if orig_sr is not None else sample_rate

    def __eq__(self, other):
        """Return whether two objects are equal."""
        if type(other) is not type(self):
            return False
        if self._sample_rate != other._sample_rate:
            return False
        if self._samples.shape != other._samples.shape:
            return False
        if np.any(self.samples != other._samples):
            return False
        return True

    def __ne__(self, other):
        """Return whether two objects are unequal."""
        return not self.__eq__(other)

    def __str__(self):
        """Return human-readable representation of segment."""
        if self.num_channels == 1:
            return "%s: num_samples=%d, sample_rate=%d, duration=%.2fsec, rms=%.2fdB" % (
                type(self),
                self.num_samples,
                self.sample_rate,
                self.duration,
                self.rms_db,
            )
        else:
            rms_db_str = ', '.join([f'{rms:.2f}dB' for rms in self.rms_db])
            return "%s: num_samples=%d, sample_rate=%d, duration=%.2fsec, num_channels=%d, rms=[%s]" % (
                type(self),
                self.num_samples,
                self.sample_rate,
                self.duration,
                self.num_channels,
                rms_db_str,
            )

    @staticmethod
    def _convert_samples_to_float32(samples):
        """Convert sample type to float32.
        Audio sample type is usually integer or float-point.
        Integers will be scaled to [-1, 1] in float32.
        """
        float32_samples = samples.astype('float32')
        if samples.dtype in np.sctypes['int']:
            bits = np.iinfo(samples.dtype).bits
            float32_samples *= 1.0 / 2 ** (bits - 1)
        elif samples.dtype in np.sctypes['float']:
            pass
        else:
            raise TypeError("Unsupported sample type: %s." % samples.dtype)
        return float32_samples

    @classmethod
    def from_file(
        cls,
        audio_file,
        target_sr=None,
        int_values=False,
        offset=0,
        duration=0,
        trim=False,
        trim_ref=np.max,
        trim_top_db=60,
        trim_frame_length=2048,
        trim_hop_length=512,
        orig_sr=None,
        channel_selector=None,
    ):
        """
        Load a file supported by librosa and return as an AudioSegment.
        :param audio_file: path of file to load.
                           Alternatively, a list of paths of single-channel files can be provided
                           to form a multichannel signal.
        :param target_sr: the desired sample rate
        :param int_values: if true, load samples as 32-bit integers
        :param offset: offset in seconds when loading audio
        :param duration: duration in seconds when loading audio
        :param trim: if true, trim leading and trailing silence from an audio signal
        :param trim_ref: the reference amplitude. By default, it uses `np.max` and compares to the peak amplitude in
                         the signal
        :param trim_top_db: the threshold (in decibels) below reference to consider as silence
        :param trim_frame_length: the number of samples per analysis frame
        :param trim_hop_length: the number of samples between analysis frames
        :param orig_sr: the original sample rate
        :param channel selector: string denoting the downmix mode, an integer denoting the channel to be selected, or an iterable
                                 of integers denoting a subset of channels. Channel selector is using zero-based indexing.
                                 If set to `None`, the original signal will be used.
        :return: AudioSegment instance
        """
        samples = None
        if isinstance(audio_file, list):
<<<<<<< HEAD
            # If a list of files is provided, load samples from individual single-channel
            # files and concatenate them along the channel dimension
            if isinstance(channel_selector, int):
                if channel_selector >= len(audio_file):
                    raise RuntimeError(
                        f'Channel cannot be selected: channel_selector={channel_selector}, num_audio_files={len(audio_file)}'
                    )
                # Select only a single file
                audio_file = [audio_file[channel_selector]]
                # Reset the channel selector since we applied it here
                channel_selector = None

            # Load all files
            sample_rate = target_sr
            samples = cls.from_file_list(
                    audio_file_list=audio_file,
                    target_sr=target_sr,
                    int_values=int_values,
                    offset=offset,
                    duration=duration,
                    trim=trim,
                    trim_ref=trim_ref,
                    trim_top_db=trim_top_db,
                    trim_frame_length=trim_frame_length,
                    trim_hop_length=trim_hop_length,
                    orig_sr=orig_sr,
                    channel_selector=None,
=======
            return cls.from_file_list(
                audio_file_list=audio_file,
                target_sr=target_sr,
                int_values=int_values,
                offset=offset,
                duration=duration,
                trim=trim,
                trim_ref=trim_ref,
                trim_top_db=trim_top_db,
                trim_frame_length=trim_frame_length,
                trim_hop_length=trim_hop_length,
                orig_sr=orig_sr,
                channel_selector=channel_selector,
            )

        if not isinstance(audio_file, str) or os.path.splitext(audio_file)[-1] in sf_supported_formats:
            try:
                with sf.SoundFile(audio_file, 'r') as f:
                    dtype = 'int32' if int_values else 'float32'
                    sample_rate = f.samplerate
                    if offset > 0:
                        f.seek(int(offset * sample_rate))
                    if duration > 0:
                        samples = f.read(int(duration * sample_rate), dtype=dtype)
                    else:
                        samples = f.read(dtype=dtype)
            except RuntimeError as e:
                logging.error(
                    f"Loading {audio_file} via SoundFile raised RuntimeError: `{e}`. "
                    f"NeMo will fallback to loading via pydub."
>>>>>>> 7854bd45
                )

        else:
            if not isinstance(audio_file, str) or os.path.splitext(audio_file)[-1] in sf_supported_formats:
                try:
                    with sf.SoundFile(audio_file, 'r') as f:
                        dtype = 'int32' if int_values else 'float32'
                        sample_rate = f.samplerate
                        if offset > 0:
                            f.seek(int(offset * sample_rate))
                        if duration > 0:
                            samples = f.read(int(duration * sample_rate), dtype=dtype)
                        else:
                            samples = f.read(dtype=dtype)
                except RuntimeError as e:
                    logging.error(
                        f"Loading {audio_file} via SoundFile raised RuntimeError: `{e}`. "
                        f"NeMo will fallback to loading via pydub."
                    )

                    if hasattr(audio_file, "seek"):
                        audio_file.seek(0)

            if HAVE_PYDUB and samples is None:
                try:
                    samples = Audio.from_file(audio_file)
                    sample_rate = samples.frame_rate
                    num_channels = samples.channels
                    if offset > 0:
                        # pydub does things in milliseconds
                        seconds = offset * 1000
                        samples = samples[int(seconds) :]
                    if duration > 0:
                        seconds = duration * 1000
                        samples = samples[: int(seconds)]
                    samples = np.array(samples.get_array_of_samples())
                    # For multi-channel signals, channels are stacked in a one-dimensional vector
                    if num_channels > 1:
                        samples = np.reshape(samples, (-1, num_channels))
                except CouldntDecodeError as err:
                    logging.error(f"Loading {audio_file} via pydub raised CouldntDecodeError: `{err}`.")

            if samples is None:
                libs = "soundfile, and pydub" if HAVE_PYDUB else "soundfile"
                raise Exception(f"Your audio file {audio_file} could not be decoded. We tried using {libs}.")

        return cls(
            samples,
            sample_rate,
            target_sr=target_sr,
            trim=trim,
            trim_ref=trim_ref,
            trim_top_db=trim_top_db,
            trim_frame_length=trim_frame_length,
            trim_hop_length=trim_hop_length,
            orig_sr=orig_sr,
            channel_selector=channel_selector,
        )
    @classmethod
    def from_file_list(
        cls,
        audio_file_list,
        target_sr=None,
        int_values=False,
        offset=0,
        duration=0,
        trim=False,
        trim_ref=np.max,
        trim_top_db=60,
        trim_frame_length=2048,
        trim_hop_length=512,
        orig_sr=None,
        channel_selector=None,
    ):
        samples = None
        tp = concurrent.futures.ProcessPoolExecutor(max_workers=64)
        futures = []
        for a_file in audio_file_list:
            # Load audio from the current file
            a_segment = cls.from_file(
                a_file,
                target_sr=target_sr,
                int_values=int_values,
                offset=offset,
                duration=duration,
                trim=trim,
                trim_ref=trim_ref,
                trim_top_db=trim_top_db,
                trim_frame_length=trim_frame_length,
                trim_hop_length=trim_hop_length,
                orig_sr=orig_sr,
                channel_selector=None,
            )
            # Only single-channel individual files are supported for now
            if a_segment.num_channels != 1:
                raise RuntimeError(
                    f'Expecting a single-channel audio signal, but loaded {a_segment.num_channels} channels from file {a_file}'
                )

            if target_sr is None:
                # All files need to be loaded with the same sample rate
                target_sr = a_segment.sample_rate

            # Concatenate samples
            a_samples = a_segment.samples[:, None]

            if samples is None:
                samples = a_samples
            else:
                # Check the dimensions match
                if len(a_samples) != len(samples):
                    # import ipdb; ipdb.set_trace()
                    raise RuntimeError(
                        f'Loaded samples need to have identical length: {a_samples.shape} != {sample.shape}'
                    )

                # Concatenate along channel dimension
                samples = np.concatenate([samples, a_samples], axis=1)
        samples = np.squeeze(samples)
        return samples

    @classmethod
    def from_file_list(
        cls,
        audio_file_list,
        target_sr=None,
        int_values=False,
        offset=0,
        duration=0,
        trim=False,
        channel_selector=None,
        *args,
        **kwargs,
    ):
        """
        Function wrapper for `from_file` method. Load a list of files from `audio_file_list`.
        The length of each audio file is unified with the duration item in the input manifest file.
        See `from_file` method for arguments.

        If a list of files is provided, load samples from individual single-channel files and
        concatenate them along the channel dimension.
        """
        if isinstance(channel_selector, int):
            # Shortcut when selecting a single channel
            if channel_selector >= len(audio_file_list):
                raise RuntimeError(
                    f'Channel cannot be selected: channel_selector={channel_selector}, num_audio_files={len(audio_file_list)}'
                )
            # Select only a single file
            audio_file_list = [audio_file_list[channel_selector]]
            # Reset the channel selector since we applied it here
            channel_selector = None

        samples = None

        for a_file in audio_file_list:
            # Load audio from the current file
            a_segment = cls.from_file(
                a_file,
                target_sr=target_sr,
                int_values=int_values,
                offset=offset,
                duration=duration,
                channel_selector=None,
                trim=False,  # Do not apply trim to individual files, it will be applied to the concatenated signal
                *args,
                **kwargs,
            )

            # Only single-channel individual files are supported for now
            if a_segment.num_channels != 1:
                raise RuntimeError(
                    f'Expecting a single-channel audio signal, but loaded {a_segment.num_channels} channels from file {a_file}'
                )

            if target_sr is None:
                # All files need to be loaded with the same sample rate
                target_sr = a_segment.sample_rate

            # Concatenate samples
            a_samples = a_segment.samples[:, None]

            if samples is None:
                samples = a_samples
            else:
                # Check the dimensions match
                if len(a_samples) != len(samples):
                    # import ipdb; ipdb.set_trace()
                    raise RuntimeError(
                        f'Loaded samples need to have identical length: {a_samples.shape} != {sample.shape}'
                    )

                # Concatenate along channel dimension
                samples = np.concatenate([samples, a_samples], axis=1)

        # Final setup for class initialization
        samples = np.squeeze(samples)
        sample_rate = target_sr

        return cls(
            samples, sample_rate, target_sr=target_sr, trim=trim, channel_selector=channel_selector, *args, **kwargs,
        )

    @classmethod
    def segment_from_file(
        cls, audio_file, target_sr=None, n_segments=0, trim=False, orig_sr=None, channel_selector=None, offset=None
    ):
        """Grabs n_segments number of samples from audio_file.
        If offset is not provided, n_segments are selected randomly.
        If offset is provided, it is used to calculate the starting sample.

        Note that audio_file can be either the file path, or a file-like object.

        :param audio_file: path to a file or a file-like object
        :param target_sr: sample rate for the output samples
        :param n_segments: desired number of samples
        :param trim: if true, trim leading and trailing silence from an audio signal
        :param orig_sr: the original sample rate
        :param channel selector: select a subset of channels. If set to `None`, the original signal will be used.
        :param offset: fixed offset in seconds
        :return: numpy array of samples
        """
        is_segmented = False
        try:
            with sf.SoundFile(audio_file, 'r') as f:
                sample_rate = f.samplerate
                if target_sr is not None:
                    n_segments_at_original_sr = math.ceil(n_segments * sample_rate / target_sr)
                else:
                    n_segments_at_original_sr = n_segments

                if 0 < n_segments_at_original_sr < len(f):
                    max_audio_start = len(f) - n_segments_at_original_sr
                    if offset is None:
                        audio_start = random.randint(0, max_audio_start)
                    else:
                        audio_start = math.floor(offset * sample_rate)
                        if audio_start > max_audio_start:
                            raise RuntimeError(
                                f'Provided audio start ({audio_start_seconds} seconds = {audio_start} samples) is larger than the maximum possible ({max_audio_start})'
                            )
                    f.seek(audio_start)
                    samples = f.read(n_segments_at_original_sr, dtype='float32')
                    is_segmented = True
                elif n_segments_at_original_sr > len(f):
                    logging.warning(
                        f"Number of segments ({n_segments_at_original_sr}) is greater than the length ({len(f)}) of the audio file {audio_file}. This may lead to shape mismatch errors."
                    )
                    samples = f.read(dtype='float32')
                else:
                    samples = f.read(dtype='float32')
        except RuntimeError as e:
            logging.error(f"Loading {audio_file} via SoundFile raised RuntimeError: `{e}`.")

        features = cls(
            samples, sample_rate, target_sr=target_sr, trim=trim, orig_sr=orig_sr, channel_selector=channel_selector
        )

        if is_segmented:
            features._samples = features._samples[:n_segments]

        return features

    @property
    def samples(self):
        return self._samples.copy()

    @property
    def sample_rate(self):
        return self._sample_rate

    @property
    def num_channels(self):
        if self._samples.ndim == 1:
            return 1
        else:
            return self._samples.shape[-1]

    @property
    def num_samples(self):
        return self._samples.shape[0]

    @property
    def duration(self):
        return self.num_samples / float(self._sample_rate)

    @property
    def rms_db(self):
        """Return per-channel RMS value.
        """
        mean_square = np.mean(self._samples ** 2, axis=0)
        return 10 * np.log10(mean_square)

    @property
    def orig_sr(self):
        return self._orig_sr

    def gain_db(self, gain):
        self._samples *= 10.0 ** (gain / 20.0)

    def pad(self, pad_size, symmetric=False):
        """Add zero padding to the sample. The pad size is given in number
        of samples.
        If symmetric=True, `pad_size` will be added to both sides. If false,
        `pad_size`
        zeros will be added only to the end.
        """
        samples_ndim = self._samples.ndim
        if samples_ndim == 1:
            pad_width = pad_size if symmetric else (0, pad_size)
        elif samples_ndim == 2:
            # pad samples, keep channels
            pad_width = ((pad_size, pad_size), (0, 0)) if symmetric else ((0, pad_size), (0, 0))
        else:
            raise NotImplementedError(
                f"Padding not implemented for signals with more that 2 dimensions. Current samples dimension: {samples_ndim}."
            )
        # apply padding
        self._samples = np.pad(self._samples, pad_width, mode='constant',)

    def subsegment(self, start_time=None, end_time=None):
        """Cut the AudioSegment between given boundaries.
        Note that this is an in-place transformation.
        :param start_time: Beginning of subsegment in seconds.
        :type start_time: float
        :param end_time: End of subsegment in seconds.
        :type end_time: float
        :raise ValueError: If start_time or end_time is incorrectly set,
        e.g. out of bounds in time.
        """
        start_time = 0.0 if start_time is None else start_time
        end_time = self.duration if end_time is None else end_time
        if start_time < 0.0:
            start_time = self.duration + start_time
        if end_time < 0.0:
            end_time = self.duration + end_time
        if start_time < 0.0:
            raise ValueError("The slice start position (%f s) is out of bounds." % start_time)
        if end_time < 0.0:
            raise ValueError("The slice end position (%f s) is out of bounds." % end_time)
        if start_time > end_time:
            raise ValueError(
                "The slice start position (%f s) is later than the end position (%f s)." % (start_time, end_time)
            )
        if end_time > self.duration:
            raise ValueError("The slice end position (%f s) is out of bounds (> %f s)" % (end_time, self.duration))
        start_sample = int(round(start_time * self._sample_rate))
        end_sample = int(round(end_time * self._sample_rate))
        self._samples = self._samples[start_sample:end_sample]<|MERGE_RESOLUTION|>--- conflicted
+++ resolved
@@ -206,35 +206,6 @@
         """
         samples = None
         if isinstance(audio_file, list):
-<<<<<<< HEAD
-            # If a list of files is provided, load samples from individual single-channel
-            # files and concatenate them along the channel dimension
-            if isinstance(channel_selector, int):
-                if channel_selector >= len(audio_file):
-                    raise RuntimeError(
-                        f'Channel cannot be selected: channel_selector={channel_selector}, num_audio_files={len(audio_file)}'
-                    )
-                # Select only a single file
-                audio_file = [audio_file[channel_selector]]
-                # Reset the channel selector since we applied it here
-                channel_selector = None
-
-            # Load all files
-            sample_rate = target_sr
-            samples = cls.from_file_list(
-                    audio_file_list=audio_file,
-                    target_sr=target_sr,
-                    int_values=int_values,
-                    offset=offset,
-                    duration=duration,
-                    trim=trim,
-                    trim_ref=trim_ref,
-                    trim_top_db=trim_top_db,
-                    trim_frame_length=trim_frame_length,
-                    trim_hop_length=trim_hop_length,
-                    orig_sr=orig_sr,
-                    channel_selector=None,
-=======
             return cls.from_file_list(
                 audio_file_list=audio_file,
                 target_sr=target_sr,
@@ -265,7 +236,6 @@
                 logging.error(
                     f"Loading {audio_file} via SoundFile raised RuntimeError: `{e}`. "
                     f"NeMo will fallback to loading via pydub."
->>>>>>> 7854bd45
                 )
 
         else:
