# Copyright (c) 2021, NVIDIA CORPORATION & AFFILIATES.  All rights reserved.
#
# Licensed under the Apache License, Version 2.0 (the "License");
# you may not use this file except in compliance with the License.
# You may obtain a copy of the License at
#
#     http://www.apache.org/licenses/LICENSE-2.0
#
# Unless required by applicable law or agreed to in writing, software
# distributed under the License is distributed on an "AS IS" BASIS,
# WITHOUT WARRANTIES OR CONDITIONS OF ANY KIND, either express or implied.
# See the License for the specific language governing permissions and
# limitations under the License.

import functools
import json
import math
import os
import pickle
import random
from pathlib import Path
from typing import Callable, Dict, List, Optional, Union

import librosa
from nemo.collections.tts.modules.vits_modules import intersperse
import numpy as np
import torch
from tqdm import tqdm

from nemo.collections.asr.parts.preprocessing.features import WaveformFeaturizer
from nemo.collections.asr.parts.preprocessing.segment import AudioSegment
from nemo.collections.common.tokenizers.text_to_speech.tts_tokenizers import (
    BaseTokenizer,
    EnglishCharsTokenizer,
    EnglishPhonemesTokenizer,
)
from nemo.collections.tts.torch.helpers import (
    BetaBinomialInterpolator,
    beta_binomial_prior_distribution,
    general_padding,
    get_base_dir,
)
from nemo.collections.tts.torch.tts_data_types import (
    DATA_STR2DATA_CLASS,
    MAIN_DATA_TYPES,
    AlignPriorMatrix,
    Durations,
    Energy,
    LMTokens,
    LogMel,
    P_voiced,
    Pitch,
    SpeakerID,
    TTSDataType,
    Voiced_mask,
    WithLens,
)
<<<<<<< HEAD
from nemo.collections.tts.torch.tts_tokenizers import BaseTokenizer, EnglishCharsTokenizer, EnglishPhonemesTokenizer, IPAPhonemesTokenizer
=======
>>>>>>> 69f71524
from nemo.core.classes import Dataset
from nemo.utils import logging

try:
    from nemo_text_processing.text_normalization.normalize import Normalizer

    PYNINI_AVAILABLE = True
except (ImportError, ModuleNotFoundError):
    Normalizer = None
    PYNINI_AVAILABLE = False


EPSILON = 1e-9
WINDOW_FN_SUPPORTED = {
    'hann': torch.hann_window,
    'hamming': torch.hamming_window,
    'blackman': torch.blackman_window,
    'bartlett': torch.bartlett_window,
    'none': None,
}


class TTSDataset(Dataset):
    def __init__(
        self,
        manifest_filepath: Union[str, Path, List[str], List[Path]],
        sample_rate: int,
        text_tokenizer: Union[BaseTokenizer, Callable[[str], List[int]]],
        tokens: Optional[List[str]] = None,
        text_normalizer: Optional[Union[Normalizer, Callable[[str], str]]] = None,
        text_normalizer_call_kwargs: Optional[Dict] = None,
        text_tokenizer_pad_id: Optional[int] = None,
        sup_data_types: Optional[List[str]] = None,
        sup_data_path: Optional[Union[Path, str]] = None,
        max_duration: Optional[float] = None,
        min_duration: Optional[float] = None,
        ignore_file: Optional[Union[str, Path]] = None,
        trim: bool = False,
        trim_ref: Optional[float] = None,
        trim_top_db: Optional[int] = None,
        trim_frame_length: Optional[int] = None,
        trim_hop_length: Optional[int] = None,
        n_fft: int = 1024,
        win_length: Optional[int] = None,
        hop_length: Optional[int] = None,
        window: str = "hann",
        n_mels: int = 80,
        lowfreq: int = 0,
        highfreq: Optional[int] = None,
        add_blank=True,
        **kwargs,
    ):
        """Dataset which can be used for training spectrogram generators and end-to-end TTS models.
        It loads main data types (audio, text) and specified supplementary data types (log mel, durations, align prior matrix, pitch, energy, speaker id).
        Some supplementary data types will be computed on the fly and saved in the sup_data_path if they did not exist before.
        Saved folder can be changed for some supplementary data types (see keyword args section).
        Arguments for supplementary data should be also specified in this class, and they will be used from kwargs (see keyword args section).
        Args:
            manifest_filepath (Union[str, Path, List[str], List[Path]]): Path(s) to the .json manifests containing information on the
                dataset. Each line in the .json file should be valid json. Note: the .json file itself is not valid
                json. Each line should contain the following:
                    "audio_filepath": <PATH_TO_WAV>,
                    "text": <THE_TRANSCRIPT>,
                    "normalized_text": <NORMALIZED_TRANSCRIPT> (Optional),
                    "mel_filepath": <PATH_TO_LOG_MEL_PT> (Optional),
                    "duration": <Duration of audio clip in seconds> (Optional),
                    "is_phoneme": <0: default, 1: if normalized_text is phonemes> (Optional)
            sample_rate (int): The sample rate of the audio. Or the sample rate that we will resample all files to.
            text_tokenizer (Optional[Union[BaseTokenizer, Callable[[str], List[int]]]]): BaseTokenizer or callable which represents text tokenizer.
            tokens (Optional[List[str]]): Tokens from text_tokenizer. Should be specified if text_tokenizer is not BaseTokenizer.
            text_normalizer (Optional[Union[Normalizer, Callable[[str], str]]]): Normalizer or callable which represents text normalizer.
            text_normalizer_call_kwargs (Optional[Dict]): Additional arguments for text_normalizer function.
            text_tokenizer_pad_id (Optional[int]): Index of padding. Should be specified if text_tokenizer is not BaseTokenizer.
            sup_data_types (Optional[List[str]]): List of supplementary data types.
            sup_data_path (Optional[Union[Path, str]]): A folder that contains or will contain supplementary data (e.g. pitch).
            max_duration (Optional[float]): Max duration of audio clips in seconds. All samples exceeding this will be
                pruned prior to training. Note: Requires "duration" to be set in the manifest file. It does not load
                audio to compute duration. Defaults to None which does not prune.
            min_duration (Optional[float]): Min duration of audio clips in seconds. All samples lower than this will be
                pruned prior to training. Note: Requires "duration" to be set in the manifest file. It does not load
                audio to compute duration. Defaults to None which does not prune.
            ignore_file (Optional[Union[str, Path]]): The location of a pickle-saved list of audio paths
                that will be pruned prior to training. Defaults to None which does not prune.
            trim (bool): Whether to apply `librosa.effects.trim` to trim leading and trailing silence from an audio
                signal. Defaults to False.
            trim_ref (Optional[float]): the reference amplitude. By default, it uses `np.max` and compares to the peak
                amplitude in the signal.
            trim_top_db (Optional[int]): the threshold (in decibels) below reference to consider as silence.
                Defaults to 60.
            trim_frame_length (Optional[int]): the number of samples per analysis frame. Defaults to 2048.
            trim_hop_length (Optional[int]): the number of samples between analysis frames. Defaults to 512.
            n_fft (int): The number of fft samples. Defaults to 1024
            win_length (Optional[int]): The length of the stft windows. Defaults to None which uses n_fft.
            hop_length (Optional[int]): The hope length between fft computations. Defaults to None which uses n_fft//4.
            window (str): One of 'hann', 'hamming', 'blackman','bartlett', 'none'. Which corresponds to the
                equivalent torch window function.
            n_mels (int): The number of mel filters. Defaults to 80.
            lowfreq (int): The lowfreq input to the mel filter calculation. Defaults to 0.
            highfreq (Optional[int]): The highfreq input to the mel filter calculation. Defaults to None.
        Keyword Args:
            log_mel_folder (Optional[Union[Path, str]]): The folder that contains or will contain log mel spectrograms.
            pitch_folder (Optional[Union[Path, str]]): The folder that contains or will contain pitch.
            voiced_mask_folder (Optional[Union[Path, str]]): The folder that contains or will contain voiced mask of the pitch
            p_voiced_folder (Optional[Union[Path, str]]): The folder that contains or will contain p_voiced(probability) of the pitch
            energy_folder (Optional[Union[Path, str]]): The folder that contains or will contain energy.
            durs_file (Optional[str]): String path to pickled durations location.
            durs_type (Optional[str]): Type of durations. Currently, supported only "aligner-based".
            use_beta_binomial_interpolator (Optional[bool]): Whether to use beta-binomial interpolator for calculating alignment prior matrix. Defaults to False.
            pitch_fmin (Optional[float]): The fmin input to librosa.pyin. Defaults to librosa.note_to_hz('C2').
            pitch_fmax (Optional[float]): The fmax input to librosa.pyin. Defaults to librosa.note_to_hz('C7').
            pitch_mean (Optional[float]): The mean that we use to normalize the pitch.
            pitch_std (Optional[float]): The std that we use to normalize the pitch.
            pitch_norm (Optional[bool]): Whether to normalize pitch (via pitch_mean and pitch_std) or not.
        """
        super().__init__()

        # Initialize text tokenizer
        self.text_tokenizer = text_tokenizer

        self.phoneme_probability = None
        if isinstance(self.text_tokenizer, IPAPhonemesTokenizer):
            self.text_tokenizer_pad_id = text_tokenizer.pad
            self.tokens = text_tokenizer.tokens
            self.phoneme_probability = getattr(self.text_tokenizer, "phoneme_probability", None)
        else:
            if text_tokenizer_pad_id is None:
                raise ValueError(f"text_tokenizer_pad_id must be specified if text_tokenizer is not BaseTokenizer")

            if tokens is None:
                raise ValueError(f"tokens must be specified if text_tokenizer is not BaseTokenizer")

            self.text_tokenizer_pad_id = text_tokenizer_pad_id
            self.tokens = tokens
        self.cache_text = True if self.phoneme_probability is None else False

        # Initialize text normalizer if specified
        self.text_normalizer = text_normalizer
        if self.text_normalizer is None:
            self.text_normalizer_call = None
        elif not PYNINI_AVAILABLE:
            raise ImportError("pynini is not installed, please install via nemo_text_processing/install_pynini.sh")
        else:
            self.text_normalizer_call = (
                self.text_normalizer.normalize
                if isinstance(self.text_normalizer, Normalizer)
                else self.text_normalizer
            )
        self.text_normalizer_call_kwargs = (
            text_normalizer_call_kwargs if text_normalizer_call_kwargs is not None else {}
        )

        # Initialize and read manifest file(s), filter out data by duration and ignore_file, compute base dir
        if isinstance(manifest_filepath, str):
            manifest_filepath = [manifest_filepath]
        self.manifest_filepath = manifest_filepath
        self.lengths = []

        data = []
        total_duration = 0
        for manifest_file in self.manifest_filepath:
            with open(Path(manifest_file).expanduser(), 'r') as f:
                logging.info(f"Loading dataset from {manifest_file}.")
                for line in tqdm(f):
                    item = json.loads(line)

                    file_info = {
                        "audio_filepath": item["audio_filepath"],
                        "original_text": item["text"],
                        "mel_filepath": item["mel_filepath"] if "mel_filepath" in item else None,
                        "duration": item["duration"] if "duration" in item else None,
                        "speaker_id": item["speaker"] if "speaker" in item else None,
                        "is_phoneme": item["is_phoneme"] if "is_phoneme" in item else None,
                    }

                    if "normalized_text" in item:
                        file_info["normalized_text"] = item["normalized_text"]
                    elif "text_normalized" in item:
                        file_info["normalized_text"] = item["text_normalized"]
                    else:
                        text = item["text"]
                        if self.text_normalizer is not None:
                            text = self.text_normalizer_call(text, **self.text_normalizer_call_kwargs)
                        file_info["normalized_text"] = text

                    if self.cache_text:
                        file_info["text_tokens"] = self.text_tokenizer(file_info["normalized_text"])

                    if self.cache_text:
                        file_info["text_tokens"] = self.text_tokenizer(file_info["normalized_text"])

                    data.append(file_info)
                    self.lengths.append(os.path.getsize(item["audio_filepath"]) // (2 * hop_length))
                    if file_info["duration"] is None:
                        logging.info(
                            "Not all audio files have duration information. Duration logging will be disabled."
                        )
                        total_duration = None

                    if total_duration is not None:
                        total_duration += item["duration"]

        logging.info(f"Loaded dataset with {len(data)} files.")
        if total_duration is not None:
            logging.info(f"Dataset contains {total_duration / 3600:.2f} hours.")

        self.data = TTSDataset.filter_files(data, ignore_file, min_duration, max_duration, total_duration)
        self.base_data_dir = get_base_dir([item["audio_filepath"] for item in self.data])

        random.seed(1234)
        random.shuffle(self.data)
        
        self.add_blank = add_blank
        # Initialize audio and mel related parameters
        self.sample_rate = sample_rate
        self.featurizer = WaveformFeaturizer(sample_rate=self.sample_rate)
        self.trim = trim
        self.trim_ref = trim_ref if trim_ref is not None else np.max
        self.trim_top_db = trim_top_db if trim_top_db is not None else 60
        self.trim_frame_length = trim_frame_length if trim_frame_length is not None else 2048
        self.trim_hop_length = trim_hop_length if trim_hop_length is not None else 512

        self.n_fft = n_fft
        self.n_mels = n_mels
        self.lowfreq = lowfreq
        self.highfreq = highfreq
        self.window = window
        self.win_length = win_length or self.n_fft
        self.hop_length = hop_length
        self.hop_len = self.hop_length or self.n_fft // 4
        self.fb = torch.tensor(
            librosa.filters.mel(
                sr=self.sample_rate, n_fft=self.n_fft, n_mels=self.n_mels, fmin=self.lowfreq, fmax=self.highfreq
            ),
            dtype=torch.float,
        ).unsqueeze(0)

        try:
            window_fn = WINDOW_FN_SUPPORTED[self.window]
        except KeyError:
            raise NotImplementedError(
                f"Current implementation doesn't support {self.window} window. "
                f"Please choose one from {list(WINDOW_FN_SUPPORTED.keys())}."
            )

        self.stft = lambda x: torch.stft(
            input=x,
            n_fft=self.n_fft,
            hop_length=self.hop_len,
            win_length=self.win_length,
            window=window_fn(self.win_length, periodic=False).to(torch.float) if window_fn else None,
            return_complex=True,
        )

        # Initialize sup_data_path, sup_data_types and run preprocessing methods for every supplementary data type
        if sup_data_path is not None:
            Path(sup_data_path).mkdir(parents=True, exist_ok=True)
            self.sup_data_path = sup_data_path

        self.sup_data_types = []
        if sup_data_types is not None:
            for d_as_str in sup_data_types:
                try:
                    sup_data_type = DATA_STR2DATA_CLASS[d_as_str]
                except KeyError:
                    raise NotImplementedError(f"Current implementation doesn't support {d_as_str} type.")

                self.sup_data_types.append(sup_data_type)

            if ("voiced_mask" in sup_data_types or "p_voiced" in sup_data_types) and ("pitch" not in sup_data_types):
                raise ValueError(
                    "Please add 'pitch' to sup_data_types in YAML because 'pitch' is required when using either "
                    "'voiced_mask' or 'p_voiced' or both."
                )

        self.sup_data_types_set = set(self.sup_data_types)

        for data_type in self.sup_data_types:
            getattr(self, f"add_{data_type.name}")(**kwargs)

    @staticmethod
    def filter_files(data, ignore_file, min_duration, max_duration, total_duration):
        if ignore_file:
            logging.info(f"Using {ignore_file} to prune dataset.")
            with open(Path(ignore_file).expanduser(), "rb") as f:
                wavs_to_ignore = set(pickle.load(f))

        filtered_data: List[Dict] = []
        pruned_duration = 0 if total_duration is not None else None
        pruned_items = 0
        for item in data:
            audio_path = item['audio_filepath']

            # Prune data according to min/max_duration & the ignore file
            if total_duration is not None:
                if (min_duration and item["duration"] < min_duration) or (
                    max_duration and item["duration"] > max_duration
                ):
                    pruned_duration += item["duration"]
                    pruned_items += 1
                    continue

            if ignore_file and (audio_path in wavs_to_ignore):
                pruned_items += 1
                pruned_duration += item["duration"]
                wavs_to_ignore.remove(audio_path)
                continue

            filtered_data.append(item)

        logging.info(f"Pruned {pruned_items} files. Final dataset contains {len(filtered_data)} files")
        if pruned_duration is not None:
            logging.info(
                f"Pruned {pruned_duration / 3600:.2f} hours. Final dataset contains "
                f"{(total_duration - pruned_duration) / 3600:.2f} hours."
            )

        return filtered_data

    def add_log_mel(self, **kwargs):
        self.log_mel_folder = kwargs.pop('log_mel_folder', None)

        if self.log_mel_folder is None:
            self.log_mel_folder = Path(self.sup_data_path) / LogMel.name
        elif isinstance(self.log_mel_folder, str):
            self.log_mel_folder = Path(self.log_mel_folder)

        self.log_mel_folder.mkdir(exist_ok=True, parents=True)

    def add_durations(self, **kwargs):
        durs_file = kwargs.pop('durs_file')
        durs_type = kwargs.pop('durs_type')

        audio_stem2durs = torch.load(durs_file)
        self.durs = []

        for tag in [Path(d["audio_filepath"]).stem for d in self.data]:
            durs = audio_stem2durs[tag]
            if durs_type == "aligner-based":
                self.durs.append(durs)
            else:
                raise NotImplementedError(
                    f"{durs_type} duration type is not supported. Only aligner-based is supported at this moment."
                )

    def add_align_prior_matrix(self, **kwargs):
        self.use_beta_binomial_interpolator = kwargs.pop('use_beta_binomial_interpolator', False)
        if not self.cache_text:
            if 'use_beta_binomial_interpolator' in kwargs and not self.use_beta_binomial_interpolator:
                logging.warning(
                    "phoneme_probability is not None, but use_beta_binomial_interpolator=False, we"
                    " set use_beta_binomial_interpolator=True manually to use phoneme_probability."
                )
            self.use_beta_binomial_interpolator = True

        if self.use_beta_binomial_interpolator:
            self.beta_binomial_interpolator = BetaBinomialInterpolator()

    def add_pitch(self, **kwargs):
        self.pitch_folder = kwargs.pop('pitch_folder', None)

        if self.pitch_folder is None:
            self.pitch_folder = Path(self.sup_data_path) / Pitch.name
        elif isinstance(self.pitch_folder, str):
            self.pitch_folder = Path(self.pitch_folder)

        self.pitch_folder.mkdir(exist_ok=True, parents=True)

        self.pitch_fmin = kwargs.pop("pitch_fmin", librosa.note_to_hz('C2'))
        self.pitch_fmax = kwargs.pop("pitch_fmax", librosa.note_to_hz('C7'))
        self.pitch_mean = kwargs.pop("pitch_mean", None)
        self.pitch_std = kwargs.pop("pitch_std", None)
        self.pitch_norm = kwargs.pop("pitch_norm", False)

    # saving voiced_mask and p_voiced with pitch
    def add_voiced_mask(self, **kwargs):
        self.voiced_mask_folder = kwargs.pop('voiced_mask_folder', None)

        if self.voiced_mask_folder is None:
            self.voiced_mask_folder = Path(self.sup_data_path) / Voiced_mask.name

        self.voiced_mask_folder.mkdir(exist_ok=True, parents=True)

    def add_p_voiced(self, **kwargs):
        self.p_voiced_folder = kwargs.pop('p_voiced_folder', None)

        if self.p_voiced_folder is None:
            self.p_voiced_folder = Path(self.sup_data_path) / P_voiced.name

        self.p_voiced_folder.mkdir(exist_ok=True, parents=True)

    def add_energy(self, **kwargs):
        self.energy_folder = kwargs.pop('energy_folder', None)

        if self.energy_folder is None:
            self.energy_folder = Path(self.sup_data_path) / Energy.name
        elif isinstance(self.energy_folder, str):
            self.energy_folder = Path(self.energy_folder)

        self.energy_folder.mkdir(exist_ok=True, parents=True)

    def add_speaker_id(self, **kwargs):
        pass

    def get_spec(self, audio):
        with torch.cuda.amp.autocast(enabled=False):
            spec = self.stft(audio)
            
            if spec.dtype in [torch.cfloat, torch.cdouble]:
                spec = torch.view_as_real(spec)
            spec = torch.sqrt(spec.pow(2).sum(-1) + EPSILON)
        return spec

    def get_log_mel(self, audio):
        with torch.cuda.amp.autocast(enabled=False):
            spec = self.get_spec(audio)
            mel = torch.matmul(self.fb.to(spec.dtype), spec)
            log_mel = torch.log(torch.clamp(mel, min=torch.finfo(mel.dtype).tiny))
        return log_mel
    def intersperse(lst, item):
        result = [item] * (len(lst) * 2 + 1)
        result[1::2] = lst
        return result
    def __getitem__(self, index):
        sample = self.data[index]
        audio_path_as_text_id = sample["audio_filepath"].replace("/", "-").split(".")[0]

        # Let's keep audio name and all internal directories in rel_audio_path_as_text_id to avoid any collisions
        rel_audio_path = Path(sample["audio_filepath"]).relative_to(self.base_data_dir).with_suffix("")
        rel_audio_path_as_text_id = str(rel_audio_path).replace("/", "_")
        if sample["is_phoneme"] == 1:
            rel_audio_path_as_text_id += "_phoneme"

        # Load audio
        features = self.featurizer.process(
            sample["audio_filepath"],
            trim=self.trim,
            trim_ref=self.trim_ref,
            trim_top_db=self.trim_top_db,
            trim_frame_length=self.trim_frame_length,
            trim_hop_length=self.trim_hop_length,
        )
        audio, audio_length = features, torch.tensor(features.shape[0]).long()

        if "text_tokens" in sample:
            text = sample["text_tokens"]
            if self.add_blank:
                text = intersperse(text, 0)
            text = torch.tensor(text).long()
            text_length = torch.tensor(len(text)).long()
        else:
            tokenized = self.text_tokenizer(sample["normalized_text"])
            if self.add_blank:
                tokenized = intersperse(tokenized, 0)
            text = torch.tensor(tokenized).long()
            text_length = torch.tensor(len(tokenized)).long()

        # Load mel if needed
        log_mel, log_mel_length = None, None
        if LogMel in self.sup_data_types_set:
            mel_path = sample["mel_filepath"]

            if mel_path is not None and Path(mel_path).exists():
                log_mel = torch.load(mel_path)
            else:
                mel_folder = Path(self.sup_data_path) / "mel"
                mel_folder.mkdir(exist_ok=True, parents=True)

                mel_path = mel_folder / f"mel{audio_path_as_text_id}.pt"

                if mel_path.exists():
                    log_mel = torch.load(mel_path)
                else:
                    log_mel = self.get_log_mel(audio)
                    torch.save(log_mel, mel_path)

            log_mel = log_mel.squeeze(0)
            log_mel_length = torch.tensor(log_mel.shape[1]).long()

        # Load durations if needed
        durations = None
        if Durations in self.sup_data_types_set:
            durations = self.durs[index]

        # Load alignment prior matrix if needed
        align_prior_matrix = None
        if AlignPriorMatrix in self.sup_data_types_set:
            mel_len = self.get_log_mel(audio).shape[2]
            if self.use_beta_binomial_interpolator:
                align_prior_matrix = torch.from_numpy(self.beta_binomial_interpolator(mel_len, text_length.item()))
            else:
<<<<<<< HEAD
                prior_folder = Path(self.sup_data_path) / "align_prior_matrix"
                prior_folder.mkdir(exist_ok=True, parents=True)

                prior_path = prior_folder / f"prior{audio_path_as_text_id}.pt"

                if prior_path.exists():
                    align_prior_matrix = torch.load(prior_path)
                else:
                    mel_len = self.get_log_mel(audio).shape[2]
                    align_prior_matrix = beta_binomial_prior_distribution(text_length, mel_len)
                    align_prior_matrix = torch.from_numpy(align_prior_matrix)
                    torch.save(align_prior_matrix, prior_path)

        # Load pitch if needed
        pitch, pitch_length = None, None
        if Pitch in self.sup_data_types_set:
            pitch_folder = Path(self.sup_data_path) / "pitch"
            pitch_folder.mkdir(exist_ok=True, parents=True)

            pitch_path = pitch_folder / f"pitch{audio_path_as_text_id}.pt"

            if pitch_path.exists():
                pitch = torch.load(pitch_path).float()
            else:
                pitch, _, _ = librosa.pyin(
                    audio.numpy(),
                    fmin=self.pitch_fmin,
                    fmax=self.pitch_fmax,
                    frame_length=self.win_length,
                    sr=self.sample_rate,
                    fill_na=0.0,
                )
                pitch = torch.from_numpy(pitch).float()
                torch.save(pitch, pitch_path)
=======
                align_prior_matrix = torch.from_numpy(beta_binomial_prior_distribution(text_length, mel_len))

        non_exist_voiced_index = []
        my_var = locals()
        for i, voiced_item in enumerate([Pitch, Voiced_mask, P_voiced]):
            if voiced_item in self.sup_data_types_set:
                voiced_folder = getattr(self, f"{voiced_item.name}_folder")
                voiced_filepath = voiced_folder / f"{rel_audio_path_as_text_id}.pt"
                if voiced_filepath.exists():
                    my_var.__setitem__(voiced_item.name, torch.load(voiced_filepath).float())
                else:
                    non_exist_voiced_index.append((i, voiced_item.name, voiced_filepath))

        if len(non_exist_voiced_index) != 0:
            voiced_tuple = librosa.pyin(
                audio.numpy(),
                fmin=self.pitch_fmin,
                fmax=self.pitch_fmax,
                frame_length=self.win_length,
                sr=self.sample_rate,
                fill_na=0.0,
            )
            for (i, voiced_name, voiced_filepath) in non_exist_voiced_index:
                my_var.__setitem__(voiced_name, torch.from_numpy(voiced_tuple[i]).float())
                torch.save(my_var.get(voiced_name), voiced_filepath)

        pitch = my_var.get('pitch', None)
        pitch_length = my_var.get('pitch_length', None)
        voiced_mask = my_var.get('voiced_mask', None)
        p_voiced = my_var.get('p_voiced', None)
>>>>>>> 69f71524

        # normalize pitch if requested.
        if pitch is not None:
            if self.pitch_mean is not None and self.pitch_std is not None and self.pitch_norm:
                pitch -= self.pitch_mean
                pitch[pitch == -self.pitch_mean] = 0.0  # Zero out values that were previously zero
                pitch /= self.pitch_std

            pitch_length = torch.tensor(len(pitch)).long()

        # Load energy if needed
        energy, energy_length = None, None
        if Energy in self.sup_data_types_set:
            energy_folder = Path(self.sup_data_path) / "energy"
            energy_folder.mkdir(exist_ok=True, parents=True)

            energy_path = energy_folder / f"energy{audio_path_as_text_id}.pt"

            if energy_path.exists():
                energy = torch.load(energy_path).float()
            else:
                spec = self.get_spec(audio)
                energy = torch.linalg.norm(spec.squeeze(0), axis=0).float()
                torch.save(energy, energy_path)

            energy_length = torch.tensor(len(energy)).long()

        # Load speaker id if needed
        speaker_id = None
        if SpeakerID in self.sup_data_types_set:
            speaker_id = torch.tensor(sample["speaker_id"]).long()

        return (
            audio,
            audio_length,
            text,
            text_length,
            log_mel,
            log_mel_length,
            durations,
            align_prior_matrix,
            pitch,
            pitch_length,
            energy,
            energy_length,
            speaker_id,
            voiced_mask,
            p_voiced,
        )

    def __len__(self):
        return len(self.data)

    def join_data(self, data_dict):
        result = []
        for data_type in MAIN_DATA_TYPES + self.sup_data_types:
            result.append(data_dict[data_type.name])

            if issubclass(data_type, TTSDataType) and issubclass(data_type, WithLens):
                result.append(data_dict[f"{data_type.name}_lens"])

        return tuple(result)

    def general_collate_fn(self, batch):
        (
            _,
            audio_lengths,
            _,
            tokens_lengths,
            _,
            log_mel_lengths,
            durations_list,
            align_prior_matrices_list,
            pitches,
            pitches_lengths,
            energies,
            energies_lengths,
            _,
            voiced_masks,
            p_voiceds,
        ) = zip(*batch)

        max_audio_len = max(audio_lengths).item()
        max_tokens_len = max(tokens_lengths).item()
        max_log_mel_len = max(log_mel_lengths) if LogMel in self.sup_data_types_set else None
        max_durations_len = max([len(i) for i in durations_list]) if Durations in self.sup_data_types_set else None
        max_pitches_len = max(pitches_lengths).item() if Pitch in self.sup_data_types_set else None
        max_energies_len = max(energies_lengths).item() if Energy in self.sup_data_types_set else None

        if LogMel in self.sup_data_types_set:
            log_mel_pad = torch.finfo(batch[0][4].dtype).tiny

        align_prior_matrices = (
            torch.zeros(
                len(align_prior_matrices_list),
                max([prior_i.shape[0] for prior_i in align_prior_matrices_list]),
                max([prior_i.shape[1] for prior_i in align_prior_matrices_list]),
            )
            if AlignPriorMatrix in self.sup_data_types_set
            else []
        )
        audios, tokens, log_mels, durations_list, pitches, energies, speaker_ids, voiced_masks, p_voiceds = (
            [],
            [],
            [],
            [],
            [],
            [],
            [],
            [],
            [],
        )

        for i, sample_tuple in enumerate(batch):
            (
                audio,
                audio_len,
                token,
                token_len,
                log_mel,
                log_mel_len,
                durations,
                align_prior_matrix,
                pitch,
                pitch_length,
                energy,
                energy_length,
                speaker_id,
                voiced_mask,
                p_voiced,
            ) = sample_tuple

            audio = general_padding(audio, audio_len.item(), max_audio_len)
            audios.append(audio)

            token = general_padding(token, token_len.item(), max_tokens_len, pad_value=self.text_tokenizer_pad_id)
            tokens.append(token)

            if LogMel in self.sup_data_types_set:
                log_mels.append(general_padding(log_mel, log_mel_len, max_log_mel_len, pad_value=log_mel_pad))

            if Durations in self.sup_data_types_set:
                durations_list.append(general_padding(durations, len(durations), max_durations_len))

            if AlignPriorMatrix in self.sup_data_types_set:
                align_prior_matrices[
                    i, : align_prior_matrix.shape[0], : align_prior_matrix.shape[1]
                ] = align_prior_matrix

            if Pitch in self.sup_data_types_set:
                pitches.append(general_padding(pitch, pitch_length.item(), max_pitches_len))

            if Voiced_mask in self.sup_data_types_set:
                voiced_masks.append(general_padding(voiced_mask, pitch_length.item(), max_pitches_len))

            if P_voiced in self.sup_data_types_set:
                p_voiceds.append(general_padding(p_voiced, pitch_length.item(), max_pitches_len))

            if Energy in self.sup_data_types_set:
                energies.append(general_padding(energy, energy_length.item(), max_energies_len))

            if SpeakerID in self.sup_data_types_set:
                speaker_ids.append(speaker_id)

        data_dict = {
            "audio": torch.stack(audios),
            "audio_lens": torch.stack(audio_lengths),
            "text": torch.stack(tokens),
            "text_lens": torch.stack(tokens_lengths),
            "log_mel": torch.stack(log_mels) if LogMel in self.sup_data_types_set else None,
            "log_mel_lens": torch.stack(log_mel_lengths) if LogMel in self.sup_data_types_set else None,
            "durations": torch.stack(durations_list) if Durations in self.sup_data_types_set else None,
            "align_prior_matrix": align_prior_matrices if AlignPriorMatrix in self.sup_data_types_set else None,
            "pitch": torch.stack(pitches) if Pitch in self.sup_data_types_set else None,
            "pitch_lens": torch.stack(pitches_lengths) if Pitch in self.sup_data_types_set else None,
            "energy": torch.stack(energies) if Energy in self.sup_data_types_set else None,
            "energy_lens": torch.stack(energies_lengths) if Energy in self.sup_data_types_set else None,
            "speaker_id": torch.stack(speaker_ids) if SpeakerID in self.sup_data_types_set else None,
            "voiced_mask": torch.stack(voiced_masks) if Voiced_mask in self.sup_data_types_set else None,
            "p_voiced": torch.stack(p_voiceds) if P_voiced in self.sup_data_types_set else None,
        }

        return data_dict

    def _collate_fn(self, batch):
        data_dict = self.general_collate_fn(batch)
        joined_data = self.join_data(data_dict)
        return joined_data


class MixerTTSXDataset(TTSDataset):
    def __init__(self, **kwargs):
        super().__init__(**kwargs)

    def _albert(self):
        from transformers import AlbertTokenizer  # noqa pylint: disable=import-outside-toplevel

        self.lm_model_tokenizer = AlbertTokenizer.from_pretrained('albert-base-v2')
        self.lm_padding_value = self.lm_model_tokenizer._convert_token_to_id('<pad>')
        space_value = self.lm_model_tokenizer._convert_token_to_id('▁')

        self.id2lm_tokens = {}
        for i, d in enumerate(self.data):
            normalized_text = d["normalized_text"]

            assert isinstance(self.text_tokenizer, EnglishPhonemesTokenizer) or isinstance(
                self.text_tokenizer, EnglishCharsTokenizer
            )
            preprocess_text_as_tts_input = self.text_tokenizer.text_preprocessing_func(normalized_text)

            lm_tokens_as_ids = self.lm_model_tokenizer.encode(preprocess_text_as_tts_input, add_special_tokens=False)

            if self.text_tokenizer.pad_with_space:
                lm_tokens_as_ids = [space_value] + lm_tokens_as_ids + [space_value]

            self.id2lm_tokens[i] = lm_tokens_as_ids

    def add_lm_tokens(self, **kwargs):
        lm_model = kwargs.pop('lm_model')

        if lm_model == "albert":
            self._albert()
        else:
            raise NotImplementedError(
                f"{lm_model} lm model is not supported. Only albert is supported at this moment."
            )

    def __getitem__(self, index):
        (
            audio,
            audio_length,
            text,
            text_length,
            log_mel,
            log_mel_length,
            durations,
            align_prior_matrix,
            pitch,
            pitch_length,
            energy,
            energy_length,
            speaker_id,
            voiced_mask,
            p_voiced,
        ) = super().__getitem__(index)

        lm_tokens = None
        if LMTokens in self.sup_data_types_set:
            lm_tokens = torch.tensor(self.id2lm_tokens[index]).long()

        # Note: Please change the indices in _collate_fn if any items are added/removed.
        return (
            audio,
            audio_length,
            text,
            text_length,
            log_mel,
            log_mel_length,
            durations,
            align_prior_matrix,
            pitch,
            pitch_length,
            energy,
            energy_length,
            speaker_id,
            voiced_mask,
            p_voiced,
            lm_tokens,
        )

    def _collate_fn(self, batch):
        batch = list(zip(*batch))
        data_dict = self.general_collate_fn(list(zip(*batch[:15])))
        lm_tokens_list = batch[15]

        if LMTokens in self.sup_data_types_set:
            lm_tokens = torch.full(
                (len(lm_tokens_list), max([lm_tokens.shape[0] for lm_tokens in lm_tokens_list])),
                fill_value=self.lm_padding_value,
            )
            for i, lm_tokens_i in enumerate(lm_tokens_list):
                lm_tokens[i, : lm_tokens_i.shape[0]] = lm_tokens_i

            data_dict[LMTokens.name] = lm_tokens

        joined_data = self.join_data(data_dict)
        return joined_data


class VocoderDataset(Dataset):
    def __init__(
        self,
        manifest_filepath: str,
        sample_rate: int,
        n_segments: Optional[int] = None,
        min_duration: Optional[float] = None,
        max_duration: Optional[float] = None,
        ignore_file: Optional[str] = None,
        trim: Optional[bool] = False,
        load_precomputed_mel: bool = False,
        hop_length: Optional[int] = None,
    ):
        """Dataset which can be used for training and fine-tuning vocoder with pre-computed mel-spectrograms.
        Args:
            manifest_filepath (Union[str, Path, List[str], List[Path]]): Path(s) to the .json manifests containing
            information on the dataset. Each line in the .json file should be valid json. Note: the .json file itself
            is not valid json. Each line should contain the following:
                "audio_filepath": <PATH_TO_WAV>,
                "duration": <Duration of audio clip in seconds> (Optional),
                "mel_filepath": <PATH_TO_LOG_MEL> (Optional, can be in .npy (numpy.save) or .pt (torch.save) format)
            sample_rate (int): The sample rate of the audio. Or the sample rate that we will resample all files to.
            n_segments (int): The length of audio in samples to load. For example, given a sample rate of 16kHz, and
                n_segments=16000, a random 1-second section of audio from the clip will be loaded. The section will
                be randomly sampled everytime the audio is batched. Can be set to None to load the entire audio.
                Must be specified if load_precomputed_mel is True.
            max_duration (Optional[float]): Max duration of audio clips in seconds. All samples exceeding this will be
                pruned prior to training. Note: Requires "duration" to be set in the manifest file. It does not load
                audio to compute duration. Defaults to None which does not prune.
            min_duration (Optional[float]): Min duration of audio clips in seconds. All samples lower than this will be
                pruned prior to training. Note: Requires "duration" to be set in the manifest file. It does not load
                audio to compute duration. Defaults to None which does not prune.
            ignore_file (Optional[Union[str, Path]]): The location of a pickle-saved list of audio paths
                that will be pruned prior to training. Defaults to None which does not prune.
            trim (bool): Whether to apply librosa.effects.trim to the audio file. Defaults to False.
            load_precomputed_mel (bool): Whether to load precomputed mel (useful for fine-tuning).
                Note: Requires "mel_filepath" to be set in the manifest file.
            hop_length (Optional[int]): The hope length between fft computations. Must be specified if load_precomputed_mel is True.
        """
        super().__init__()

        if load_precomputed_mel:
            if hop_length is None:
                raise ValueError("hop_length must be specified when load_precomputed_mel is True")

            if n_segments is None:
                raise ValueError("n_segments must be specified when load_precomputed_mel is True")

        self.data = []
        audio_files = []
        total_duration = 0
        for manifest_file in self.manifest_filepath:
            with open(Path(manifest_file).expanduser(), 'r') as f:
                logging.info(f"Loading dataset from {manifest_file}.")
                for line in tqdm(f):
                    item = json.loads(line)

                    if "mel_filepath" not in item and load_precomputed_mel:
                        raise ValueError(f"mel_filepath is missing in {manifest_file}")

                    file_info = {
                        "audio_filepath": item["audio_filepath"],
                        "mel_filepath": item["mel_filepath"] if "mel_filepath" in item else None,
                        "duration": item["duration"] if "duration" in item else None,
                    }

                    audio_files.append(file_info)

                    if file_info["duration"] is None:
                        logging.info(
                            "Not all audio files have duration information. Duration logging will be disabled."
                        )
                        total_duration = None

                    if total_duration is not None:
                        total_duration += item["duration"]

        logging.info(f"Loaded dataset with {len(audio_files)} files.")
        if total_duration is not None:
            logging.info(f"Dataset contains {total_duration / 3600:.2f} hours.")

        if ignore_file:
            logging.info(f"using {ignore_file} to prune dataset.")
            with open(Path(ignore_file).expanduser(), "rb") as f:
                wavs_to_ignore = set(pickle.load(f))

        pruned_duration = 0 if total_duration is not None else None
        pruned_items = 0
        for item in audio_files:
            audio_path = item['audio_filepath']
            audio_id = Path(audio_path).stem

            # Prune data according to min/max_duration & the ignore file
            if total_duration is not None:
                if (min_duration and item["duration"] < min_duration) or (
                    max_duration and item["duration"] > max_duration
                ):
                    pruned_duration += item["duration"]
                    pruned_items += 1
                    continue

            if ignore_file and (audio_id in wavs_to_ignore):
                pruned_items += 1
                pruned_duration += item["duration"]
                wavs_to_ignore.remove(audio_id)
                continue

            self.data.append(item)

        logging.info(f"Pruned {pruned_items} files. Final dataset contains {len(self.data)} files")
        if pruned_duration is not None:
            logging.info(
                f"Pruned {pruned_duration / 3600:.2f} hours. Final dataset contains "
                f"{(total_duration - pruned_duration) / 3600:.2f} hours."
            )

        self.load_precomputed_mel = load_precomputed_mel
        self.featurizer = WaveformFeaturizer(sample_rate=sample_rate)
        self.sample_rate = sample_rate
        self.n_segments = n_segments
        self.hop_length = hop_length
        self.trim = trim

    def _collate_fn(self, batch):
        if self.load_precomputed_mel:
            return torch.utils.data.dataloader.default_collate(batch)

        audio_lengths = [audio_len for _, audio_len in batch]
        audio_signal = torch.zeros(len(batch), max(audio_lengths), dtype=torch.float)

        for i, sample in enumerate(batch):
            audio_signal[i].narrow(0, 0, sample[0].size(0)).copy_(sample[0])

        return audio_signal, torch.tensor(audio_lengths, dtype=torch.long)

    def __getitem__(self, index):
        sample = self.data[index]

        if not self.load_precomputed_mel:
            features = AudioSegment.segment_from_file(
                sample["audio_filepath"],
                target_sr=self.sample_rate,
                n_segments=self.n_segments if self.n_segments is not None else -1,
                trim=self.trim,
            )
            features = torch.tensor(features.samples)
            audio, audio_length = features, torch.tensor(features.shape[0]).long()

            return audio, audio_length
        else:
            features = self.featurizer.process(sample["audio_filepath"], trim=self.trim)
            audio, audio_length = features, torch.tensor(features.shape[0]).long()

            if Path(sample["mel_filepath"]).suffix == ".npy":
                mel = torch.from_numpy(np.load(sample["mel_filepath"]))
            else:
                mel = torch.load(sample["mel_filepath"])
            frames = math.ceil(self.n_segments / self.hop_length)

            if len(audio) >= self.n_segments:
                start = random.randint(0, mel.shape[1] - frames - 1)
                mel = mel[:, start : start + frames]
                audio = audio[start * self.hop_length : (start + frames) * self.hop_length]
            else:
                mel = torch.nn.functional.pad(mel, (0, frames - mel.shape[1]))
                audio = torch.nn.functional.pad(audio, (0, self.n_segments - len(audio)))

            return audio, len(audio), mel

    def __len__(self):
        return len(self.data)

class VitsDataset(Dataset):
    def __init__(
        self,
        manifest_filepath: Union[str, Path, List[str], List[Path]],
        sample_rate: int,
        text_tokenizer: Union[BaseTokenizer, Callable[[str], List[int]]],
        tokens: Optional[List[str]] = None,
        text_normalizer: Optional[Union[Normalizer, Callable[[str], str]]] = None,
        text_normalizer_call_kwargs: Optional[Dict] = None,
        text_tokenizer_pad_id: Optional[int] = None,
        sup_data_types: Optional[List[str]] = None,
        sup_data_path: Optional[Union[Path, str]] = None,
        max_duration: Optional[float] = None,
        min_duration: Optional[float] = 0.1,
        ignore_file: Optional[Union[str, Path]] = None,
        trim: bool = False,
        n_fft: int = 1024,
        win_length: Optional[int] = 1024,
        hop_length: Optional[int] = 256,
        n_mels: int = 80,
        add_blank=True,
        **kwargs,
    ):
        """Dataset which can be used for training spectrogram generators and end-to-end TTS models.
        It loads main data types (audio, text) and specified supplementary data types (log mel, durations, align prior matrix, pitch, energy, speaker id).
        Some of supplementary data types will be computed on the fly and saved in the sup_data_path if they did not exist before.
        Saved folder can be changed for some supplementary data types (see keyword args section).
        Arguments for supplementary data should be also specified in this class and they will be used from kwargs (see keyword args section).
        Args:
            manifest_filepath (Union[str, Path, List[str], List[Path]]): Path(s) to the .json manifests containing information on the
                dataset. Each line in the .json file should be valid json. Note: the .json file itself is not valid
                json. Each line should contain the following:
                    "audio_filepath": <PATH_TO_WAV>,
                    "text": <THE_TRANSCRIPT>,
                    "normalized_text": <NORMALIZED_TRANSCRIPT> (Optional),
                    "mel_filepath": <PATH_TO_LOG_MEL_PT> (Optional),
                    "duration": <Duration of audio clip in seconds> (Optional)
            sample_rate (int): The sample rate of the audio. Or the sample rate that we will resample all files to.
            text_tokenizer (Optional[Union[BaseTokenizer, Callable[[str], List[int]]]]): BaseTokenizer or callable which represents text tokenizer.
            tokens (Optional[List[str]]): Tokens from text_tokenizer. Should be specified if text_tokenizer is not BaseTokenizer.
            text_normalizer (Optional[Union[Normalizer, Callable[[str], str]]]): Normalizer or callable which represents text normalizer.
            text_normalizer_call_kwargs (Optional[Dict]): Additional arguments for text_normalizer function.
            text_tokenizer_pad_id (Optional[int]): Index of padding. Should be specified if text_tokenizer is not BaseTokenizer.
            sup_data_types (Optional[List[str]]): List of supplementary data types.
            sup_data_path (Optional[Union[Path, str]]): A folder that contains or will contain supplementary data (e.g. pitch).
            max_duration (Optional[float]): Max duration of audio clips in seconds. All samples exceeding this will be
                pruned prior to training. Note: Requires "duration" to be set in the manifest file. It does not load
                audio to compute duration. Defaults to None which does not prune.
            min_duration (Optional[float]): Min duration of audio clips in seconds. All samples lower than this will be
                pruned prior to training. Note: Requires "duration" to be set in the manifest file. It does not load
                audio to compute duration. Defaults to None which does not prune.
            ignore_file (Optional[Union[str, Path]]): The location of a pickle-saved list of audio paths
                that will be pruned prior to training. Defaults to None which does not prune.
            trim (Optional[bool]): Whether to apply librosa.effects.trim to the audio file. Defaults to False.
            n_fft (int): The number of fft samples. Defaults to 1024
            win_length (Optional[int]): The length of the stft windows. Defaults to None which uses n_fft.
            hop_length (Optional[int]): The hope length between fft computations. Defaults to None which uses n_fft//4.
            window (str): One of 'hann', 'hamming', 'blackman','bartlett', 'none'. Which corresponds to the
                equivalent torch window function.
            n_mels (int): The number of mel filters. Defaults to 80.
            lowfreq (int): The lowfreq input to the mel filter calculation. Defaults to 0.
            highfreq (Optional[int]): The highfreq input to the mel filter calculation. Defaults to None.
        Keyword Args:
            log_mel_folder (Optional[Union[Path, str]]): The folder that contains or will contain log mel spectrograms.
            align_prior_matrix_folder (Optional[Union[Path, str]]): The folder that contains or will contain align prior matrices.
            pitch_folder (Optional[Union[Path, str]]): The folder that contains or will contain pitch.
            energy_folder (Optional[Union[Path, str]]): The folder that contains or will contain energy.
            durs_file (Optional[str]): String path to pickled durations location.
            durs_type (Optional[str]): Type of durations. Currently supported only "aligner-based".
            use_beta_binomial_interpolator (Optional[bool]): Whether to use beta-binomial interpolator for calculating alignment prior matrix. Defaults to False.
            pitch_fmin (Optional[float]): The fmin input to librosa.pyin. Defaults to librosa.note_to_hz('C2').
            pitch_fmax (Optional[float]): The fmax input to librosa.pyin. Defaults to librosa.note_to_hz('C7').
            pitch_mean (Optional[float]): The mean that we use to normalize the pitch.
            pitch_std (Optional[float]): The std that we use to normalize the pitch.
            pitch_norm (Optional[bool]): Whether to normalize pitch (via pitch_mean and pitch_std) or not.
        """
        super().__init__()

        # Initialize text tokenizer
        self.text_tokenizer = text_tokenizer

        self.phoneme_probability = None
        if isinstance(self.text_tokenizer, IPAPhonemesTokenizer):
            self.text_tokenizer_pad_id = text_tokenizer.pad
            self.tokens = text_tokenizer.tokens
            self.phoneme_probability = getattr(self.text_tokenizer, "phoneme_probability", None)
        else:
            if text_tokenizer_pad_id is None:
                raise ValueError(f"text_tokenizer_pad_id must be specified if text_tokenizer is not BaseTokenizer")

            if tokens is None:
                raise ValueError(f"tokens must be specified if text_tokenizer is not BaseTokenizer")

            self.text_tokenizer_pad_id = text_tokenizer_pad_id
            self.tokens = tokens
        self.cache_text = True if self.phoneme_probability is None else False

        # Initialize text normalizer is specified
        self.text_normalizer = text_normalizer
        self.text_normalizer_call = (
            self.text_normalizer.normalize if isinstance(self.text_normalizer, Normalizer) else self.text_normalizer
        )
        self.text_normalizer_call_kwargs = (
            text_normalizer_call_kwargs if text_normalizer_call_kwargs is not None else {}
        )

        # Initialize and read manifest file(s), filter out data by duration and ignore_file, compute base dir
        if isinstance(manifest_filepath, str):
            manifest_filepath = [manifest_filepath]
        self.manifest_filepath = manifest_filepath
        self.lengths = []

        data = []
        total_duration = 0
        for manifest_file in self.manifest_filepath:
            with open(Path(manifest_file).expanduser(), 'r') as f:
                logging.info(f"Loading dataset from {manifest_file}.")
                for line in tqdm(f):
                    item = json.loads(line)

                    file_info = {
                        "audio_filepath": "../" + item["audio_filepath"],
                        "original_text": item["text"],
                        "mel_filepath": item["mel_filepath"] if "mel_filepath" in item else None,
                        "duration": item["duration"] if "duration" in item else None,
                    }

                    if "normalized_text" not in item:
                        text = item["text"]
                        if self.text_normalizer is not None:
                            text = self.text_normalizer_call(text, **self.text_normalizer_call_kwargs)
                        file_info["normalized_text"] = text
                    else:
                        file_info["normalized_text"] = item["normalized_text"]

                    if self.cache_text:
                        file_info["text_tokens"] = self.text_tokenizer(file_info["normalized_text"])

                    if self.cache_text:
                        file_info["text_tokens"] = self.text_tokenizer(file_info["normalized_text"])

                    data.append(file_info)
                    self.lengths.append(os.path.getsize(item["audio_filepath"]) // (2 * hop_length))
                    if file_info["duration"] is None:
                        logging.info(
                            "Not all audio files have duration information. Duration logging will be disabled."
                        )
                        total_duration = None

                    if total_duration is not None:
                        total_duration += item["duration"]

        logging.info(f"Loaded dataset with {len(data)} files.")
        if total_duration is not None:
            logging.info(f"Dataset contains {total_duration / 3600:.2f} hours.")

        self.data = VitsDataset.filter_files(data, ignore_file, min_duration, max_duration, total_duration)
        self.base_data_dir = get_base_dir([item["audio_filepath"] for item in self.data])

        random.seed(1234)
        random.shuffle(self.data)
        
        self.add_blank = add_blank
        # Initialize audio and mel related parameters
        self.sample_rate = sample_rate
        self.featurizer = WaveformFeaturizer(sample_rate=self.sample_rate)
        self.trim = trim

        self.n_fft = n_fft
        self.n_mels = n_mels



    @staticmethod
    def filter_files(data, ignore_file, min_duration, max_duration, total_duration):
        if ignore_file:
            logging.info(f"Using {ignore_file} to prune dataset.")
            with open(Path(ignore_file).expanduser(), "rb") as f:
                wavs_to_ignore = set(pickle.load(f))

        filtered_data: List[Dict] = []
        pruned_duration = 0 if total_duration is not None else None
        pruned_items = 0
        for item in data:
            audio_path = item['audio_filepath']

            # Prune data according to min/max_duration & the ignore file
            if total_duration is not None:
                if (min_duration and item["duration"] < min_duration) or (
                    max_duration and item["duration"] > max_duration
                ):
                    pruned_duration += item["duration"]
                    pruned_items += 1
                    continue

            if ignore_file and (audio_path in wavs_to_ignore):
                pruned_items += 1
                pruned_duration += item["duration"]
                wavs_to_ignore.remove(audio_path)
                continue

            filtered_data.append(item)

        logging.info(f"Pruned {pruned_items} files. Final dataset contains {len(filtered_data)} files")
        if pruned_duration is not None:
            logging.info(
                f"Pruned {pruned_duration / 3600:.2f} hours. Final dataset contains "
                f"{(total_duration - pruned_duration) / 3600:.2f} hours."
            )

        return filtered_data

    def get_spec(self, audio):
        with torch.cuda.amp.autocast(enabled=False):
            spec = torch.stft(audio,
            n_fft=self.n_fft,
            hop_length=self.hop_len,
            win_length=self.win_length,
            window=torch.hann_window(self.win_length, periodic=False).to(torch.float),
            return_complex=True)
            
            if spec.dtype in [torch.cfloat, torch.cdouble]:
                spec = torch.view_as_real(spec)
            spec = torch.sqrt(spec.pow(2).sum(-1) + 1e-9)
        return spec

    def intersperse(lst, item):
        result = [item] * (len(lst) * 2 + 1)
        result[1::2] = lst
        return result

    def __getitem__(self, index):
        sample = self.data[index]

        # Load audio
        features = self.featurizer.process(sample["audio_filepath"], trim=self.trim)
        audio, audio_length = features, torch.tensor(features.shape[0]).long()

        tokenized = self.text_tokenizer(sample["normalized_text"])
        tokenized = intersperse(tokenized, 0)
        text = torch.tensor(tokenized).long()
        text_length = torch.tensor(len(tokenized)).long()

        return (
            audio,
            audio_length,
            text,
            text_length,
        )

    def __len__(self):
        return len(self.data)

    def join_data(self, data_dict):
        result = []
        for data_type in MAIN_DATA_TYPES:
            result.append(data_dict[data_type.name])

            if issubclass(data_type, TTSDataType) and issubclass(data_type, WithLens):
                result.append(data_dict[f"{data_type.name}_lens"])

        return tuple(result)

    def general_collate_fn(self, batch):
        (
            _,
            audio_lengths,
            _,
            tokens_lengths,
        ) = zip(*batch)

        max_audio_len = max(audio_lengths).item()
        max_tokens_len = max(tokens_lengths).item()

        audios, tokens = [], []

        for i, sample_tuple in enumerate(batch):
            (
                audio,
                audio_len,
                token,
                token_len,
            ) = sample_tuple

            audio = general_padding(audio, audio_len.item(), max_audio_len)
            audios.append(audio)

            token = general_padding(token, token_len.item(), max_tokens_len, pad_value=self.text_tokenizer_pad_id)
            tokens.append(token)


        data_dict = {
            "audio": torch.stack(audios),
            "audio_lens": torch.stack(audio_lengths),
            "text": torch.stack(tokens),
            "text_lens": torch.stack(tokens_lengths),
        }

        return data_dict

    def _collate_fn(self, batch):
        data_dict = self.general_collate_fn(batch)
        joined_data = self.join_data(data_dict)
        return joined_data<|MERGE_RESOLUTION|>--- conflicted
+++ resolved
@@ -33,6 +33,7 @@
     BaseTokenizer,
     EnglishCharsTokenizer,
     EnglishPhonemesTokenizer,
+    IPAPhonemesTokenizer,
 )
 from nemo.collections.tts.torch.helpers import (
     BetaBinomialInterpolator,
@@ -55,10 +56,7 @@
     Voiced_mask,
     WithLens,
 )
-<<<<<<< HEAD
-from nemo.collections.tts.torch.tts_tokenizers import BaseTokenizer, EnglishCharsTokenizer, EnglishPhonemesTokenizer, IPAPhonemesTokenizer
-=======
->>>>>>> 69f71524
+
 from nemo.core.classes import Dataset
 from nemo.utils import logging
 
@@ -549,42 +547,6 @@
             if self.use_beta_binomial_interpolator:
                 align_prior_matrix = torch.from_numpy(self.beta_binomial_interpolator(mel_len, text_length.item()))
             else:
-<<<<<<< HEAD
-                prior_folder = Path(self.sup_data_path) / "align_prior_matrix"
-                prior_folder.mkdir(exist_ok=True, parents=True)
-
-                prior_path = prior_folder / f"prior{audio_path_as_text_id}.pt"
-
-                if prior_path.exists():
-                    align_prior_matrix = torch.load(prior_path)
-                else:
-                    mel_len = self.get_log_mel(audio).shape[2]
-                    align_prior_matrix = beta_binomial_prior_distribution(text_length, mel_len)
-                    align_prior_matrix = torch.from_numpy(align_prior_matrix)
-                    torch.save(align_prior_matrix, prior_path)
-
-        # Load pitch if needed
-        pitch, pitch_length = None, None
-        if Pitch in self.sup_data_types_set:
-            pitch_folder = Path(self.sup_data_path) / "pitch"
-            pitch_folder.mkdir(exist_ok=True, parents=True)
-
-            pitch_path = pitch_folder / f"pitch{audio_path_as_text_id}.pt"
-
-            if pitch_path.exists():
-                pitch = torch.load(pitch_path).float()
-            else:
-                pitch, _, _ = librosa.pyin(
-                    audio.numpy(),
-                    fmin=self.pitch_fmin,
-                    fmax=self.pitch_fmax,
-                    frame_length=self.win_length,
-                    sr=self.sample_rate,
-                    fill_na=0.0,
-                )
-                pitch = torch.from_numpy(pitch).float()
-                torch.save(pitch, pitch_path)
-=======
                 align_prior_matrix = torch.from_numpy(beta_binomial_prior_distribution(text_length, mel_len))
 
         non_exist_voiced_index = []
@@ -615,7 +577,6 @@
         pitch_length = my_var.get('pitch_length', None)
         voiced_mask = my_var.get('voiced_mask', None)
         p_voiced = my_var.get('p_voiced', None)
->>>>>>> 69f71524
 
         # normalize pitch if requested.
         if pitch is not None:
