# Copyright (c) 2022, NVIDIA CORPORATION.  All rights reserved.
#
# Licensed under the Apache License, Version 2.0 (the "License");
# you may not use this file except in compliance with the License.
# You may obtain a copy of the License at
#
#     http://www.apache.org/licenses/LICENSE-2.0
#
# Unless required by applicable law or agreed to in writing, software
# distributed under the License is distributed on an "AS IS" BASIS,
# WITHOUT WARRANTIES OR CONDITIONS OF ANY KIND, either express or implied.
# See the License for the specific language governing permissions and
# limitations under the License.

import copy
import pickle as pkl
from collections import OrderedDict
from pathlib import Path
from statistics import mode
from typing import Any, Dict, List, Optional, Tuple, Union
from operator import attrgetter

import time
import torch
from torch import nn
import torch.nn.functional as F
from hydra.utils import instantiate
from omegaconf import DictConfig, open_dict
from pytorch_lightning import Trainer
from pytorch_lightning.utilities import rank_zero_only
import torch.nn.functional as F
from tqdm import tqdm
from typing import List, Optional, Union, Dict 
import itertools

from nemo.collections.asr.parts.preprocessing.perturb import process_augmentations

from nemo.collections.asr.data.audio_to_msdd_label import AudioToSpeechMSDDTrainDataset
from nemo.collections.asr.data.audio_to_msdd_mock_label import AudioToSpeechMSDDTrainDataset as AudioToSpeechMSDDTrainMockEmbDataset
from nemo.collections.asr.models.multi_classification_models import EncDecMultiClassificationModel
from nemo.collections.asr.metrics.der import score_labels
from nemo.collections.asr.metrics.multi_binary_acc import MultiBinaryAccuracy
from nemo.collections.asr.models.asr_model import ExportableEncDecModel
from nemo.collections.asr.models.clustering_diarizer import (
    _MODEL_CONFIG_YAML,
    _SPEAKER_MODEL,
    get_available_model_names,
)


from nemo.collections.asr.models.label_models import EncDecSpeakerLabelModel
from nemo.collections.asr.parts.preprocessing.features import WaveformFeaturizer
from nemo.collections.asr.parts.utils.offline_clustering import (
    cos_similarity_batch,
)

from nemo.collections.asr.parts.utils.speaker_utils import parse_scale_configs
from nemo.core.classes import ModelPT
from nemo.core.classes.common import PretrainedModelInfo, typecheck
from nemo.core.neural_types import AudioSignal, LengthsType, NeuralType
from nemo.core.neural_types.elements import ProbsType, LabelsType, LossType
from nemo.utils import logging

try:
    from torch.cuda.amp import autocast
except ImportError:
    from contextlib import contextmanager

    @contextmanager
    def autocast(enabled=None):
        yield


__all__ = ['EncDecDiarLabelModel']

from nemo.core.classes import Loss, Typing, typecheck

def init_weights(m):
    if isinstance(m, nn.Linear):
        torch.nn.init.xavier_uniform(m.weight)
        m.bias.data.fill_(0.01)

def get_n_params(model):
    pp=0
    for p in list(model.parameters()):
        nn=1
        for s in list(p.size()):
            nn = nn*s
        pp += nn
    pp_string = str(round(pp / float(10**6), 2)) + "M"
    print(f"size: {pp_string}")
    return pp

def check_multiscale_data(method):
    def wrapper(self, *args, **kwargs):
        for var_str in ['ms_seg_timestamps', 'ms_seg_counts', 'scale_mapping']:
            if torch.std(kwargs[var_str].float(), dim=0).sum() != 0:
                raise ValueError(f"Multi-scale variables should have the same values for all samples in a batch.")
            check_batch_unity(kwargs[var_str])
        return method(self, *args, **kwargs)
    return wrapper


def check_batch_unity(batch_tensor):
    if torch.std(batch_tensor.float(), dim=0).sum() != 0:
        raise ValueError(f"Multi-scale variables should have the same values for all samples in a batch.")

class AffinityLoss(Loss, Typing):
    """
    Computes Binary Cross Entropy (BCE) loss. The BCELoss class expects output from Sigmoid function.
    """

    @property
    def input_types(self):
        """Input types definitions for AnguarLoss.
        """
        return {
            "probs": NeuralType(('B', 'T', 'C'), ProbsType()),
            'labels': NeuralType(('B', 'T', 'C'), LabelsType()),
            "signal_lengths": NeuralType(tuple('B'), LengthsType()),
        }

    @property
    def output_types(self):
        """
        Output types definitions for binary cross entropy loss. Weights for labels can be set using weight variables.
        """
        return {"loss": NeuralType(elements_type=LossType())}

    def __init__(self, gamma=0.0, negative_margin=0.5, positive_margin=0.05):
        super().__init__()
        self.gamma = gamma # weights for loss values of [different, same] speaker segments
        self.negative_margin = negative_margin
        self.positive_margin = positive_margin
        

    def forward(self, batch_affinity_mat, targets):
        """
        Calculate binary cross entropy loss based on probs, labels and signal_lengths variables.

        Args:
            probs (torch.tensor)
                Predicted probability value which ranges from 0 to 1. Sigmoid output is expected.
            labels (torch.tensor)
                Groundtruth label for the predicted samples.
            signal_lengths (torch.tensor):
                The actual length of the sequence without zero-padding.

        Returns:
            loss (NeuralType)
                Binary cross entropy loss value.
        """
        gt_affinity = cos_similarity_batch(targets, targets)
        gt_affinity_margin = gt_affinity.clamp_(self.negative_margin, 1.0 - self.positive_margin)
        batch_affinity_mat_margin = batch_affinity_mat.clamp_(self.negative_margin, 1.0 - self.positive_margin)
        elem_affinity_loss = torch.abs(gt_affinity_margin - batch_affinity_mat_margin)
        positive_samples = gt_affinity * elem_affinity_loss
        negative_samples = (1-gt_affinity) * elem_affinity_loss
        affinity_loss = (1-self.gamma) * positive_samples.sum() + self.gamma * negative_samples.sum()
        return affinity_loss


def get_scale_dist_mat_t(source_scale_idx, ms_seg_timestamps, msdd_scale_n, deci=1):
    """
    Get distance matrix between anchors of the source scale and base scale.

    Args:
        source_scale_idx (int): Source scale index
        ms_seg_timestamps (Tensor): Multi-scale segment timestamps

    Returns:
        abs_dist_mat (Tensor): Distance matrix between anchors of the source scale and base scale
    """
    source_scale_anchor_zeros = torch.mean(ms_seg_timestamps[source_scale_idx, :, :], dim=1) / deci
    base_scale_anchor_zeros = torch.mean(ms_seg_timestamps[msdd_scale_n-1, :, :], dim=1) / deci
    # Get only non-zero timestamps (= Remove zero-padding)
    source_scale_anchor = source_scale_anchor_zeros[source_scale_anchor_zeros.nonzero()].t()
    base_scale_anchor = base_scale_anchor_zeros[base_scale_anchor_zeros.nonzero()].t()
    # Calculate absolute distance matrix
    curr_mat = torch.tile(source_scale_anchor, (base_scale_anchor.shape[0], 1))
    base_mat = torch.tile(base_scale_anchor, (source_scale_anchor.shape[0], 1)).t()
    abs_dist_mat = torch.abs(curr_mat - base_mat)
    return abs_dist_mat

def get_padded_timestamps_t(ms_ts_dict, base_scale):
    """
    Get zero-padded timestamps of all scales.

    """
    ms_seg_timestamps_list = []
    max_length = len(ms_ts_dict[base_scale]['time_stamps'])
    for data_dict in ms_ts_dict.values():
        ms_seg_timestamps = data_dict['time_stamps']
        ms_seg_timestamps = torch.tensor(ms_seg_timestamps)
        padded_ms_seg_ts = F.pad(input=ms_seg_timestamps, pad=(0, 0, 0, max_length - len(ms_seg_timestamps)), mode='constant', value=0)
        ms_seg_timestamps_list.append(padded_ms_seg_ts)
    ms_seg_timestamps = torch.stack(ms_seg_timestamps_list)
    return ms_seg_timestamps

def get_interpolate_weights(
    ms_seg_timestamps: torch.Tensor, 
    base_seq_len: int, 
    msdd_multiscale_args_dict: dict, 
    emb_scale_n: int, 
    msdd_scale_n: int, 
    is_integer_ts=False
    ):
    """
    Interpolate embeddings to a finer scale.

    Args:
        emb_fix (torch.Tensor): embeddings of the base scale
        ms_seg_timestamps (torch.Tensor): timestamps of the base scale
        base_seq_len (int): length of the base scale
    
    Returns:
        emb_fix (torch.Tensor): interpolated embeddings
    """
    deci = 100.0 if is_integer_ts else 1.0
    half_scale = msdd_multiscale_args_dict['scale_dict'][emb_scale_n-1][1]
    session_scale_dist_mat = get_scale_dist_mat_t(source_scale_idx=emb_scale_n-1, 
                                                  ms_seg_timestamps=ms_seg_timestamps[:, :base_seq_len, :], 
                                                  msdd_scale_n=msdd_scale_n, deci=deci)
    target_bool = (session_scale_dist_mat < half_scale)
    session_scale_dist_mat.flatten()[target_bool.flatten() == False] = half_scale
    dist_delta = (half_scale - session_scale_dist_mat.flatten()).reshape(base_seq_len, target_bool.shape[1])
    interpolated_weights = ((dist_delta ** 2).t() / torch.sum(dist_delta ** 2, dim=1).t()).t()  
    return interpolated_weights 

def get_batch_cosine_sim(ms_emb_seq: torch.Tensor) -> torch.Tensor:
    """
    Calculate cosine similarity in batch mode.

    Args:
        ms_emb_seq (Tensor):
            Multi-scale embedding sequence.

    Returns:
        batch_cos_sim (Tensor):
            Cosine similarity values
    """
    batch_embs = ms_emb_seq.reshape(-1, ms_emb_seq.shape[-3], ms_emb_seq.shape[-1])
    batch_cos_sim = cos_similarity_batch(batch_embs, batch_embs).reshape(ms_emb_seq.shape[0], ms_emb_seq.shape[2], ms_emb_seq.shape[1], ms_emb_seq.shape[1])
    batch_cos_sim = torch.mean(batch_cos_sim, dim=1) # Average over scales: (batch_size, base scale timesteps, base scale timesteps)
    return batch_cos_sim 

class SortformerEncLabelModel(ModelPT, ExportableEncDecModel):
    """
    Encoder decoder class for multiscale diarization decoder (MSDD). Model class creates training, validation methods for setting
    up data performing model forward pass.

    This model class expects config dict for:
        * preprocessor
        * msdd_model
        * speaker_model
    """

    @classmethod
    def list_available_models(cls) -> List[PretrainedModelInfo]:
        """
        This method returns a list of pre-trained model which can be instantiated directly from NVIDIA's NGC cloud.

        Returns:
            List of available pre-trained models.
        """
        result = []

        model = PretrainedModelInfo(
            pretrained_model_name="diar_msdd_telephonic",
            location="https://api.ngc.nvidia.com/v2/models/nvidia/nemo/diar_msdd_telephonic/versions/1.0.1/files/diar_msdd_telephonic.nemo",
            description="For details about this model, please visit https://ngc.nvidia.com/catalog/models/nvidia:nemo:diar_msdd_telephonic",
        )
        result.append(model)
        return result

    def __init__(self, cfg: DictConfig, trainer: Trainer = None):
        """
        Initialize an MSDD model and the specified speaker embedding model. In this init function, training and validation datasets are prepared.
        """
        self._trainer = trainer if trainer else None
        self.cfg_e2e_diarizer_model = cfg
        self.encoder_infer_mode = False
        
        self._init_segmentation_info()
        if self._trainer:
            self.world_size = trainer.num_nodes * trainer.num_devices
            self.pairwise_infer = False
        else:
            self.world_size = 1
            self.pairwise_infer = True

        self._init_msdd_scales() 
        if self._trainer is not None and self.cfg_e2e_diarizer_model.get('augmentor', None) is not None:
            self.augmentor = process_augmentations(self.cfg_e2e_diarizer_model.augmentor)
        else:
            self.augmentor = None
        super().__init__(cfg=self.cfg_e2e_diarizer_model, trainer=trainer)
        window_length_in_sec = self.cfg_e2e_diarizer_model.diarizer.speaker_embeddings.parameters.window_length_in_sec
        if isinstance(window_length_in_sec, int) or len(window_length_in_sec) <= 1:
            raise ValueError("window_length_in_sec should be a list containing multiple segment (window) lengths")
        else:
            self.cfg_e2e_diarizer_model.diarizer_module.scale_n = self.cfg_e2e_diarizer_model.scale_n

        self.preprocessor = EncDecSpeakerLabelModel.from_config_dict(self.cfg_e2e_diarizer_model.preprocessor)
        self.frame_per_sec = int(1 / self.preprocessor._cfg.window_stride)
        self.feat_dim = self.preprocessor._cfg.features
        self.max_feat_frame_count = int(self.msdd_multiscale_args_dict["scale_dict"][0][0] * self.frame_per_sec) # 0-th scale, window length
        self.sortformer_diarizer = SortformerEncLabelModel.from_config_dict(self.cfg_e2e_diarizer_model.diarizer_module)
        self.sortformer_encoder = SortformerEncLabelModel.from_config_dict(self.cfg_e2e_diarizer_model.sortformer_encoder)
        self.transformer_encoder = SortformerEncLabelModel.from_config_dict(self.cfg_e2e_diarizer_model.transformer_encoder)
        self.global_loss_ratio = self.cfg_e2e_diarizer_model.get('global_loss_ratio', 300)
   
        self.original_audio_offsets = {}
        self.eps = 1e-3
        self.emb_dim = self.cfg_e2e_diarizer_model.diarizer_module.emb_dim
        self.train_non_linear_transform_layer = self.non_linear_transform_layer(layer_n=1, input_size=self.emb_dim, hidden_size=2*self.emb_dim, output_size=self.emb_dim, seed=100)
        self.valid_non_linear_transform_layer = self.non_linear_transform_layer(layer_n=4, input_size=self.emb_dim, hidden_size=2*self.emb_dim, output_size=self.emb_dim, seed=200)
        
        # MSDD v2 parameters
        self.encoder_infer_mode = False

        if trainer is not None:
            self._init_speaker_model()
            self.add_speaker_model_config(cfg)
            self.loss = instantiate(self.cfg_e2e_diarizer_model.loss)
            self.affinity_loss = instantiate(self.cfg_e2e_diarizer_model.affinity_loss) 
            self.power_p_aff = self.cfg_e2e_diarizer_model.get('power_p_aff', 3)
            self.thres_aff = self.cfg_e2e_diarizer_model.get('thres_aff', 0.25)
            self.mc_audio_normalize = self.cfg_e2e_diarizer_model.get('mc_audio_normalize', True)
            self.power_p = self.cfg_e2e_diarizer_model.get('power_p', 2)
            self.mix_count = self.cfg_e2e_diarizer_model.get('mix_count', 3)
            self.multichannel_mixing = self.cfg_e2e_diarizer_model.get('multichannel_mixing', True)
        else:
            self._init_speaker_model()
            self.loss = instantiate(self.cfg_e2e_diarizer_model.loss)
            self.multichannel_mixing = self.cfg_e2e_diarizer_model.get('multichannel_mixing', True)
        self.alpha = self.cfg_e2e_diarizer_model.alpha
        self.affinity_weighting = self.cfg_e2e_diarizer_model.get('affinity_weighting', True)
        self.msdd_overlap_add = self.cfg_e2e_diarizer_model.get("msdd_overlap_add", True)
        self.use_1ch_from_ch_clus = self.cfg_e2e_diarizer_model.get("use_1ch_from_ch_clus", True)
        if self.cfg_e2e_diarizer_model.get("multichannel", None) is not None:
            self.power_p=self.cfg_e2e_diarizer_model.multichannel.parameters.get("power_p", 4)
            self.mix_count=self.cfg_e2e_diarizer_model.multichannel.parameters.get("mix_count", 2) 
        else:
            self.power_p=4
            self.mix_count=2
        
        # Call `self.save_hyperparameters` in modelPT.py again since cfg should contain speaker model's config.
        self.save_hyperparameters("cfg")

        self._accuracy_test = MultiBinaryAccuracy()
        self._accuracy_train = MultiBinaryAccuracy()
        self._accuracy_valid = MultiBinaryAccuracy()
        self._accuracy_valid_toplyr = MultiBinaryAccuracy()
        self._accuracy_valid_prdmean = MultiBinaryAccuracy()
        self._accuracy_valid = MultiBinaryAccuracy()
        self._accuracy_test_toplyr = MultiBinaryAccuracy()
        self._accuracy_test_prdmean = MultiBinaryAccuracy()
        self._accuracy_train_vad= MultiBinaryAccuracy()
        self._accuracy_valid_vad= MultiBinaryAccuracy()
        self._accuracy_test_vad= MultiBinaryAccuracy()
        self._accuracy_train_ovl= MultiBinaryAccuracy()
        self._accuracy_valid_ovl= MultiBinaryAccuracy()
        self._accuracy_test_ovl= MultiBinaryAccuracy()
        self.max_f1_acc = 0.0

        self.time_flag = 0.0
        self.time_flag_end = 0.0

        speaker_inds = list(range(self.cfg_e2e_diarizer_model.max_num_of_spks))
        # Get all permutations
        self.spk_perm = torch.tensor(list(itertools.permutations(speaker_inds)))
        
    def _init_msdd_scales(self,):
        window_length_in_sec = self.cfg_e2e_diarizer_model.diarizer.speaker_embeddings.parameters.window_length_in_sec
        self.msdd_multiscale_args_dict = self.multiscale_args_dict
        self.model_spk_num = self.cfg_e2e_diarizer_model.max_num_of_spks
        if self.cfg_e2e_diarizer_model.get('interpolated_scale', None) is not None:
            if self.cfg_e2e_diarizer_model.interpolated_scale > 0.1:
                raise ValueError("Interpolated scale must be smaller than 0.1")
            # Use an interpolated scale so add another scale 
            self.cfg_e2e_diarizer_model.scale_n = len(window_length_in_sec) + 1 # Adding one interpolated scale
            self.emb_scale_n = len(window_length_in_sec) # Scales that are extracted from the audio
            self.msdd_multiscale_args_dict['scale_dict'][self.emb_scale_n] = (self.cfg_e2e_diarizer_model.interpolated_scale, self.cfg_e2e_diarizer_model.interpolated_scale/2)
            self.msdd_multiscale_args_dict['multiscale_weights'] = [1.0] * (self.emb_scale_n+1)
            self.msdd_scale_n = int(self.emb_scale_n+1) if self.cfg_e2e_diarizer_model.interpolated_scale is not None else int(self.emb_scale_n)
        else:
            # Only use the scales in window_length_in_sec
            self.cfg_e2e_diarizer_model.scale_n = len(window_length_in_sec)
            self.emb_scale_n = self.cfg_e2e_diarizer_model.scale_n
            self.msdd_scale_n = self.cfg_e2e_diarizer_model.scale_n

    def non_linear_transform_layer(self, layer_n, input_size, hidden_size, output_size, seed):
        torch.manual_seed(seed)
        layers = []

        # First layer
        layers.append(nn.Linear(input_size, hidden_size))
        layers.append(nn.Sigmoid())

        # Additional hidden layers
        for _ in range(1, layer_n):
            layers.append(nn.Linear(hidden_size, hidden_size))
            layers.append(nn.Sigmoid())

        # Output layer
        layers.append(nn.Linear(hidden_size, output_size))

        # Create the sequential model
        model = nn.Sequential(*layers)
        model.apply(init_weights)
        model.eval()
        return model
    
    def setup_optimizer_param_groups(self):
        """
        Override function in ModelPT to allow for different parameter groups for the speaker model and the MSDD model.
        """
        if not hasattr(self, "parameters"):
            self._optimizer_param_groups = None
            return

        param_groups, known_groups = [], []
        if "optim_param_groups" in self.cfg:
            param_groups_cfg = self.cfg.optim_param_groups
            for group_levels, group_cfg_levels in param_groups_cfg.items():
                retriever = attrgetter(group_levels)
                module = retriever(self)
                if module is None:
                    raise ValueError(f"{group_levels} not found in model.")
                elif hasattr(module, "parameters"):
                    known_groups.append(group_levels)
                    new_group = {"params": module.parameters()}
                    for k, v in group_cfg_levels.items():
                        new_group[k] = v
                    param_groups.append(new_group)
                else:
                    raise ValueError(f"{group} does not have parameters.")

            other_params = []
            for n, p in self.named_parameters():
                is_unknown = True
                for group in known_groups:
                    if group in n :
                        is_unknown = False
                if is_unknown:
                    other_params.append(p)

            if len(other_params):
                param_groups = [{"params": other_params}] + param_groups
        else:
            param_groups = [{"params": self.parameters()}]

        self._optimizer_param_groups = param_groups

    def add_speaker_model_config(self, cfg):
        """
        Add config dictionary of the speaker model to the model's config dictionary. This is required to
        save and load speaker model with MSDD model.

        Args:
            cfg (DictConfig): DictConfig type variable that conatains hyperparameters of MSDD model.
        """
        with open_dict(cfg):
            cfg_cp = copy.copy(self.sortformer_diarizer._speaker_model.cfg)
            cfg.speaker_model_cfg = cfg_cp
            del cfg.speaker_model_cfg.train_ds
            del cfg.speaker_model_cfg.validation_ds
    
    def _init_segmentation_info(self):
        """Initialize segmentation settings: window, shift and multiscale weights.
        """
        self._diarizer_params = self.cfg_e2e_diarizer_model.diarizer
        self.multiscale_args_dict = parse_scale_configs(
            self._diarizer_params.speaker_embeddings.parameters.window_length_in_sec,
            self._diarizer_params.speaker_embeddings.parameters.shift_length_in_sec,
            self._diarizer_params.speaker_embeddings.parameters.multiscale_weights,
        )

    def _init_speaker_model(self):
        """
        Initialize speaker embedding model with model name or path passed through config. Note that speaker embedding model is loaded to
        `self.msdd` to enable multi-gpu and multi-node training. In addition, speaker embedding model is also saved with msdd model when
        `.ckpt` files are saved.
        """
        model_path = self.cfg_e2e_diarizer_model.diarizer.speaker_embeddings.model_path
        self._diarizer_params = self.cfg_e2e_diarizer_model.diarizer

        if not torch.cuda.is_available():
            rank_id = torch.device('cpu')
        elif self._trainer:
            if self._trainer.global_rank > torch.cuda.device_count() - 1:
                rank_id = torch.device(self._trainer.global_rank % torch.cuda.device_count())
            else:
                rank_id = torch.device(self._trainer.global_rank)
        else:
            rank_id = None
        
        if model_path is not None and model_path.endswith('.nemo'):
            self.sortformer_diarizer._speaker_model = EncDecSpeakerLabelModel.restore_from(model_path, map_location=rank_id)
            logging.info("Speaker Model restored locally from {}".format(model_path))
        elif model_path.endswith('.ckpt'):
            self._speaker_model = EncDecSpeakerLabelModel.load_from_checkpoint(model_path, map_location=rank_id)
            logging.info("Speaker Model restored locally from {}".format(model_path))
        else:
            if model_path not in get_available_model_names(EncDecSpeakerLabelModel):
                logging.warning(
                    "requested {} model name not available in pretrained models, instead".format(model_path)
                )
                model_path = "titanet_large"
            logging.info("Loading pretrained {} model from NGC".format(model_path))
            self.sortformer_diarizer._speaker_model = EncDecSpeakerLabelModel.from_pretrained(
                model_name=model_path, map_location=rank_id
            )
        
        if self.cfg_e2e_diarizer_model.get("speaker_decoder", None) is not None:
            self.sortformer_diarizer._speaker_model_decoder = EncDecSpeakerLabelModel.from_config_dict(self.cfg_e2e_diarizer_model.speaker_decoder)
            self.sortformer_diarizer._speaker_model.decoder.angular = True
            self.sortformer_diarizer._speaker_model.decoder.final = self.sortformer_diarizer._speaker_model_decoder.final
            
        if self._cfg.freeze_speaker_model:
            self.sortformer_diarizer._speaker_model.eval()

        self._speaker_params = self.cfg_e2e_diarizer_model.diarizer.speaker_embeddings.parameters
    
    def __setup_dataloader_from_config(self, config):
        featurizer = WaveformFeaturizer(
            sample_rate=config['sample_rate'], int_values=config.get('int_values', False), augmentor=self.augmentor
        )

        if 'manifest_filepath' in config and config['manifest_filepath'] is None:
            logging.warning(f"Could not load dataset as `manifest_filepath` was None. Provided config : {config}")
            return None

        logging.info(f"Loading dataset from {config.manifest_filepath}")

        if self._trainer is not None:
            global_rank = self._trainer.global_rank
        else:
            global_rank = 0
        time_flag = time.time()
        print(f"AAB: Starting Dataloader Instance loading... Step A")
        
        if self.cfg_e2e_diarizer_model.use_mock_embs:
            AudioToSpeechDiarTrainDataset = AudioToSpeechMSDDTrainMockEmbDataset
        else:
            AudioToSpeechDiarTrainDataset = AudioToSpeechMSDDTrainDataset
        
        dataset = AudioToSpeechDiarTrainDataset(
            manifest_filepath=config.manifest_filepath,
            emb_dir=config.emb_dir,
            multiscale_args_dict=self.msdd_multiscale_args_dict,
            soft_label_thres=config.soft_label_thres,
            random_flip=config.random_flip,
            session_len_sec=config.session_len_sec,
            num_spks=config.num_spks,
            featurizer=featurizer,
            window_stride=self.cfg_e2e_diarizer_model.preprocessor.window_stride,
            emb_batch_size=100,
            pairwise_infer=False,
            global_rank=global_rank,
            encoder_infer_mode=self.encoder_infer_mode,
        )
        logging.info(f"AAB: Dataloader dataset is created, starting torch.utils.data.Dataloader step B: {time.time() - time_flag}")

        self.data_collection = dataset.collection
        self.collate_ds = dataset
        self.ms_seg_timestamps = dataset.ms_seg_timestamps
        self.ms_seg_counts = dataset.ms_seg_counts
        self.scale_mapping = dataset.scale_mapping
         
        dataloader_instance = torch.utils.data.DataLoader(
            dataset=dataset,
            batch_size=config.batch_size,
            collate_fn=self.collate_ds.msdd_train_collate_fn,
            drop_last=config.get('drop_last', False),
            shuffle=False,
            num_workers=config.get('num_workers', 1),
            pin_memory=config.get('pin_memory', False),
        )
        print(f"AAC: Dataloader Instance loading is done ETA Step B done: {time.time() - time_flag}")
        return dataloader_instance
    
    def setup_training_data(self, train_data_config: Optional[Union[DictConfig, Dict]]):
        self._train_dl = self.__setup_dataloader_from_config(config=train_data_config,)

    def setup_validation_data(self, val_data_layer_config: Optional[Union[DictConfig, Dict]]):
        self._validation_dl = self.__setup_dataloader_from_config(config=val_data_layer_config,)
    
    def setup_test_data(self, test_data_config: Optional[Union[DictConfig, Dict]]):
        self._test_dl = self.__setup_dataloader_from_config(config=test_data_config,)

    def test_dataloader(self):
        if self._test_dl is not None:
            return self._test_dl

    @property
    def input_types(self) -> Optional[Dict[str, NeuralType]]:
        if hasattr(self.preprocessor, '_sample_rate'):
            audio_eltype = AudioSignal(freq=self.preprocessor._sample_rate)
        else:
            audio_eltype = AudioSignal()
        return {
            "audio_signal": NeuralType(('B', 'T'), audio_eltype),
            "audio_signal_length": NeuralType(('B',), LengthsType()),
            "ms_seg_timestamps": NeuralType(('B', 'C', 'T', 'D'), LengthsType()),
            "ms_seg_counts": NeuralType(('B', 'C'), LengthsType()),
            "scale_mapping": NeuralType(('B', 'C', 'T'), LengthsType()),
            "global_spk_labels": NeuralType(('B', 'T'), LengthsType()),
        }

    @property
    def output_types(self) -> Dict[str, NeuralType]:
        return OrderedDict(
            {
                "probs": NeuralType(('B', 'T', 'C'), ProbsType()),
                "scale_weights": NeuralType(('B', 'T', 'C', 'D'), ProbsType()),
                "batch_affinity_mat": NeuralType(('B', 'T', 'T'), ProbsType()),
            }
        )

    def get_ms_emb_fixed(
        self, 
        embs: torch.Tensor, 
        scale_mapping: torch.Tensor, 
        ms_seg_counts: torch.Tensor, 
        ms_seg_timestamps: torch.Tensor,
    ):
        # check_ms_data(ms_seg_timestamps, ms_seg_counts, scale_mapping)
        batch_size = scale_mapping.shape[0]
        split_emb_tup = torch.split(embs, ms_seg_counts[:, :self.emb_scale_n].flatten().tolist(), dim=0)

        base_seq_len = ms_seg_counts[0][self.msdd_scale_n-1].item()
        target_embs = torch.vstack(split_emb_tup).reshape(batch_size, -1, embs.shape[-1])
        intp_w = get_interpolate_weights(ms_seg_timestamps[0], 
                                         base_seq_len, 
                                         self.msdd_multiscale_args_dict, 
                                         self.emb_scale_n, 
                                         self.msdd_scale_n, 
                                         is_integer_ts=True)
        
        # To make offset values such as, [10, 20, 60, x] -> [0, 10, 30, 90]
        ms_emb_seq = self.add_interpolated_embs(target_embs=target_embs, 
                                                intp_w=intp_w, 
                                                scale_mapping=scale_mapping,
                                                ms_seg_counts=ms_seg_counts, 
                                                embs=embs, 
        )
        return ms_emb_seq
    
    def repeat_and_align(
        self, 
        ms_seg_timestamps, 
        scale_mapping, 
        all_seq_len, 
        batch_size
        ):
        device = ms_seg_timestamps.device
        repeat_mats_all = scale_mapping[0].to(device)
        ms_ts = ms_seg_timestamps.reshape(batch_size, -1, 2)
        offsets_for_batch = (all_seq_len * torch.arange(self.msdd_scale_n).to(device)).unsqueeze(1).repeat(1, all_seq_len).to(device)
        repeat_mats_all = repeat_mats_all + offsets_for_batch
        ms_ts_rep = ms_ts[:, repeat_mats_all.flatten(), :].reshape(batch_size, self.msdd_scale_n, -1, 2)
        return ms_ts_rep

    def add_interpolated_embs(
        self, 
        target_embs, 
        intp_w,
        scale_mapping,
        ms_seg_counts, 
        embs, 
        ):
        batch_size = scale_mapping.shape[0]
        repeat_mats_ext = scale_mapping[0][:self.emb_scale_n].to(embs.device)
        all_seq_len = ms_seg_counts[0][-1].to(embs.device) 
        
        scale_count_offsets = torch.tensor([0] + torch.cumsum(ms_seg_counts[0][:self.emb_scale_n-1], dim=0).tolist())
        repeat_mats_ext = repeat_mats_ext + (scale_count_offsets.to(embs.device)).unsqueeze(1).repeat(1, all_seq_len).to(embs.device)
        extracted_embs = target_embs[:, repeat_mats_ext.flatten(), :].reshape(batch_size, self.emb_scale_n, -1, embs.shape[-1])
        finest_extracted_start = ms_seg_counts[0][:self.emb_scale_n-1].sum()
        interpolated_embs = torch.bmm(intp_w.repeat(batch_size, 1, 1), target_embs[:, finest_extracted_start:, :]).unsqueeze(1)
        ms_emb_seq = torch.cat((extracted_embs, interpolated_embs), dim=1).transpose(2, 1) 
        return ms_emb_seq
    
    def get_feature_index_map(
        self, 
        emb_scale_n,
        processed_signal, 
        ms_seg_timestamps, 
        ms_seg_counts,
        device: torch.device,
        ):
        batch_size = processed_signal.shape[0]
        ms_seg_counts_embs = ms_seg_counts[:, :emb_scale_n] 

        total_seg_count = torch.sum(ms_seg_counts_embs)
        ms_seg_counts_embs_flatten =  ms_seg_counts_embs.flatten()

        # The following index-tensors are needed for matrix reshaping without nested for-loops.
        batch_index_range = torch.repeat_interleave(torch.arange(batch_size).to(device), ms_seg_counts_embs.sum(dim=1), dim=0)
        scale_index_range = torch.repeat_interleave(torch.arange(emb_scale_n).repeat(batch_size).to(device) , ms_seg_counts_embs_flatten)

        # Pre-compute sequence indices for faster assigning: 
        seq_index_range = torch.arange(ms_seg_counts_embs_flatten.max())
        segment_index_range = torch.concat([seq_index_range[:seq_len] for seq_len in ms_seg_counts_embs_flatten]).to(device)
        target_timestamps = ms_seg_timestamps[batch_index_range, scale_index_range, segment_index_range, :].to(torch.int64)
        feature_count_range = target_timestamps[:, 1] - target_timestamps[:, 0]
        
        # Pre-compute feature indices for faster assigning:
        feature_frame_length_range, feature_frame_interval_range= self.get_feat_range_matirx(max_feat_len=processed_signal.shape[2], 
                                                                                             feature_count_range=feature_count_range, 
                                                                                             target_timestamps=target_timestamps, 
                                                                                             device=processed_signal.device)
        # Assign frame-by-frame indices for one-pass assignment without nested for-loops
        ms_seg_count_frame_range = torch.repeat_interleave(torch.arange(total_seg_count).to(device), feature_count_range)       
        batch_frame_range = torch.repeat_interleave(batch_index_range, feature_count_range)
        return total_seg_count, ms_seg_count_frame_range, feature_frame_length_range, batch_frame_range, feature_frame_interval_range, feature_count_range

    def forward_multiscale(
        self, 
        processed_signal, 
        processed_signal_len, 
        ms_seg_timestamps, 
        ms_seg_counts,
        ):
        tsc, mscfr, fflr, bfr, ffir, fcr = self.get_feature_index_map(emb_scale_n=self.emb_scale_n,
                                                                      processed_signal=processed_signal, 
                                                                      ms_seg_timestamps=ms_seg_timestamps, 
                                                                      ms_seg_counts=ms_seg_counts, 
                                                                      device=processed_signal.device)

        embs, pools = self.forward_multi_decoder(processed_signal=processed_signal, 
                                            processed_signal_len=processed_signal_len, 
                                            total_seg_count=tsc,
                                            ms_seg_count_frame_range=mscfr, 
                                            feature_frame_length_range=fflr, 
                                            batch_frame_range=bfr, 
                                            feature_frame_interval_range=ffir,
                                            feature_count_range=fcr,
                                            device=processed_signal.device,
                                            )

        return embs, pools


    def forward_multi_decoder(
        self,
        processed_signal, 
        processed_signal_len, 
        total_seg_count,
        ms_seg_count_frame_range, 
        feature_frame_length_range, 
        batch_frame_range, 
        feature_frame_interval_range,
        feature_count_range,
        device,
        ):
        # Assign the acoustic feature values in processed_signal at once
        encoded, _ = self.sortformer_diarizer._speaker_model.encoder(audio_signal=processed_signal, length=processed_signal_len)
        encoded_segments = torch.zeros(total_seg_count, encoded.shape[1], self.max_feat_frame_count).to(torch.float32).to(device)
        encoded_segments[ms_seg_count_frame_range, :, feature_frame_length_range] = encoded[batch_frame_range, :, feature_frame_interval_range]
        pools, embs = self.sortformer_diarizer._speaker_model.decoder(encoder_output=encoded_segments, length=feature_count_range) 
        return embs, pools
    
    def get_feat_range_matirx(self, max_feat_len, feature_count_range, target_timestamps, device):
        """ 
        """
        feat_index_range = torch.arange(0, max_feat_len).to(device) 
        feature_frame_offsets = torch.repeat_interleave(target_timestamps[:, 0], feature_count_range)
        feature_frame_interval_range = torch.concat([feat_index_range[stt:end] for (stt, end) in target_timestamps]).to(device)
        feature_frame_length_range = feature_frame_interval_range - feature_frame_offsets
        return feature_frame_length_range, feature_frame_interval_range
    
    def length_to_mask(self, context_embs):
        """
        Convert length values to encoder mask input tensor.

        Args:
            lengths (torch.Tensor): tensor containing lengths of sequences
            max_len (int): maximum sequence length

        Returns:
            mask (torch.Tensor): tensor of shape (batch_size, max_len) containing 0's
                                in the padded region and 1's elsewhere
        """
        lengths=torch.tensor([context_embs.shape[1]] * context_embs.shape[0]) 
        batch_size = context_embs.shape[0]
        max_len=context_embs.shape[1]
        # create a tensor with the shape (batch_size, 1) filled with ones
        row_vector = torch.arange(max_len).unsqueeze(0).expand(batch_size, -1).to(lengths.device)
        # create a tensor with the shape (batch_size, max_len) filled with lengths
        length_matrix = lengths.unsqueeze(1).expand(-1, max_len).to(lengths.device)
        # create a mask by comparing the row vector and length matrix
        mask = row_vector < length_matrix
        return mask.float().to(context_embs.device)

    def forward_infer(self, emb_seq):
        """

        Args:
            ms_emb_seq (torch.Tensor): tensor containing embeddings of multiscale embedding vectors
                Dimension: (batch_size, max_seg_count, msdd_scale_n, emb_dim)
            length (torch.Tensor): tensor containing lengths of multiscale segments
                Dimension: (batch_size, max_seg_count)
            ms_avg_embs (torch.Tensor): tensor containing average embeddings of multiscale segments
                Dimension: (batch_size, msdd_scale_n, emb_dim)

        """
        attn_score_list, preds_list, attn_score_stack, encoder_states_list = [], [], None, []
        encoder_mask = self.length_to_mask(emb_seq)
        if self._cfg.sortformer_encoder.num_layers > 0 and self._cfg.sortformer_encoder.sort_layer_on == 'pre':
            emb_seq, attn_score_list, preds_list, preds_mean, encoder_states_list = self.sortformer_encoder(encoder_states=emb_seq, encoder_mask=encoder_mask)
            attn_score_stack = torch.hstack(attn_score_list)
            
        emb_seq = self.transformer_encoder(encoder_states=emb_seq, encoder_mask=encoder_mask)
        
        if self._cfg.sortformer_encoder.num_layers > 0 and self._cfg.sortformer_encoder.sort_layer_on == 'post':
            emb_seq, attn_score_list, preds_list, preds_mean, encoder_states_list = self.sortformer_encoder(encoder_states=emb_seq, encoder_mask=encoder_mask)
            attn_score_stack = torch.hstack(attn_score_list)
        _preds = self.sortformer_diarizer.forward_speaker_sigmoids(emb_seq)
        _preds = self.sort_probs_and_labels(_preds, discrete=False)
        
        if self.sortformer_encoder.sort_bin_order and self._cfg.sortformer_encoder.num_layers > 0:
            preds = self.alpha * _preds + (1 - self.alpha) * preds_mean
            preds = self.sort_probs_and_labels(preds, discrete=False)
        else:
            preds = _preds
        return preds, _preds, attn_score_stack, preds_list, encoder_states_list
    
    def forward_encoder(
        self, 
        audio_signal, 
        audio_signal_length, 
        ms_seg_timestamps, 
        ms_seg_counts, 
        scale_mapping, 
    ):
        """
        Encoder part for end-to-end diarizaiton model.

        """
        audio_signal = audio_signal.to(self.device)
        self.sortformer_diarizer._speaker_model = self.sortformer_diarizer._speaker_model.to(self.device)
        self.sortformer_encoder = self.sortformer_encoder.to(self.device)
        audio_signal = (1/(audio_signal.max()+self.eps)) * audio_signal 
            
        processed_signal, processed_signal_length = self.sortformer_diarizer._speaker_model.preprocessor(
            input_signal=audio_signal, length=audio_signal_length
        )

        embs, pools = self.forward_multiscale(
            processed_signal=processed_signal, 
            processed_signal_len=processed_signal_length, 
            ms_seg_timestamps=ms_seg_timestamps, 
            ms_seg_counts=ms_seg_counts,
        )
        
        if self._cfg.freeze_speaker_model:
            embs = embs.detach()
        
        # Reshape the embedding vectors into multi-scale inputs
        ms_emb_seq = self.get_ms_emb_fixed(embs=embs,    
                                           scale_mapping=scale_mapping, 
                                           ms_seg_counts=ms_seg_counts, 
                                           ms_seg_timestamps=ms_seg_timestamps)
        return ms_emb_seq
    
    def forward(
        self, 
        audio_signal, 
        audio_signal_length, 
        ms_seg_timestamps, 
        ms_seg_counts, 
        scale_mapping, 
    ):
        """
        Forward pass for training.
        
        if self.cfg_e2e_diarizer_model.use_mock_embs is True, then audio_signal is used as emb_seed.
            audio_signal dimension is [batch, emb_seed_dim*max_num_of_spks]
        if self.cfg_e2e_diarizer_model.use_mock_embs is False, then audio_signal is actual time series audio signal.
        """        
        if self.cfg_e2e_diarizer_model.use_mock_embs:
            emb_seq = self.train_non_linear_transform_layer(audio_signal)
        else:
            ms_emb_seq = self.forward_encoder(
                audio_signal=audio_signal, 
                audio_signal_length=audio_signal_length,
                ms_seg_timestamps=ms_seg_timestamps,
                ms_seg_counts=ms_seg_counts,
                scale_mapping=scale_mapping,
            )
            # Step 2: Clustering for initialization
            # Compute the cosine similarity between the input and the cluster average embeddings
            emb_seq = ms_emb_seq.mean(dim=2)
        # Step 3: SortFormer Diarization Inference
        preds, _preds, attn_score_stack, preds_list, encoder_states_list = self.forward_infer(emb_seq)
        return preds, _preds, attn_score_stack, preds_list, encoder_states_list
    
    def find_first_nonzero(self, mat, max_cap_val=-1):
        # non zero values mask
        non_zero_mask = mat != 0

        # operations on the mask to find first nonzero values in the rows
        mask_max_values, mask_max_indices = torch.max(non_zero_mask, dim=1)

        # if the max-mask is zero, there is no nonzero value in the row
        mask_max_indices[mask_max_values == 0] = max_cap_val
        return mask_max_indices

    def sort_probs_and_labels(self, labels, discrete=True, thres=0.5):
        """
        Sorts probs and labels in descending order of signal_lengths.
        """
        max_cap_val = labels.shape[1] + 1 
        if not discrete:
            labels_discrete = torch.zeros_like(labels).to(labels.device)
            dropped_labels = labels.clone()
            dropped_labels[labels <= thres] = 0
            max_inds = torch.argmax(dropped_labels, dim=2)
            labels_discrete_flatten = dropped_labels.reshape(-1, labels.shape[-1])
            ax1 = torch.arange(labels_discrete_flatten.shape[0])
            labels_discrete_flatten[ax1, max_inds.reshape(-1)[ax1]] = 1
            labels_discrete = labels_discrete_flatten.reshape(labels.shape)
            labels_discrete[labels <= thres] = 0
        else:
            labels_discrete = labels
        label_fz = self.find_first_nonzero(labels_discrete, max_cap_val)
        label_fz[label_fz == -1] = max_cap_val 
        sorted_inds = torch.sort(label_fz)[1]
        sorted_labels = labels.transpose(0,1)[:, torch.arange(labels.shape[0]).unsqueeze(1), sorted_inds].transpose(0, 1)
        return sorted_labels 
        
    def sort_targets_with_preds(self, labels, preds, discrete=True, thres=0.5, add_pil_loss=False, pil_loss_thres=0.1):
        """
        Sorts probs and labels in descending order of signal_lengths.
        """
        max_cap_val = labels.shape[1] + 1 
        perm_size = self.spk_perm.shape[0] 
        permed_labels = labels[:, :, self.spk_perm]
        preds_rep = torch.unsqueeze(preds, 2).repeat(1,1, self.spk_perm.shape[0],1)
        match_score = torch.sum(permed_labels * preds_rep, axis=1).sum(axis=2)
        batch_best_perm = torch.argmax(match_score, axis=1)
        # rep_spk_perm = self.spk_perm.unsqueeze(0).repeat(batch_best_perm.shape[0],1,1)
        rep_spk_perm = self.spk_perm.repeat(batch_best_perm.shape[0],1) # (batch_size * perm_size, max_num_of_spks)
        global_inds_vec = torch.arange(0, perm_size*batch_best_perm.shape[0], perm_size).to(batch_best_perm.device) + batch_best_perm 
        batch_perm_inds = rep_spk_perm[global_inds_vec.to(rep_spk_perm.device), :] # (batch_size, max_num_of_spks)
        max_score_permed_labels = torch.vstack([ labels[k, :, batch_perm_inds[k]].unsqueeze(0) for k in range(batch_perm_inds.shape[0])]) 
        return max_score_permed_labels
    
    def compute_aux_f1(self, preds, targets):
        preds_bin = (preds > 0.5).to(torch.int64).detach()
        targets_ovl_mask = (targets.sum(dim=2) > 2)
        preds_vad_mask = (preds_bin.sum(dim=2) > 0)
        targets_vad_mask = (targets.sum(dim=2) > 0)
        preds_ovl = preds[targets_ovl_mask, :].unsqueeze(0)
        targets_ovl = targets[targets_ovl_mask, :].unsqueeze(0)
        preds_vad_mask_ = preds_vad_mask.int().unsqueeze(0)
        targets_vad_mask_ = targets_vad_mask.int().unsqueeze(0) 
        return preds_vad_mask_, preds_ovl, targets_vad_mask_, targets_ovl
    
    def _reset_train_f1_accs(self):
        self._accuracy_train.reset() 
        self._accuracy_train_vad.reset()
        self._accuracy_train_ovl.reset()

    def training_step(self, batch: list, batch_idx: int):
        start = time.time()
        if self.cfg_e2e_diarizer_model.use_mock_embs:
            audio_signal, audio_signal_length, targets = batch 
        else: # In this case, audio_signal is emb_seed
            audio_signal, audio_signal_length, ms_seg_timestamps, ms_seg_counts, clus_label_index, scale_mapping, ch_clus_mat, targets, global_spk_labels = batch
        
        batch_size = audio_signal.shape[0]
        ms_seg_counts = self.ms_seg_counts.unsqueeze(0).repeat(batch_size, 1).to(audio_signal.device)
        ms_seg_timestamps = self.ms_seg_timestamps.unsqueeze(0).repeat(batch_size, 1, 1, 1).to(audio_signal.device)
        scale_mapping = self.scale_mapping.unsqueeze(0).repeat(batch_size, 1, 1) 
        
        sequence_lengths = torch.tensor([x[-1] for x in ms_seg_counts.detach()])
        self.validation_mode = False
        preds, _preds, attn_score_stack, preds_list, encoder_states_list = self.forward(
            audio_signal=audio_signal,
            audio_signal_length=audio_signal_length,
            ms_seg_timestamps=ms_seg_timestamps,
            ms_seg_counts=ms_seg_counts,
            scale_mapping=scale_mapping,
        )
        if self.loss.sorted_loss:
            targets = self.sort_probs_and_labels(targets, discrete=True)
            # targets_pil should not be used for training purpose.
            targets_pil = self.sort_targets_with_preds(targets_sort_order, 
                                                        preds, 
                                                        discrete=True, 
                                                        add_pil_loss=self.cfg_e2e_diarizer_model.add_pil_loss, 
                                                        pil_loss_thres=self.cfg_e2e_diarizer_model.pil_loss_thres)
        mid_layer_count = len(preds_list)
        if mid_layer_count > 0:
            torch.cat(preds_list).reshape(-1, *preds.shape)
            # All mid-layer outputs + final layer output
            preds_list.append(_preds)
            preds_all = torch.cat(preds_list)
            targets_rep = targets.repeat(mid_layer_count+1,1,1)
            sequence_lengths_rep = sequence_lengths.repeat(mid_layer_count+1)
            spk_loss = self.loss(probs=preds_all, labels=targets_rep, signal_lengths=sequence_lengths_rep)/(mid_layer_count+1)
        else:
            spk_loss = self.loss(probs=preds, labels=targets, signal_lengths=sequence_lengths)
            preds_mean = preds
           
        self._reset_train_f1_accs()
<<<<<<< HEAD
        preds_vad, preds_ovl, targets_vad, targets_ovl = self.compute_aux_f1(preds, targets_pil)
        self._accuracy_train_vad(preds_vad, targets_vad, sequence_lengths)
        self._accuracy_train_ovl(preds_ovl, targets_ovl, sequence_lengths)
=======
        preds_vad, preds_ovl, targets_vad, targets_ovl = self.compute_aux_f1(preds, targets)
        self._accuracy_train_vad.update(preds_vad, targets_vad, sequence_lengths)
        self._accuracy_train_ovl.update(preds_ovl, targets_ovl, sequence_lengths)
>>>>>>> 19f52bda
        train_f1_vad = self._accuracy_train_vad.compute()
        train_f1_ovl = self._accuracy_train_ovl.compute()
        loss = spk_loss
        self._accuracy_train(preds, targets_pil, sequence_lengths)
        f1_acc = self._accuracy_train.compute()
        self.log('loss', loss, sync_dist=True)
        self.log('learning_rate', self._optimizer.param_groups[0]['lr'], sync_dist=True)
        self.log('train_f1_acc', f1_acc, sync_dist=True)
        self.log('train_f1_vad_acc', train_f1_vad, sync_dist=True)
        self.log('train_f1_ovl_acc', train_f1_ovl, sync_dist=True)
        self._accuracy_train.reset()
        return {'loss': loss}
    
    def _reset_valid_f1_accs(self):
        self._accuracy_valid.reset() 
        self._accuracy_valid_vad.reset()
        self._accuracy_valid_ovl.reset()
        self._accuracy_valid_toplyr.reset()
        self._accuracy_valid_prdmean.reset()
    
    def _reset_test_f1_accs(self):
        self._accuracy_valid.reset() 
        self._accuracy_test_vad.reset()
        self._accuracy_test_ovl.reset()
        self._accuracy_test_toplyr.reset()
        self._accuracy_test_prdmean.reset()
        
    def _cumulative_test_set_eval(self, score_dict: Dict[str, float], batch_idx: int, sample_count: int):
        if batch_idx == 0:
            self._reset_test_f1_accs()
            self.total_sample_counts = 0
            self.cumulative_f1_acc_sum = 0
            self.cumulative_f1_toplyr_acc_sum = 0
            self.cumulative_f1_prdmean_acc_sum = 0
            self.cumulative_f1_vad_acc_sum = 0
            self.cumulative_f1_ovl_acc_sum = 0
            
        self.total_sample_counts += sample_count
        self.cumulative_f1_acc_sum += score_dict['f1_acc'] * sample_count
        self.cumulative_f1_toplyr_acc_sum += score_dict['f1_toplyr_acc'] * sample_count
        self.cumulative_f1_prdmean_acc_sum += score_dict['f1_prdmean_acc'] * sample_count
        self.cumulative_f1_vad_acc_sum += score_dict['f1_vad_acc'] * sample_count
        self.cumulative_f1_ovl_acc_sum += score_dict['f1_ovl_acc'] * sample_count
        
        cumulative_f1_acc = self.cumulative_f1_acc_sum / self.total_sample_counts
        cumulative_f1_toplyr_acc = self.cumulative_f1_toplyr_acc_sum / self.total_sample_counts
        cumulative_f1_prdmean_acc = self.cumulative_f1_prdmean_acc_sum / self.total_sample_counts
        cumulative_f1_vad_acc = self.cumulative_f1_vad_acc_sum / self.total_sample_counts
        cumulative_f1_ovl_acc = self.cumulative_f1_ovl_acc_sum / self.total_sample_counts
        
        return {"cum_test_f1_acc": cumulative_f1_acc,
                "cum_test_f1_toplyr_acc": cumulative_f1_toplyr_acc,
                "cum_test_f1_prdmean_acc": cumulative_f1_prdmean_acc,
                "cum_test_f1_vad_acc": cumulative_f1_vad_acc,
                "cum_test_f1_ovl_acc": cumulative_f1_ovl_acc,
        }
        

    def validation_step(self, batch: list, batch_idx: int, dataloader_idx: int = 0):
        if self.cfg_e2e_diarizer_model.use_mock_embs:
            audio_signal, audio_signal_length, targets = batch 
        else: # In this case, audio_signal is emb_seed
            audio_signal, audio_signal_length, ms_seg_timestamps, ms_seg_counts, clus_label_index, scale_mapping, ch_clus_mat, targets, global_spk_labels = batch
        
        batch_size = audio_signal.shape[0]
        ms_seg_counts = self.ms_seg_counts.unsqueeze(0).repeat(batch_size, 1).to(audio_signal.device)
        ms_seg_timestamps = self.ms_seg_timestamps.unsqueeze(0).repeat(batch_size, 1, 1, 1).to(audio_signal.device)
        scale_mapping = self.scale_mapping.unsqueeze(0).repeat(batch_size, 1, 1)
        sequence_lengths = torch.tensor([x[-1] for x in ms_seg_counts])
        self.validation_mode = True
        preds, _preds, attn_score_stack, preds_list, encoder_states_list = self.forward(
            audio_signal=audio_signal,
            audio_signal_length=audio_signal_length,
            ms_seg_timestamps=ms_seg_timestamps,
            ms_seg_counts=ms_seg_counts,
            scale_mapping=scale_mapping,
        )
        if self.loss.sorted_loss:
            targets_sort_order = self.sort_probs_and_labels(targets, discrete=True)
            targets = self.sort_targets_with_preds(targets_sort_order, 
                                                   preds, 
                                                   discrete=True, 
                                                   add_pil_loss=self.cfg_e2e_diarizer_model.add_pil_loss, 
                                                   pil_loss_thres=self.cfg_e2e_diarizer_model.pil_loss_thres)
        spk_loss = self.loss(probs=preds, labels=targets, signal_lengths=sequence_lengths)
        mid_layer_count = len(preds_list)
        if mid_layer_count > 0:
            # Only mid-layer outputs 
            preds_mid_all = torch.cat(preds_list).reshape(-1, *preds.shape)
            torch.cat(preds_list).reshape(-1, *preds.shape)
            preds_mean = preds_mid_all.mean(dim=0)
            # All mid-layer outputs + final layer output
            preds_list.append(_preds)
            preds_all = torch.cat(preds_list)
            targets_rep = targets.repeat(mid_layer_count+1,1,1)
            sequence_lengths_rep = sequence_lengths.repeat(mid_layer_count+1)
            loss = self.loss(probs=preds_all, labels=targets_rep, signal_lengths=sequence_lengths_rep)/(mid_layer_count+1)
        else:
            loss = self.loss(probs=preds, labels=targets, signal_lengths=sequence_lengths)  
            preds_mean = preds
        self._reset_valid_f1_accs()
        preds_vad, preds_ovl, targets_vad, targets_ovl = self.compute_aux_f1(preds, targets)
        self._accuracy_valid_vad(preds_vad, targets_vad, sequence_lengths)
        valid_f1_vad = self._accuracy_valid_vad.compute()
        self._accuracy_valid_ovl(preds_ovl, targets_ovl, sequence_lengths)
        valid_f1_ovl = self._accuracy_valid_ovl.compute()
        self._accuracy_valid(preds, targets, sequence_lengths)
        f1_acc = self._accuracy_valid.compute()
        self._accuracy_valid_toplyr.update(_preds, targets, sequence_lengths)
        f1_acc_toplyr = self._accuracy_valid_toplyr.compute()
        self._accuracy_valid_prdmean.update(preds_mean, targets, sequence_lengths)
        f1_acc_prdmean = self._accuracy_valid_prdmean.compute()

        self.log('val_loss', loss, sync_dist=True)
        self.log('val_f1_acc', f1_acc, sync_dist=True)
        self.log('val_f1_toplyr_acc', f1_acc_toplyr, sync_dist=True)
        self.log('val_f1_prdmean_acc', f1_acc_prdmean, sync_dist=True)
        self.log('val_f1_vad_acc', valid_f1_vad, sync_dist=True)
        self.log('val_f1_ovl_acc', valid_f1_ovl, sync_dist=True)
        return {
            'val_loss': loss,
            'val_f1_acc': f1_acc,
        }

    def multi_validation_epoch_end(self, outputs: list, dataloader_idx: int = 0):
        val_loss_mean = torch.stack([x['val_loss'] for x in outputs]).mean()
        f1_acc = self._accuracy_valid.compute()
        self._accuracy_valid.reset()

        self.log('val_loss', val_loss_mean, sync_dist=True)
        self.log('val_f1_acc', f1_acc, sync_dist=True)
        return {
            'val_loss': val_loss_mean,
            'val_f1_acc': f1_acc,
        }

    def multi_test_epoch_end(self, outputs: List[Dict[str, torch.Tensor]], dataloader_idx: int = 0):
        test_loss_mean = torch.stack([x['test_loss'] for x in outputs]).mean()
        f1_acc = self._accuracy_test.compute()
        self._accuracy_test.reset()
        self.log('test_f1_acc', f1_acc, sync_dist=True)
        return {
            'test_loss': test_loss_mean,
            'test_f1_acc': f1_acc,
        }
    def predict_step(self, batch: list, batch_idx: int, dataloader_idx: int = 0):
        # for batch in tqdm(self._test_dl): 
        if self.cfg_e2e_diarizer_model.use_mock_embs:
            audio_signal, audio_signal_length, targets = batch 
        else: # In this case, audio_signal is emb_seed
            audio_signal, audio_signal_length, ms_seg_timestamps, ms_seg_counts, clus_label_index, scale_mapping, ch_clus_mat, targets, global_spk_labels = batch
        
        batch_size = audio_signal.shape[0]
        ms_seg_counts = self.ms_seg_counts.unsqueeze(0).repeat(batch_size, 1).to(audio_signal.device)
        ms_seg_timestamps = self.ms_seg_timestamps.unsqueeze(0).repeat(batch_size, 1, 1, 1).to(audio_signal.device)
        scale_mapping = self.scale_mapping.unsqueeze(0).repeat(batch_size, 1, 1)
        sequence_lengths = torch.tensor([x[-1] for x in ms_seg_counts])
        self.validation_mode = True
        preds, _preds, attn_score_stack, preds_list, encoder_states_list = self.forward(
            audio_signal=audio_signal,
            audio_signal_length=audio_signal_length,
            ms_seg_timestamps=ms_seg_timestamps,
            ms_seg_counts=ms_seg_counts,
            scale_mapping=scale_mapping,
        )
        if self.loss.sorted_loss:
            targets_sort_order = self.sort_probs_and_labels(targets, discrete=True)
            targets = self.sort_targets_with_preds(targets_sort_order, 
                                                   preds, 
                                                   discrete=True, 
                                                   add_pil_loss=self.cfg_e2e_diarizer_model.add_pil_loss, 
                                                   pil_loss_thres=self.cfg_e2e_diarizer_model.pil_loss_thres)
        spk_loss = self.loss(probs=preds, labels=targets, signal_lengths=sequence_lengths)
        mid_layer_count = len(preds_list)
        if mid_layer_count > 0:
            # Only mid-layer outputs 
            preds_mid_all = torch.cat(preds_list).reshape(-1, *preds.shape)
            torch.cat(preds_list).reshape(-1, *preds.shape)
            preds_mean = preds_mid_all.mean(dim=0)
            # All mid-layer outputs + final layer output
            preds_list.append(_preds)
            preds_all = torch.cat(preds_list)
            targets_rep = targets.repeat(mid_layer_count+1,1,1)
            sequence_lengths_rep = sequence_lengths.repeat(mid_layer_count+1)
            loss = self.loss(probs=preds_all, labels=targets_rep, signal_lengths=sequence_lengths_rep)/(mid_layer_count+1)
        else:
            loss = self.loss(probs=preds, labels=targets, signal_lengths=sequence_lengths)  
            preds_mean = preds
        # self._reset_test_f1_accs()
        preds_vad, preds_ovl, targets_vad, targets_ovl = self.compute_aux_f1(preds, targets)
        self._accuracy_test_vad(preds_vad, targets_vad, sequence_lengths)
        test_f1_vad = self._accuracy_test_vad.compute()
        self._accuracy_test_ovl(preds_ovl, targets_ovl, sequence_lengths)
        test_f1_ovl = self._accuracy_test_ovl.compute()
        self._accuracy_test(preds, targets, sequence_lengths)
        f1_acc = self._accuracy_test.compute()
        self._accuracy_test_toplyr(_preds, targets, sequence_lengths)
        f1_acc_toplyr = self._accuracy_test_toplyr.compute()
        self._accuracy_test_prdmean(preds_mean, targets, sequence_lengths)
        f1_acc_prdmean = self._accuracy_test_prdmean.compute()
        return preds_all 
   
    def test_step(self, batch: list, batch_idx: int, dataloader_idx: int = 0):
        if self.cfg_e2e_diarizer_model.use_mock_embs:
            audio_signal, audio_signal_length, targets = batch 
        else: # In this case, audio_signal is emb_seed
            audio_signal, audio_signal_length, ms_seg_timestamps, ms_seg_counts, clus_label_index, scale_mapping, ch_clus_mat, targets, global_spk_labels = batch
        
        batch_size = audio_signal.shape[0]
        ms_seg_counts = self.ms_seg_counts.unsqueeze(0).repeat(batch_size, 1).to(audio_signal.device)
        ms_seg_timestamps = self.ms_seg_timestamps.unsqueeze(0).repeat(batch_size, 1, 1, 1).to(audio_signal.device)
        scale_mapping = self.scale_mapping.unsqueeze(0).repeat(batch_size, 1, 1)
        sequence_lengths = torch.tensor([x[-1] for x in ms_seg_counts])
        preds, _preds, attn_score_stack, preds_list, encoder_states_list = self.forward(
            audio_signal=audio_signal,
            audio_signal_length=audio_signal_length,
            ms_seg_timestamps=ms_seg_timestamps,
            ms_seg_counts=ms_seg_counts,
            scale_mapping=scale_mapping,
        )
        mid_layer_count = len(preds_list)
        if self.loss.sorted_loss:
            targets = self.sort_probs_and_labels(targets, discrete=True)
            targets = self.sort_targets_with_preds(targets, 
                                                   preds, 
                                                   discrete=True, 
                                                   add_pil_loss=self.cfg_e2e_diarizer_model.get('add_pil_loss', True),
                                                   pil_loss_thres=self.cfg_e2e_diarizer_model.get('pil_loss_thres', 0.0))
        if mid_layer_count > 0:
            # Only mid-layer outputs 
            preds_mid_all = torch.cat(preds_list).reshape(-1, *preds.shape)
            torch.cat(preds_list).reshape(-1, *preds.shape)
            preds_mean = preds_mid_all.mean(dim=0)
            # All mid-layer outputs + final layer output
            preds_list.append(_preds)
            preds_all = torch.cat(preds_list)
            targets_rep = targets.repeat(mid_layer_count+1,1,1)
            sequence_lengths_rep = sequence_lengths.repeat(mid_layer_count+1)
        else:
            preds_mean = preds
        preds_vad, preds_ovl, targets_vad, targets_ovl = self.compute_aux_f1(preds, targets)
        self._accuracy_test_vad(preds_vad, targets_vad, sequence_lengths, cumulative=True)
        test_f1_vad = self._accuracy_test_vad.compute()
        self._accuracy_test_ovl(preds_ovl, targets_ovl, sequence_lengths, cumulative=True)
        test_f1_ovl = self._accuracy_test_ovl.compute()
        self._accuracy_test(preds, targets, sequence_lengths, cumulative=True)
        f1_acc = self._accuracy_test.compute()
        self._accuracy_test_toplyr(_preds, targets, sequence_lengths, cumulative=True)
        f1_acc_toplyr = self._accuracy_test_toplyr.compute()
        self._accuracy_test_prdmean(preds_mean, targets, sequence_lengths, cumulative=True)
        f1_acc_prdmean = self._accuracy_test_prdmean.compute()
        # if self.cfg_e2e_diarizer_model.get('save_tensor_images', False):
        if True:
            tags = f"bidx{batch_idx}_f1acc{f1_acc:.4f}_spkAll"
            print(f"Saving tensor images with tags: {tags}")
            # directory = '/home/taejinp/projects/sortformer_script/tensor_image/'
            # directory = '/home/taejinp/projects/sortformer_script/tensor_image_v2/'
            directory = '/home/taejinp/projects/sortformer_script/tensor_image_model_v501/'
            # directory = '/home/taejinp/projects/sortformer_script/tensor_image_vNP/'
            torch.save(preds, f'{directory}preds_{tags}.pt')
            torch.save(targets, f'{directory}targets_{tags}.pt')
        self.max_f1_acc = max(self.max_f1_acc, f1_acc)
        batch_score_dict = {"f1_acc": f1_acc, "f1_toplyr_acc": f1_acc_toplyr, "f1_prdmean_acc": f1_acc_prdmean, "f1_vad_acc": test_f1_vad, "f1_ovl_acc": test_f1_ovl}
        cum_score_dict = self._cumulative_test_set_eval(score_dict=batch_score_dict, batch_idx=batch_idx, sample_count=len(sequence_lengths))
        print(cum_score_dict)
        return preds_all
    
    def test_batch(self,):
        for batch in tqdm(self._test_dl): 
            if self.cfg_e2e_diarizer_model.use_mock_embs:
                audio_signal, audio_signal_length, targets = batch 
            else: # In this case, audio_signal is emb_seed
                audio_signal, audio_signal_length, ms_seg_timestamps, ms_seg_counts, clus_label_index, scale_mapping, ch_clus_mat, targets, global_spk_labels = batch
            batch_size = audio_signal.shape[0]
            ms_seg_counts = self.ms_seg_counts.unsqueeze(0).repeat(batch_size, 1).to(audio_signal.device)
            ms_seg_timestamps = self.ms_seg_timestamps.unsqueeze(0).repeat(batch_size, 1, 1, 1).to(audio_signal.device)
            scale_mapping = self.scale_mapping.unsqueeze(0).repeat(batch_size, 1, 1)
            sequence_lengths = torch.tensor([x[-1] for x in ms_seg_counts])
            self.validation_mode = True
            preds, _preds, attn_score_stack, preds_list, encoder_states_list = self.forward(
                audio_signal=audio_signal,
                audio_signal_length=audio_signal_length,
                ms_seg_timestamps=ms_seg_timestamps,
                ms_seg_counts=ms_seg_counts,
                scale_mapping=scale_mapping,
            )
            if self.loss.sorted_loss:
                targets_sort_order = self.sort_probs_and_labels(targets, discrete=True)
                targets = self.sort_targets_with_preds(targets_sort_order, 
                                                    preds, 
                                                    discrete=True, 
                                                    add_pil_loss=self.cfg_e2e_diarizer_model.add_pil_loss, 
                                                    pil_loss_thres=self.cfg_e2e_diarizer_model.pil_loss_thres)
            spk_loss = self.loss(probs=preds, labels=targets, signal_lengths=sequence_lengths)
            mid_layer_count = len(preds_list)
            if mid_layer_count > 0:
                # Only mid-layer outputs 
                preds_mid_all = torch.cat(preds_list).reshape(-1, *preds.shape)
                torch.cat(preds_list).reshape(-1, *preds.shape)
                preds_mean = preds_mid_all.mean(dim=0)
                # All mid-layer outputs + final layer output
                preds_list.append(_preds)
                preds_all = torch.cat(preds_list)
                targets_rep = targets.repeat(mid_layer_count+1,1,1)
                sequence_lengths_rep = sequence_lengths.repeat(mid_layer_count+1)
                loss = self.loss(probs=preds_all, labels=targets_rep, signal_lengths=sequence_lengths_rep)/(mid_layer_count+1)
            else:
                loss = self.loss(probs=preds, labels=targets, signal_lengths=sequence_lengths)  
                preds_mean = preds
            # self._reset_test_f1_accs()
            preds_vad, preds_ovl, targets_vad, targets_ovl = self.compute_aux_f1(preds, targets)
            self._accuracy_test_vad(preds_vad, targets_vad, sequence_lengths)
            test_f1_vad = self._accuracy_test_vad.compute()
            self._accuracy_test_ovl(preds_ovl, targets_ovl, sequence_lengths)
            test_f1_ovl = self._accuracy_test_ovl.compute()
            self._accuracy_valid(preds, targets, sequence_lengths)
            f1_acc = self._accuracy_valid.compute()
            self._accuracy_test_toplyr(_preds, targets, sequence_lengths)
            f1_acc_toplyr = self._accuracy_test_toplyr.compute()
            self._accuracy_test_prdmean(preds_mean, targets, sequence_lengths)
            f1_acc_prdmean = self._accuracy_test_prdmean.compute()

        
    def diarize(self,):
        pass

    def compute_accuracies(self):
        """
        Calculate F1 score and accuracy of the predicted sigmoid values.

        Returns:
            f1_score (float):
                F1 score of the estimated diarized speaker label sequences.
            simple_acc (float):
                Accuracy of predicted speaker labels: (total # of correct labels)/(total # of sigmoid values)
        """
        f1_score = self._accuracy_test.compute()
        num_correct = torch.sum(self._accuracy_test.true.bool())
        total_count = torch.prod(torch.tensor(self._accuracy_test.targets.shape))
        simple_acc = num_correct / total_count
        return f1_score, simple_acc
<|MERGE_RESOLUTION|>--- conflicted
+++ resolved
@@ -1008,15 +1008,9 @@
             preds_mean = preds
            
         self._reset_train_f1_accs()
-<<<<<<< HEAD
         preds_vad, preds_ovl, targets_vad, targets_ovl = self.compute_aux_f1(preds, targets_pil)
         self._accuracy_train_vad(preds_vad, targets_vad, sequence_lengths)
         self._accuracy_train_ovl(preds_ovl, targets_ovl, sequence_lengths)
-=======
-        preds_vad, preds_ovl, targets_vad, targets_ovl = self.compute_aux_f1(preds, targets)
-        self._accuracy_train_vad.update(preds_vad, targets_vad, sequence_lengths)
-        self._accuracy_train_ovl.update(preds_ovl, targets_ovl, sequence_lengths)
->>>>>>> 19f52bda
         train_f1_vad = self._accuracy_train_vad.compute()
         train_f1_ovl = self._accuracy_train_ovl.compute()
         loss = spk_loss
