--- conflicted
+++ resolved
@@ -1547,7 +1547,6 @@
         plt.savefig(save_path)
     return ipd.Audio(audio, rate=16000)
 
-<<<<<<< HEAD
 def get_channel_averaging_matrix(channel_clustering_mapping):
     """
     Generate channel averaging matrix for channel clustering.
@@ -1560,282 +1559,216 @@
     avg_cal_mat = avg_cal_mat_select / avg_cal_mat_select.sum(dim=1).unsqueeze(1)
     return avg_cal_mat
 
-# def get_single_ch_averaging_matrix(channel_clustering_mapping):
-#     """
-#     Generate channel averaging matrix for channel clustering.
-
-#     """
-#     ch_bin_count = torch.bincount(channel_clustering_mapping)
-#     in_ch_count = len(channel_clustering_mapping)
-#     avg_cal_mat_select = torch.zeros(1, in_ch_count)
-#     avg_cal_mat_select[channel_clustering_mapping, torch.arange(in_ch_count)] = 1
-#     avg_cal_mat = avg_cal_mat_select / avg_cal_mat_select.sum(dim=1).unsqueeze(1)
-#     return avg_cal_mat
-
-
 def get_channel_averaged_frame_logits(frame_mc_logits, avg_cal_mat):
     clustered_avg_ch_logits = torch.matmul(avg_cal_mat, frame_mc_logits)
     return clustered_avg_ch_logits
 
-class MultichannelVADProcessor:
-    def __init__(self, cfg):
-        self._cfg = cfg
-        self.top_k = int(self._cfg.diarizer.vad.parameters.top_k_channels)
-        # self.channel_cluster = self._cfg.diarizer.vad.parameters.get("channel_cluster", True)
-        if self._cfg.diarizer.multi_channel_mode in ["mc_vad_cc", "mc_vad_cc_mixer"]:
-            self.channel_cluster = True
-        else:
-            self.channel_cluster = False
-
-        self.channel_cluster_mapping = {}
-        self.sample_rate = 16000
-        self.use_subset_for_chclus = True
-        self.max_ch = 1
-        self.max_clus = 1
-        self.mc_split_manifest = None
-
-    def get_channel_cluster_mapping(self, json_dict):
-        logging.info(f"Channel clustering for {json_dict['uniq_id']}")
-        if self.use_subset_for_chclus:
-            duration = min(json_dict['duration'], 100)
-        else:
-            duration = json_dict['duration']
-        audio_segment = AudioSegment.from_file(audio_file=json_dict['audio_filepath'], 
-                                                target_sr=self.sample_rate, 
-                                                offset=json_dict['offset'], 
-                                                duration=duration)
+# class MultichannelVADProcessor:
+#     def __init__(self, cfg):
+#         self._cfg = cfg
+#         self.top_k = int(self._cfg.diarizer.vad.parameters.top_k_channels)
+#         # self.channel_cluster = self._cfg.diarizer.vad.parameters.get("channel_cluster", True)
+#         if self._cfg.diarizer.multi_channel_mode in ["mc_vad_cc", "mc_vad_cc_mixer"]:
+#             self.channel_cluster = True
+#         else:
+#             self.channel_cluster = False
+
+#         self.channel_cluster_mapping = {}
+#         self.sample_rate = 16000
+#         self.use_subset_for_chclus = True
+#         self.max_ch = 1
+#         self.max_clus = 1
+#         self.mc_split_manifest = None
+
+#     def get_channel_cluster_mapping(self, json_dict):
+#         logging.info(f"Channel clustering for {json_dict['uniq_id']}")
+#         if self.use_subset_for_chclus:
+#             duration = min(json_dict['duration'], 100)
+#         else:
+#             duration = json_dict['duration']
+#         audio_segment = AudioSegment.from_file(audio_file=json_dict['audio_filepath'], 
+#                                                 target_sr=self.sample_rate, 
+#                                                 offset=json_dict['offset'], 
+#                                                 duration=duration)
             
-        audio_signal = torch.tensor(audio_segment.samples.T)
-        clusters, mag_coherence = channel_cluster_from_coherence(
-                                        audio_signal=audio_signal,
-                                        sample_rate=self.sample_rate,
-                                        output_coherence=True,
-                                        )
-        self.channel_cluster_mapping[json_dict['uniq_id']] = clusters
-
-    def split_mc_vad_manifest(self, manifest_vad_input: str, channel_clustering: bool) -> str:
-        """
-        Split multi-channel vad manifest into single-channel vad manifest.
-
-        Args:
-            manifest_vad_input (str): Path to multi-channel vad manifest with list of audio files in python list format.
-
-        Returns:
-            mc_split_manifest_vad_input (str): Path to single-channel vad manifest with single audio file in string format.
-        """
-        new_audio_manifest_list = []
-        for line in open(manifest_vad_input, 'r', encoding='utf-8'):
-            json_dict = json.loads(line)
-            if isinstance(json_dict['audio_filepath'], list):
-                if not ('uniq_id' in json_dict and json_dict['uniq_id'] is not None):
-                    raise ValueError(f"Multi-channel input with list of files but uniq_id is not present in the manifest: {manifest_vad_input}")
-                else:
-                    self.max_ch = max(self.max_ch, len(json_dict['audio_filepath']))
-                    if channel_clustering:
-                        self.get_channel_cluster_mapping(json_dict)
-
-                    for audio_filepath in json_dict['audio_filepath']:
-                        split_entry_dict = deepcopy(json_dict)
-                        split_entry_dict['audio_filepath'] = audio_filepath
-                        new_audio_manifest_list.append(split_entry_dict)
-            else:
-                raise ValueError(f"Multi-channel input is not a list type: {manifest_vad_input}")
-        filename = os.path.basename(manifest_vad_input).replace('.json', '.mc_split.json') 
-        mc_split_manifest_vad_input = os.path.join(os.path.dirname(manifest_vad_input), filename)
-        write_manifest(output_path=mc_split_manifest_vad_input, 
-                       target_manifest=new_audio_manifest_list, 
-                       ensure_ascii=True)
-        return mc_split_manifest_vad_input       
-
-    @staticmethod
-    def find_uniq_id_from_audio_filepath(frame_filepath, audio_rttm_map):
-        """
-        Find uniq_id of a single channel VAD frame file from the audio_rttm_map keys.
-        """
-        uniq_id = None
-        for global_key in audio_rttm_map.keys():
-            key = global_key.split('-')[-1]
-            if key in os.path.basename(frame_filepath):
-                # uniq_id = key
-                uniq_id = global_key
-                break
-        return uniq_id
-
-    @staticmethod
-    def stack_list_frames(frame_dict: Dict[str, List[torch.Tensor]]) -> Dict[str, torch.Tensor]:
-        """
-        Stack list of frames into a single tensor.
-
-        Args:
-            frame_dict (Dict[str, List[torch.Tensor]]): Dictionary of list of frames with uniq_id as key.
-
-        Returns:
-            frame_mc_tensor_dict (Dict[str, torch.Tensor]): Dictionary of stacked frames with uniq_id as key.
-        """
-        frame_mc_tensor_dict = {}
-        for uniq_id in frame_dict:
-            frame_mc_tensor_dict[uniq_id] = torch.stack(frame_dict[uniq_id], dim=0)
-        return frame_mc_tensor_dict
+#         audio_signal = torch.tensor(audio_segment.samples.T)
+#         clusters, mag_coherence = channel_cluster_from_coherence(
+#                                         audio_signal=audio_signal,
+#                                         sample_rate=self.sample_rate,
+#                                         output_coherence=True,
+#                                         )
+#         self.channel_cluster_mapping[json_dict['uniq_id']] = clusters
+
+#     def split_mc_vad_manifest(self, manifest_vad_input: str, channel_clustering: bool) -> str:
+#         """
+#         Split multi-channel vad manifest into single-channel vad manifest.
+
+#         Args:
+#             manifest_vad_input (str): Path to multi-channel vad manifest with list of audio files in python list format.
+
+#         Returns:
+#             mc_split_manifest_vad_input (str): Path to single-channel vad manifest with single audio file in string format.
+#         """
+#         new_audio_manifest_list = []
+#         for line in open(manifest_vad_input, 'r', encoding='utf-8'):
+#             json_dict = json.loads(line)
+#             if isinstance(json_dict['audio_filepath'], list):
+#                 if not ('uniq_id' in json_dict and json_dict['uniq_id'] is not None):
+#                     raise ValueError(f"Multi-channel input with list of files but uniq_id is not present in the manifest: {manifest_vad_input}")
+#                 else:
+#                     self.max_ch = max(self.max_ch, len(json_dict['audio_filepath']))
+#                     if channel_clustering:
+#                         self.get_channel_cluster_mapping(json_dict)
+
+#                     for audio_filepath in json_dict['audio_filepath']:
+#                         split_entry_dict = deepcopy(json_dict)
+#                         split_entry_dict['audio_filepath'] = audio_filepath
+#                         new_audio_manifest_list.append(split_entry_dict)
+#             else:
+#                 raise ValueError(f"Multi-channel input is not a list type: {manifest_vad_input}")
+#         filename = os.path.basename(manifest_vad_input).replace('.json', '.mc_split.json') 
+#         mc_split_manifest_vad_input = os.path.join(os.path.dirname(manifest_vad_input), filename)
+#         write_manifest(output_path=mc_split_manifest_vad_input, 
+#                        target_manifest=new_audio_manifest_list, 
+#                        ensure_ascii=True)
+#         return mc_split_manifest_vad_input       
+
+#     @staticmethod
+#     def find_uniq_id_from_audio_filepath(frame_filepath, audio_rttm_map):
+#         """
+#         Find uniq_id of a single channel VAD frame file from the audio_rttm_map keys.
+#         """
+#         uniq_id = None
+#         for global_key in audio_rttm_map.keys():
+#             key = global_key.split('-')[-1]
+#             if key in os.path.basename(frame_filepath):
+#                 # uniq_id = key
+#                 uniq_id = global_key
+#                 break
+#         return uniq_id
+
+#     @staticmethod
+#     def stack_list_frames(frame_dict: Dict[str, List[torch.Tensor]]) -> Dict[str, torch.Tensor]:
+#         """
+#         Stack list of frames into a single tensor.
+
+#         Args:
+#             frame_dict (Dict[str, List[torch.Tensor]]): Dictionary of list of frames with uniq_id as key.
+
+#         Returns:
+#             frame_mc_tensor_dict (Dict[str, torch.Tensor]): Dictionary of stacked frames with uniq_id as key.
+#         """
+#         frame_mc_tensor_dict = {}
+#         for uniq_id in frame_dict:
+#             frame_mc_tensor_dict[uniq_id] = torch.stack(frame_dict[uniq_id], dim=0)
+#         return frame_mc_tensor_dict
     
-    def merge_channel_clustered_frames(self, frame_mc_tensor_dict, method='max'):
-        """
-        Merge channel-clustered frames.
-        Only turned on when channel_cluster is True.
-        This function changes the channel indices and creates the new channel indices.
-
-        Args:
-            frame_mc_tensor_dict (Dict[str, torch.Tensor]): Dictionary of stacked frames with uniq_id as key.
-            method (str): Method to merge multi-channel frames. 
-                Options: ['max', 'mean']
-        Returns:
-            frame_single_channel_dict (Dict[str, torch.Tensor]): Dictionary of single channel frames with uniq_id as key.        
-        """
-        ch_avged_tensors, avg_cal_mats = {}, {}
-        for uniq_id in frame_mc_tensor_dict:
-            avg_cal_mat = get_channel_averaging_matrix(channel_clustering_mapping=self.channel_cluster_mapping[uniq_id])
-            # avg_1ch_cal_mat = get_single_ch_averaging_matrix(channel_clustering_mapping=self.channel_cluster_mapping[uniq_id])
-            avg_cal_mats[uniq_id] = avg_cal_mat
-            self.max_clus = max(self.max_clus, avg_cal_mat.shape[0])
-            ch_avged_tensors[uniq_id] = get_channel_averaged_frame_logits(frame_mc_logits=frame_mc_tensor_dict[uniq_id], avg_cal_mat=avg_cal_mat)
-        return ch_avged_tensors, avg_cal_mats
+#     def merge_channel_clustered_frames(self, frame_mc_tensor_dict, method='max'):
+#         """
+#         Merge channel-clustered frames.
+#         Only turned on when channel_cluster is True.
+#         This function changes the channel indices and creates the new channel indices.
+
+#         Args:
+#             frame_mc_tensor_dict (Dict[str, torch.Tensor]): Dictionary of stacked frames with uniq_id as key.
+#             method (str): Method to merge multi-channel frames. 
+#                 Options: ['max', 'mean']
+#         Returns:
+#             frame_single_channel_dict (Dict[str, torch.Tensor]): Dictionary of single channel frames with uniq_id as key.        
+#         """
+#         ch_avged_tensors, avg_cal_mats = {}, {}
+#         for uniq_id in frame_mc_tensor_dict:
+#             avg_cal_mat = get_channel_averaging_matrix(channel_clustering_mapping=self.channel_cluster_mapping[uniq_id])
+#             # avg_1ch_cal_mat = get_single_ch_averaging_matrix(channel_clustering_mapping=self.channel_cluster_mapping[uniq_id])
+#             avg_cal_mats[uniq_id] = avg_cal_mat
+#             self.max_clus = max(self.max_clus, avg_cal_mat.shape[0])
+#             ch_avged_tensors[uniq_id] = get_channel_averaged_frame_logits(frame_mc_logits=frame_mc_tensor_dict[uniq_id], avg_cal_mat=avg_cal_mat)
+#         return ch_avged_tensors, avg_cal_mats
     
-    def merge_mc_frames(self, frame_mc_tensor_dict, method='max'):
-        """
-        Merge multi-channel frames into single channel frames.
-
-        Args:
-            frame_mc_tensor_dict (Dict[str, torch.Tensor]): Dictionary of stacked frames with uniq_id as key.
-            method (str): Method to merge multi-channel frames. 
-                Options: ['max', 'mean']
-        Returns:
-            frame_single_channel_dict (Dict[str, torch.Tensor]): Dictionary of single channel frames with uniq_id as key.        
-        """
-        frame_single_channel_dict, argmax_ch_idx_dict = {}, {}
-
-        for uniq_id in frame_mc_tensor_dict:
-            argmax_ch_idx = torch.max(frame_mc_tensor_dict[uniq_id], dim=0)[1]
-            bincount = torch.bincount(argmax_ch_idx.view(-1))
-            sorted_inds = torch.sort(bincount, descending=True)[1]
-            argmax_ch_idx_dict[uniq_id] = sorted_inds
-            frame_mc_tensor_dict[uniq_id] = frame_mc_tensor_dict[uniq_id][sorted_inds[:self.top_k]]
-            if method == 'max':
-                frame_single_channel_dict[uniq_id]= torch.max(frame_mc_tensor_dict[uniq_id], dim=0)[0]
-            elif method == 'mean':
-                frame_single_channel_dict[uniq_id] = torch.mean(frame_mc_tensor_dict[uniq_id], dim=0)
-            else:
-                raise ValueError(f"Invalid method for merging multichannel VAD frames: {method}")
-        return frame_single_channel_dict, argmax_ch_idx_dict
-
-    @staticmethod
-    def write_merged_frame_pred(frame_single_channel_dict: Dict[str, torch.Tensor], frame_vad_dir: str):
-        """
-        Write merged frame-level VAD predictions to the frame VAD folder.
-
-        Args:
-            frame_single_channel_dict (Dict[str, torch.Tensor]): Dictionary of single channel frames with uniq_id as key.
-            frame_vad_dir (str): Path to the frame VAD folder.
-        """
-        for uniq_id, frame_mat in frame_single_channel_dict.items():
-            outpath = os.path.join(frame_vad_dir, f"{uniq_id}.frame")
-            with open(outpath, "a", encoding='utf-8') as fout:
-                to_save = frame_mat.cpu().numpy()
-                for f in range(len(to_save)):
-                    fout.write('{0:0.4f}\n'.format(to_save[f]))
-
-    def load_frame_dict_from_files(self, frame_vad_dir: str, audio_rttm_map: dict):
-        """
-        Load frame dict from the frame VAD folder.
-
-        Args:
-            frame_vad_dir (str): Path to the frame VAD folder.
-            audio_rttm_map (dict): Map of audio filepaths to RTTM files.
-
-        Returns:
-            frame_dict (Dict[str, List[torch.Tensor]]): Dictionary of list of frames (torch.Tensor) with uniq_id as key.
-        """
-        frame_filepathlist = sorted(glob.glob(frame_vad_dir + "/*.frame"))
-        frame_dict = {}
-        for frame_filepath in frame_filepathlist:
-            frame_mat, name = load_tensor_from_file(frame_filepath)
-            uniq_id = self.find_uniq_id_from_audio_filepath(frame_filepath, audio_rttm_map)
-            if uniq_id in frame_dict:
-                frame_dict[uniq_id].append(frame_mat)
-            else:
-                frame_dict[uniq_id] = [frame_mat]
-        return frame_dict
-
-    def merge_frame_mc_vad(self, frame_vad_dir: str, audio_rttm_map: dict, method='max'):
-        """
-        Get single channel frame predictions from multi-channel frame predictions.
-
-        Args:
-            frame_vad_dir (str): Path to the folder containing multi-channel frame predictions.
-            audio_rttm_map (dict): Map of audio filepaths to RTTM files.
-
-        Returns:
-            out_vad_dir (str): Path to the folder containing single-channel frame predictions.
-        """
-        frame_dict = self.load_frame_dict_from_files(frame_vad_dir, audio_rttm_map)
-        frame_mc_tensor_dict = self.stack_list_frames(frame_dict)
-        if self.channel_cluster:
-            frame_mc_tensor_dict, avg_cal_mats = self.merge_channel_clustered_frames(frame_mc_tensor_dict, method)
-        else:
-            avg_cal_mats = None
-        self.frame_single_channel_dict, self.argmax_ch_idx_dict  = self.merge_mc_frames(frame_mc_tensor_dict, method)
-        out_vad_dir = os.path.join(frame_vad_dir, 'frame_merged')
-        Path.mkdir(Path(out_vad_dir), exist_ok=True, parents=True)
-        self.write_merged_frame_pred(self.frame_single_channel_dict, out_vad_dir)
-        return out_vad_dir, self.argmax_ch_idx_dict, avg_cal_mats
-=======
-def read_rttm_as_pyannote_object(rttm_file: str, speaker_override: Optional[str] = None) -> Annotation:
-    """
-    Read rttm file and construct a Pyannote object.
-    Args:
-        rttm_file(str) : path of rttm file.
-        speaker_override(str) : if not None, all speakers will be replaced by this value.
-    Returns:
-        annotation(pyannote.Annotation): annotation object
-    """
-    annotation = Annotation()
-    data = pd.read_csv(rttm_file, sep="\s+", delimiter=None, header=None)
-    data = data.rename(columns={3: "start", 4: "dur", 7: "speaker"})
-    for index, row in data.iterrows():
-        if speaker_override is not None:
-            annotation[Segment(row['start'], row['start'] + row['dur'])] = speaker_override
-        else:
-            annotation[Segment(row['start'], row['start'] + row['dur'])] = row['speaker']
-    return annotation
-
-def vad_frame_construct_pyannote_object_per_file(
-    pred_table_path: str, gt_table_path: str
-) -> Tuple[Annotation, Annotation]:
-    """
-    Construct a Pyannote object for evaluation.
-    Args:
-        pred_table_path(str) : path of vad rttm-like table.
-        gt_table_path(str): path of groundtruth rttm file.
-    Returns:
-        reference(pyannote.Annotation): groundtruth
-        hypothesis(pyannote.Annotation): prediction
-    """
-
-    if pred_table_path.endswith(".rttm"):
-        hypothesis = read_rttm_as_pyannote_object(pred_table_path, speaker_override='Speech')
-    else:
-        pred = pd.read_csv(pred_table_path, sep="\s+", header=None)
-        # construct hypothsis
-        hypothesis = Annotation()
-        for index, row in pred.iterrows():
-            hypothesis[Segment(float(row[0]), float(row[0]) + float(row[1]))] = 'Speech'
-
-    if gt_table_path.endswith(".rttm"):
-        reference = read_rttm_as_pyannote_object(gt_table_path, speaker_override='Speech')
-    else:
-        label = pd.read_csv(gt_table_path, sep="\s+", header=None)
-        # construct reference
-        reference = Annotation()
-        for index, row in label.iterrows():
-            reference[Segment(float(row[0]), float(row[0]) + float(row[1]))] = 'Speech'
-
-    return reference, hypothesis
->>>>>>> 9dac7883
+#     def merge_mc_frames(self, frame_mc_tensor_dict, method='max'):
+#         """
+#         Merge multi-channel frames into single channel frames.
+
+#         Args:
+#             frame_mc_tensor_dict (Dict[str, torch.Tensor]): Dictionary of stacked frames with uniq_id as key.
+#             method (str): Method to merge multi-channel frames. 
+#                 Options: ['max', 'mean']
+#         Returns:
+#             frame_single_channel_dict (Dict[str, torch.Tensor]): Dictionary of single channel frames with uniq_id as key.        
+#         """
+#         frame_single_channel_dict, argmax_ch_idx_dict = {}, {}
+
+#         for uniq_id in frame_mc_tensor_dict:
+#             argmax_ch_idx = torch.max(frame_mc_tensor_dict[uniq_id], dim=0)[1]
+#             bincount = torch.bincount(argmax_ch_idx.view(-1))
+#             sorted_inds = torch.sort(bincount, descending=True)[1]
+#             argmax_ch_idx_dict[uniq_id] = sorted_inds
+#             frame_mc_tensor_dict[uniq_id] = frame_mc_tensor_dict[uniq_id][sorted_inds[:self.top_k]]
+#             if method == 'max':
+#                 frame_single_channel_dict[uniq_id]= torch.max(frame_mc_tensor_dict[uniq_id], dim=0)[0]
+#             elif method == 'mean':
+#                 frame_single_channel_dict[uniq_id] = torch.mean(frame_mc_tensor_dict[uniq_id], dim=0)
+#             else:
+#                 raise ValueError(f"Invalid method for merging multichannel VAD frames: {method}")
+#         return frame_single_channel_dict, argmax_ch_idx_dict
+
+#     @staticmethod
+#     def write_merged_frame_pred(frame_single_channel_dict: Dict[str, torch.Tensor], frame_vad_dir: str):
+#         """
+#         Write merged frame-level VAD predictions to the frame VAD folder.
+
+#         Args:
+#             frame_single_channel_dict (Dict[str, torch.Tensor]): Dictionary of single channel frames with uniq_id as key.
+#             frame_vad_dir (str): Path to the frame VAD folder.
+#         """
+#         for uniq_id, frame_mat in frame_single_channel_dict.items():
+#             outpath = os.path.join(frame_vad_dir, f"{uniq_id}.frame")
+#             with open(outpath, "a", encoding='utf-8') as fout:
+#                 to_save = frame_mat.cpu().numpy()
+#                 for f in range(len(to_save)):
+#                     fout.write('{0:0.4f}\n'.format(to_save[f]))
+
+#     def load_frame_dict_from_files(self, frame_vad_dir: str, audio_rttm_map: dict):
+#         """
+#         Load frame dict from the frame VAD folder.
+
+#         Args:
+#             frame_vad_dir (str): Path to the frame VAD folder.
+#             audio_rttm_map (dict): Map of audio filepaths to RTTM files.
+
+#         Returns:
+#             frame_dict (Dict[str, List[torch.Tensor]]): Dictionary of list of frames (torch.Tensor) with uniq_id as key.
+#         """
+#         frame_filepathlist = sorted(glob.glob(frame_vad_dir + "/*.frame"))
+#         frame_dict = {}
+#         for frame_filepath in frame_filepathlist:
+#             frame_mat, name = load_tensor_from_file(frame_filepath)
+#             uniq_id = self.find_uniq_id_from_audio_filepath(frame_filepath, audio_rttm_map)
+#             if uniq_id in frame_dict:
+#                 frame_dict[uniq_id].append(frame_mat)
+#             else:
+#                 frame_dict[uniq_id] = [frame_mat]
+#         return frame_dict
+
+#     def merge_frame_mc_vad(self, frame_vad_dir: str, audio_rttm_map: dict, method='max'):
+#         """
+#         Get single channel frame predictions from multi-channel frame predictions.
+
+#         Args:
+#             frame_vad_dir (str): Path to the folder containing multi-channel frame predictions.
+#             audio_rttm_map (dict): Map of audio filepaths to RTTM files.
+
+#         Returns:
+#             out_vad_dir (str): Path to the folder containing single-channel frame predictions.
+#         """
+#         frame_dict = self.load_frame_dict_from_files(frame_vad_dir, audio_rttm_map)
+#         frame_mc_tensor_dict = self.stack_list_frames(frame_dict)
+#         if self.channel_cluster:
+#             frame_mc_tensor_dict, avg_cal_mats = self.merge_channel_clustered_frames(frame_mc_tensor_dict, method)
+#         else:
+#             avg_cal_mats = None
+#         self.frame_single_channel_dict, self.argmax_ch_idx_dict  = self.merge_mc_frames(frame_mc_tensor_dict, method)
+#         out_vad_dir = os.path.join(frame_vad_dir, 'frame_merged')
+#         Path.mkdir(Path(out_vad_dir), exist_ok=True, parents=True)
+#         self.write_merged_frame_pred(self.frame_single_channel_dict, out_vad_dir)
+#         return out_vad_dir, self.argmax_ch_idx_dict, avg_cal_mats