--- conflicted
+++ resolved
@@ -510,9 +510,6 @@
                 entry = {'audio_filepath': audio_file, 'offset': 0.0, 'duration': None, 'text': '-', 'label': 'infer'}
                 fp.write(json.dumps(entry) + '\n')
 
-<<<<<<< HEAD
-    def _init_clus_diarizer(self, paths2audio_files=None, batch_size=None):
-=======
     def diarize(self, paths2audio_files: List[str] = None, batch_size: int = 0):
         """
         Diarize files provided through paths2audio_files or manifest file
@@ -521,7 +518,6 @@
         batch_size (int): batch_size considered for extraction of speaker embeddings and VAD computation
         """
 
->>>>>>> 8b27f3a6
         self._out_dir = self._diarizer_params.out_dir
 
         self._speaker_dir = os.path.join(self._diarizer_params.speaker_out_dir, 'speaker_outputs')
