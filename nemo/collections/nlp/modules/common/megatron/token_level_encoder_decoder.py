--- conflicted
+++ resolved
@@ -34,11 +34,7 @@
 
 try:
     from apex.transformer import tensor_parallel, parallel_state
-<<<<<<< HEAD
-    from apex.transformer.enums import AttnMaskType, ModelType, LayerType
-=======
     from apex.transformer.enums import AttnMaskType, ModelType
->>>>>>> 987674e2
 
     HAVE_APEX = True
 except (ImportError, ModuleNotFoundError):
@@ -98,15 +94,6 @@
         post_process=True,
         fp16_cross_entropy=False,
         use_cpu_initialization=False,
-<<<<<<< HEAD
-        hidden_dropout=0.1,
-        attention_dropout=0.1,
-        position_embedding_type='learned_absolute',
-        relative_attention_num_buckets=32,
-        relative_attention_max_distance=128,
-        relative_position_bias_self_attention_only=False,
-=======
->>>>>>> 987674e2
         precision=16,
         embedding_init_method_std=0.02,
         embedding_dropout=0.1,
@@ -127,17 +114,9 @@
         self.precision = precision
         self.add_encoder = add_encoder
         self.add_decoder = add_decoder
-<<<<<<< HEAD
-        self.normalization = normalization
-        self.position_embedding_type = position_embedding_type
-        self.relative_attention_num_buckets = relative_attention_num_buckets
-        self.relative_attention_max_distance = relative_attention_max_distance
-        self.relative_position_bias_self_attention_only = relative_position_bias_self_attention_only
-=======
         self.label_smoothing = label_smoothing
         self.share_token_embeddings = share_token_embeddings
         self.share_decoder_tokens_head_embeddings = share_decoder_tokens_head_embeddings
->>>>>>> 987674e2
 
         encoder_kv_channels, decoder_kv_channels = self._validate_config()
 
@@ -151,18 +130,6 @@
                     init_method=init_method_normal(embedding_init_method_std),
                     num_tokentypes=num_tokentypes,
                     use_cpu_initialization=use_cpu_initialization,
-<<<<<<< HEAD
-                    embedding_dropout_prob=hidden_dropout,
-                    position_embedding_type=position_embedding_type,
-                )
-                self._encoder_embedding_key = "encoder_embedding"
-                if self.position_embedding_type == 'relative':
-                    self.encoder_relative_position_embedding = T5RelativePositionEmbedding(
-                        init_method=init_method_normal(init_method_std),
-                        num_attention_heads=num_attention_heads,
-                        relative_position_num_buckets=relative_attention_num_buckets,
-                        relative_position_max_distance=relative_attention_max_distance,
-=======
                     embedding_dropout_prob=embedding_dropout,
                     position_embedding_type=encoder_cfg.get('position_embedding_type', 'learned_absolute'),
                 )
@@ -173,7 +140,6 @@
                         num_attention_heads=encoder_cfg.num_attention_heads,
                         relative_position_num_buckets=encoder_cfg.relative_attention_num_buckets,
                         relative_position_max_distance=encoder_cfg.relative_attention_max_distance,
->>>>>>> 987674e2
                         bidirectional=True,
                     )
                     self._encoder_relative_position_embedding_key = "encoder_relative_position_embedding"
@@ -195,13 +161,8 @@
                 post_process=post_process,
                 init_method_std=encoder_cfg.get('init_method_std', 0.02),
                 use_cpu_initialization=use_cpu_initialization,
-<<<<<<< HEAD
-                hidden_dropout=hidden_dropout,
-                attention_dropout=attention_dropout,
-=======
                 hidden_dropout=encoder_cfg.get('hidden_dropout', 0.1),
                 attention_dropout=encoder_cfg.get('attention_dropout', 0.1),
->>>>>>> 987674e2
                 precision=precision,
                 fp32_residual_connection=encoder_cfg.get('fp32_residual_connection', False),
                 activations_checkpoint_method=encoder_cfg.get('activations_checkpoint_method', None),
@@ -238,13 +199,8 @@
                         init_method=init_method_normal(embedding_init_method_std),
                         num_tokentypes=num_tokentypes,
                         use_cpu_initialization=use_cpu_initialization,
-<<<<<<< HEAD
-                        embedding_dropout_prob=hidden_dropout,
-                        position_embedding_type=position_embedding_type,
-=======
                         embedding_dropout_prob=embedding_dropout,
                         position_embedding_type=decoder_cfg.get('position_embedding_type', 'learned_absolute'),
->>>>>>> 987674e2
                     )
                     # We initialize decoder embeddings, but set them to zero since we they're tied with the encoder embeddings.
                     # A later initialize_embedding call will synchronize the embeddings.
@@ -253,23 +209,6 @@
 
                 self._decoder_embedding_key = "decoder_embedding"
                 # TODO (sandeepsub): When implementing RPE for PP > 2, this should not be inside `pre_process`. It should exist on all ranks and be synchronized manually.
-<<<<<<< HEAD
-                if self.position_embedding_type == 'relative':
-                    self.decoder_relative_position_embedding = T5RelativePositionEmbedding(
-                        init_method=init_method_normal(init_method_std),
-                        num_attention_heads=num_attention_heads,
-                        relative_position_num_buckets=relative_attention_num_buckets,
-                        relative_position_max_distance=relative_attention_max_distance,
-                        bidirectional=False,
-                    )
-                    self._decoder_relative_position_embedding_key = "decoder_relative_position_embedding"
-                    if not self.relative_position_bias_self_attention_only:
-                        self.decoder_cross_attention_relative_position_embedding = T5RelativePositionEmbedding(
-                            init_method=init_method_normal(init_method_std),
-                            num_attention_heads=num_attention_heads,
-                            relative_position_num_buckets=relative_attention_num_buckets,
-                            relative_position_max_distance=relative_attention_max_distance,
-=======
                 if self.decoder_cfg.get('position_embedding_type', 'learned_absolute') == 'relative':
                     self.decoder_relative_position_embedding = T5RelativePositionEmbedding(
                         init_method=init_method_normal(embedding_init_method_std),
@@ -285,7 +224,6 @@
                             num_attention_heads=decoder_cfg.num_attention_heads,
                             relative_position_num_buckets=decoder_cfg.relative_attention_num_buckets,
                             relative_position_max_distance=decoder_cfg.relative_attention_max_distance,
->>>>>>> 987674e2
                             bidirectional=True,
                         )
                         self._decoder_cross_attention_relative_position_embedding_key = (
@@ -309,13 +247,8 @@
                 post_process=post_process,
                 init_method_std=decoder_cfg.get('init_method_std', 0.02),
                 use_cpu_initialization=use_cpu_initialization,
-<<<<<<< HEAD
-                hidden_dropout=hidden_dropout,
-                attention_dropout=attention_dropout,
-=======
                 hidden_dropout=decoder_cfg.get('hidden_dropout', 0.1),
                 attention_dropout=decoder_cfg.get('attention_dropout', 0.1),
->>>>>>> 987674e2
                 precision=precision,
                 fp32_residual_connection=decoder_cfg.get('fp32_residual_connection', False),
                 activations_checkpoint_method=decoder_cfg.get('activations_checkpoint_method', None),
@@ -452,12 +385,6 @@
             decoder_cross_attention_relative_position_bias,
         ) = (None, None, None)
 
-<<<<<<< HEAD
-        if enc_input is None:
-            if self.pre_process and self.add_encoder:
-                # We don't need position ids for RPE, because the embedding layer does not have position embeddings.
-                if self.position_embedding_type != 'relative':
-=======
         enc_output_provided = enc_output is not None
 
         if enc_input is not None:
@@ -467,17 +394,12 @@
             if self.pre_process and self.add_encoder:
                 # We don't need position ids for RPE, because the embedding layer does not have position embeddings.
                 if self.encoder_cfg.get("position_embedding_type", "learned_absolute") != 'relative':
->>>>>>> 987674e2
                     enc_position_ids = build_position_ids(enc_input_ids)
                 else:
                     enc_position_ids = None
                 enc_input = self.encoder_embedding(enc_input_ids, enc_position_ids, token_type_ids=token_type_ids)
 
-<<<<<<< HEAD
-                if self.position_embedding_type == 'relative':
-=======
                 if self.encoder_cfg.get("position_embedding_type", "learned_absolute") == 'relative':
->>>>>>> 987674e2
                     encoder_self_attention_relative_position_bias = self.encoder_relative_position_embedding(
                         query_seq_length=enc_input_ids.size(1), key_seq_length=enc_input_ids.size(1),
                     )
@@ -501,19 +423,11 @@
                 dec_position_ids = build_position_ids(dec_input_ids)
                 dec_input = self.decoder_embedding(dec_input_ids, dec_position_ids, token_type_ids=token_type_ids)
 
-<<<<<<< HEAD
-                if self.position_embedding_type == 'relative':
-                    decoder_self_attention_relative_position_bias = self.decoder_relative_position_embedding(
-                        query_seq_length=dec_input_ids.size(1), key_seq_length=dec_input_ids.size(1)
-                    )
-                    if not self.relative_position_bias_self_attention_only:
-=======
                 if self.decoder_cfg.get("position_embedding_type", "learned_absolute") == 'relative':
                     decoder_self_attention_relative_position_bias = self.decoder_relative_position_embedding(
                         query_seq_length=dec_input_ids.size(1), key_seq_length=dec_input_ids.size(1)
                     )
                     if not self.decoder_cfg.relative_position_bias_self_attention_only:
->>>>>>> 987674e2
                         decoder_cross_attention_relative_position_bias = self.decoder_cross_attention_relative_position_embedding(
                             query_seq_length=dec_input_ids.size(1), key_seq_length=enc_input_ids.size(1),
                         )
@@ -546,35 +460,24 @@
             if self.post_process and self.add_decoder:
                 dec_output, enc_output = output  # [s, b, h]
                 # project decoder output to vocabulary-size dimensions
-<<<<<<< HEAD
-                token_logits = self.tokens_head(dec_output, self.word_embeddings_weight())
-=======
                 if self.share_decoder_tokens_head_embeddings:
                     token_logits = self.tokens_head(dec_output, self.word_embeddings_weight())
                 else:
                     token_logits = self.tokens_head(dec_output)[0]
 
->>>>>>> 987674e2
                 if labels is not None:
                     # [b, s] -> [s, b]
                     labels = labels.transpose(0, 1).contiguous()
 
-<<<<<<< HEAD
-=======
                     # Set label smoothing to 0 if in eval mode.
                     label_smoothing = self.label_smoothing if self.training else 0.0
 
->>>>>>> 987674e2
                     # tensor_parallel.vocab_parallel_cross_entropy performs log_softmax and return log p(x_i|z) per token i
                     if self.fp16_cross_entropy:
                         assert token_logits.dtype == torch.half
                         tokens_loss = vocab_parallel_cross_entropy(token_logits, labels, label_smoothing)
                     else:
-<<<<<<< HEAD
-                        tokens_loss = tensor_parallel.vocab_parallel_cross_entropy(token_logits.float(), labels)
-=======
                         tokens_loss = vocab_parallel_cross_entropy(token_logits.float(), labels, label_smoothing)
->>>>>>> 987674e2
 
                     # [s, b] -> [b, s]
                     tokens_loss = tokens_loss.transpose(0, 1).contiguous()
