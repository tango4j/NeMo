inference:
  greedy: False # Whether or not to use sampling ; use greedy decoding otherwise
  top_k: 0  # The number of highest probability vocabulary tokens to keep for top-k-filtering.
  top_p: 0.9 # If set to float < 1, only the most probable tokens with probabilities that add up to top_p or higher are kept for generation.
  temperature: 1.0 # sampling temperature
  add_BOS: True # add the bos token at the begining of the prompt
  tokens_to_generate: 30 # The minimum length of the sequence to be generated.
  all_probs: False  # whether return the log prob for all the tokens in vocab
  repetition_penalty: 1.2  # The parameter for repetition penalty. 1.0 means no penalty.
  min_tokens_to_generate: 0  # The minimum length of the sequence to be generated.
  compute_logprob: False  # a flag used to compute logprob of all the input text, a very special case of running inference, default False
  end_strings: ["<|endoftext|>"]  # generation will stop when one of these tokens is generated
<<<<<<< HEAD
  compute_attention_mask: true
=======
  output_file: null  # output file path
  input_file: null  # input file path
  batch_size: 1  # batch size for inference
>>>>>>> f0d1ce18

trainer:
  devices: 1
  num_nodes: 1
  accelerator: gpu
  logger: False # logger provided by exp_manager
  precision: 16 # 16, 32, or bf16
  use_distributed_sampler: False
  

tensor_model_parallel_size: -1
pipeline_model_parallel_size: -1
pipeline_model_parallel_split_rank: -1 # used for encoder and decoder model (0 for others)
megatron_amp_O2: False  # Enable O2-level automatic mixed precision to save memory
gpt_model_file: null  # GPT nemo file path
checkpoint_dir: null # checkpoint file dir. This is used to load the PTL checkpoint generated during the GPT training
checkpoint_name: null # PTL checkpoint file name, only used for PTL checkpoint loading
hparams_file: null # model configuration file, only used for PTL checkpoint loading
prompts: # prompts for GPT inference
  - "Q: How are you?"
  - "Q: How big is the universe?"
server: False  # whether launch the API server
port: 5555 # the port number for the inference server
web_server: False # whether launch the web inference server
share: False  # whether create a public URL
username: test # user name for web client
password: test2  # password for web client
web_port: 9889 # the port number of the web server
chat: False # use the chat interface
chatbot_config:
  value: False   # whether to inject the value attributes
  attributes:
    - name: Quality
      min: 0
      max: 4
      key: quality
      type: int
      default: 4
    - name: Toxicity
      min: 0
      max: 4
      key: toxcity
      type: int
      default: 0
    - name: Humor
      min: 0
      max: 4
      key: humor
      type: int
      default: 0
    - name: Creativity
      min: 0
      max: 4
      key: creativity
      type: int
      default: 0
    - name: Violence
      min: 0
      max: 4
      key: violence
      type: int
      default: 0
    - name: Helpfulness
      min: 0
      max: 4
      key: helpfulness
      type: int
      default: 4
    - name: Not_Appropriate
      min: 0
      max: 4
      key: not_appropriate
      type: int
      default: 0
    - name: Language
      choices: ['ar', 'bg', 'bn', 'ca', 'cs', 'da', 'de', 'el', 'en', 'eo', 'es', 'eu', 'fa', 'fi', 'fr', 'gl', 'he', 'hu', 'id', 'it', 'ja', 'ko', 'nb', 'nl', 'pl', 'pt', 'ro', 'ru', 'sk', 'sv', 'th', 'tr', 'uk', 'vi', 'zh']
      key: lang
      type: list
      default: en
   
  user: User
  assistant: Assistant
  system: "A chat between a curious human and an artificial intelligence assistant. The assistant gives helpful, detailed, and polite answers to the human's questions.\n\n"<|MERGE_RESOLUTION|>--- conflicted
+++ resolved
@@ -10,13 +10,10 @@
   min_tokens_to_generate: 0  # The minimum length of the sequence to be generated.
   compute_logprob: False  # a flag used to compute logprob of all the input text, a very special case of running inference, default False
   end_strings: ["<|endoftext|>"]  # generation will stop when one of these tokens is generated
-<<<<<<< HEAD
   compute_attention_mask: true
-=======
   output_file: null  # output file path
   input_file: null  # input file path
   batch_size: 1  # batch size for inference
->>>>>>> f0d1ce18
 
 trainer:
   devices: 1
