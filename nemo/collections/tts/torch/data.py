--- conflicted
+++ resolved
@@ -141,11 +141,7 @@
         if isinstance(self.text_tokenizer, BaseTokenizer):
             self.text_tokenizer_pad_id = text_tokenizer.pad
             self.tokens = text_tokenizer.tokens
-<<<<<<< HEAD
-            self.phoneme_probability = self.text_tokenizer.phoneme_probability
-=======
             self.phoneme_probability = getattr(self.text_tokenizer, "phoneme_probability", None)
->>>>>>> 4bbe6fb8
         else:
             if text_tokenizer_pad_id is None:
                 raise ValueError(f"text_tokenizer_pad_id must be specified if text_tokenizer is not BaseTokenizer")
@@ -195,12 +191,9 @@
                         file_info["normalized_text"] = text
                     else:
                         file_info["normalized_text"] = item["normalized_text"]
-<<<<<<< HEAD
-=======
 
                     if self.cache_text:
                         file_info["text_tokens"] = self.text_tokenizer(file_info["normalized_text"])
->>>>>>> 4bbe6fb8
 
                     if self.cache_text:
                         file_info["text_tokens"] = self.text_tokenizer(file_info["normalized_text"])
@@ -893,11 +886,7 @@
             audio, audio_length = features, torch.tensor(features.shape[0]).long()
 
             if Path(sample["mel_filepath"]).suffix == ".npy":
-<<<<<<< HEAD
-                mel = np.load(sample["mel_filepath"])
-=======
                 mel = torch.from_numpy(np.load(sample["mel_filepath"]))
->>>>>>> 4bbe6fb8
             else:
                 mel = torch.load(sample["mel_filepath"])
             frames = math.ceil(self.n_segments / self.hop_length)
