# coding=utf-8
# Copyright (c) 2020, NVIDIA CORPORATION.  All rights reserved.
#
# Licensed under the Apache License, Version 2.0 (the "License");
# you may not use this file except in compliance with the License.
# You may obtain a copy of the License at
#
#     http://www.apache.org/licenses/LICENSE-2.0
#
# Unless required by applicable law or agreed to in writing, software
# distributed under the License is distributed on an "AS IS" BASIS,
# WITHOUT WARRANTIES OR CONDITIONS OF ANY KIND, either express or implied.
# See the License for the specific language governing permissions and
# limitations under the License.


import enum
import logging
from dataclasses import dataclass
from typing import Optional
import torch
import torch.nn as nn
import torch.nn.init as init

from nemo.collections.common.parts.adapter_modules import AdapterModuleUtil
from nemo.collections.common.parts.utils import activation_registry
from nemo.collections.nlp.modules.common.megatron.fused_bias_gelu import fused_bias_gelu
from nemo.collections.nlp.modules.common.megatron.utils import ApexGuardDefaults, init_method_const, init_method_normal
from nemo.collections.nlp.modules.common.prompt_encoder import InferenceTable
from nemo.core.classes.mixins import adapter_mixin_strategies

try:
    from apex.normalization.fused_layer_norm import MixedFusedLayerNorm

    HAVE_APEX = True

except (ImportError, ModuleNotFoundError):

    HAVE_APEX = False

try:
    from megatron.core import ModelParallelConfig
    from megatron.core.tensor_parallel import ColumnParallelLinear, RowParallelLinear

    HAVE_MEGATRON_CORE = True

except (ImportError, ModuleNotFoundError):

    ModelParallelConfig = ApexGuardDefaults

    HAVE_MEGATRON_CORE = False


class AdapterName(str, enum.Enum):
    """
    Names for adapters used in NLP Adapters and IA3. Note: changing this will break backward compatibility. 
    """

    MLP_INFUSED = "mlp_infused_adapter"
    KEY_INFUSED = "key_infused_adapter"
    VALUE_INFUSED = "value_infused_adapter"
    PRE_ATTN_ADAPTER = 'adapter_1'
    POST_ATTN_ADAPTER = 'adapter_2'
    PTUNING_ADAPTER = "ptuning_adapter"
    LORA_KQV_ADAPTER = "lora_kqv_adapter"
    LORA_KV_ADAPTER = "lora_kv_adapter"
    LORA_Q_ADAPTER = "lora_q_adapter"


class InfusedAdapter(nn.Module, AdapterModuleUtil):
    def __init__(
        self, in_features: int, model_parallel_config: Optional[ModelParallelConfig] = None, **kwargs
    ) -> None:
        super().__init__()

        if model_parallel_config is None:
            model_parallel_config = ModelParallelConfig()

        self.scalers = nn.Parameter(torch.ones(in_features))

        # cast all parameters when using amp O2 training
        if model_parallel_config.bf16:
            self.bfloat16()
        elif model_parallel_config.fp16:
            self.half()

        # Setup adapter strategy
        self.setup_adapter_strategy(adapter_mixin_strategies.ReturnResultAdapterStrategy())

    def forward(self, x):
        x = x * self.scalers[None, None, :]
        return x


class MLPInfusedAdapter(InfusedAdapter):
    """
    MLPInfusedAdapter is basically a clone of InfusedAdapter. We do this to make the adapter_mixin agnostic to adapter names
    and only check adapter class types. 
    """

    pass


@dataclass
class InfusedAdapterConfig:
    in_features: int
    _target_: str = "{0}.{1}".format(InfusedAdapter.__module__, InfusedAdapter.__name__)


@dataclass
class MLPInfusedAdapterConfig(InfusedAdapterConfig):
    _target_: str = "{0}.{1}".format(MLPInfusedAdapter.__module__, MLPInfusedAdapter.__name__)


class ParallelLinearAdapter(nn.Module, AdapterModuleUtil):
    def __init__(
        self,
        in_features: int,
        out_features: int,
        dim: int,
        activation: str = 'swish',
        norm_position: Optional[str] = 'post',
        norm_type: Optional[str] = 'mixedfusedlayernorm',
        column_init_method: str = 'xavier',  # TODO: (@adithyare) should rename this to input_init_method to be more precise.
        row_init_method: str = 'zero',  # TODO: (@adithyare) should rename this to output_init_method to be more precise.
        gather_output: bool = True,
        dropout: float = 0.0,
        model_parallel_config: Optional[ModelParallelConfig] = None,
        **kwargs,
    ):
        super().__init__()
        if not HAVE_APEX:
            logging.info("Apex is required to use ParallelLinearAdapters.")
            raise RuntimeError("ParallelLinearAdapter can not run without Apex.")
        if not HAVE_MEGATRON_CORE:
            logging.info("Megatron-core is required to use ParallelLinearAdapters.")
            raise RuntimeError("ParallelLinearAdapter can not run without Megatron-core.")
        self.activation = activation_registry[activation]()
        self.norm_position = norm_position

        # megatron_gpt_peft_models will provide this arg, but deprecated ones do not.
        # in case this arg is not provided, use the dummy default config.
        if model_parallel_config is None:
            model_parallel_config = ModelParallelConfig()

        self.linear_in = ColumnParallelLinear(
            in_features,
            dim,
            config=model_parallel_config,
            bias=False,
            gather_output=True,
            init_method=self._get_init_fn(column_init_method),
        )
        if gather_output:
            self.linear_out = RowParallelLinear(
                dim,
                out_features,
                config=model_parallel_config,
                bias=False,
                init_method=self._get_init_fn(row_init_method),
            )
        else:
            # (@adithyare) we use this option to mirror the behavior a column parallel layer with two low-rank column parallel layers
            # if the original column parallel layer uses gather_output=False, then we will use the self.liner_out layer defined below.
            self.linear_out = ColumnParallelLinear(
                dim,
                out_features,
                config=model_parallel_config,
                bias=False,
                gather_output=False,
                init_method=self._get_init_fn(row_init_method),
            )

        if self.norm_position in ["pre", "post"]:
            ln_features = in_features if self.norm_position == "pre" else out_features
            if norm_type == 'mixedfusedlayernorm':
                self.layer_norm = MixedFusedLayerNorm(ln_features, 1e-5, sequence_parallel_enbaled=False)
            elif norm_type == 'layernorm':
                self.layer_norm = nn.LayerNorm(ln_features)
            else:
                raise NotImplementedError("norm_type should be either mixedfusedlayernorm or layernorm")
        else:
            self.layer_norm = None

        if dropout > 0.0:
            self.dropout = nn.Dropout(dropout)
        else:
            self.dropout = None

        # cast all parameters when using amp O2 training
        if model_parallel_config.bf16:
            self.bfloat16()
        elif model_parallel_config.fp16:
            self.half()

        # Setup adapter strategy
        self.setup_adapter_strategy(adapter_mixin_strategies.ReturnResultAdapterStrategy())

    def _get_init_fn(self, init_method: str):
        if init_method == 'xavier':
            init_fn = init.xavier_normal_
        elif init_method == 'normal':
            init_fn = init_method_normal(0.2)
        elif init_method == "zero":
            init_fn = init_method_const(0.0)
        else:
            raise NotImplementedError("out_init_method should be zero, normal or xavier")
        return init_fn

    def unfreeze(self,):
        """
<<<<<<< HEAD
        Can be customized to allow for selective training of only some params in the PEFT.
        """
        super().unfreeze() 
=======
       Can be customized to allow for selective training of only some params in the PEFT.
       """
        super().unfreeze()
>>>>>>> a921222d

    def forward(self, x):

        if self.norm_position == 'pre':
            x = self.layer_norm(x)

        x, _ = self.linear_in(x)  # (@adithyare) ColumnLinear returns output and bias, we are ignoring the bias term.
        x = self.activation(x)
        x, _ = self.linear_out(x)
        if self.norm_position == 'post':
            x = self.layer_norm(x)

        # Add dropout if available
        if self.dropout is not None:
            x = self.dropout(x)

        return x


@dataclass
class ParallelLinearAdapterConfig:
    in_features: int
    out_features: int
    dim: int
    activation: str = 'swish'
    norm_position: Optional[str] = 'post'
    norm_type: Optional[str] = 'mixedfusedlayernorm'
    column_init_method: str = 'xavier'
    row_init_method: str = 'zero'
    gather_output: bool = True
    dropout: float = 0.0
    _target_: str = "{0}.{1}".format(ParallelLinearAdapter.__module__, ParallelLinearAdapter.__name__)


class LoraKQVAdapter(ParallelLinearAdapter):
    """
    Lora Adapters are the same arch as regular adapters but with potentially different input and output feature sizes 
    and they do not use an bottleneck activation function
    """

    pass


class LoraKVAdapter(ParallelLinearAdapter):
    """
    Lora Adapters are the same arch as regular adapters but with potentially different input and output feature sizes 
    and they do not use an bottleneck activation function
    """

    pass


class LoraQAdapter(ParallelLinearAdapter):
    """
    Lora Adapters are the same arch as regular adapters but with potentially different input and output feature sizes 
    and they do not use an bottleneck activation function
    """

    pass


@dataclass
class LoraKQVAdapterConfig(ParallelLinearAdapterConfig):
    _target_: str = "{0}.{1}".format(LoraKQVAdapter.__module__, LoraKQVAdapter.__name__)


@dataclass
class LoraQAdapterConfig(ParallelLinearAdapterConfig):
    _target_: str = "{0}.{1}".format(LoraQAdapter.__module__, LoraQAdapter.__name__)


@dataclass
class LoraKVAdapterConfig(ParallelLinearAdapterConfig):
    _target_: str = "{0}.{1}".format(LoraKVAdapter.__module__, LoraKVAdapter.__name__)


class PromptEncoderAdapter(nn.Module, AdapterModuleUtil):
    """
    The Tensor Parallel MLP prompt encoder network that is used to generate the virtual 
    token embeddings for p-tuning. It only have two layers.
    TODO: (@adithyare) Need to add all the functionality from the PromptEncoder class
    """

    def __init__(
        self,
        virtual_tokens: int,
        bottleneck_dim: int,
        embedding_dim: int,
        init_std: float,
        output_dim: int,
        model_parallel_config: Optional[ModelParallelConfig] = None,
        **kwargs,
    ):
        """
        Initializes the Tensor Model parallel MLP PromptEncoderMLP module.
        Args:
            virtual_tokens: the  number of vitural tokens
            hidden_size: hidden dimension
            output_size:  the output dimension
            init_std: the MLP init std value 
        """
        super().__init__()
        self.bottleneck_dim = bottleneck_dim
        self.embedding_dim = embedding_dim
        self.output_dim = output_dim
        self.virtual_tokens = virtual_tokens
        self.activation = "gelu"

        if model_parallel_config is None:
            model_parallel_config = ModelParallelConfig()

        sequence_parallel = False
        gradient_accumulation_fusion = False
        # (@adithyare) the persistent=False will not pollute the indices into the state_dict of this module.
        self.register_buffer("indices", torch.LongTensor(list(range(self.virtual_tokens))), persistent=False)
        self.embedding = torch.nn.Embedding(self.virtual_tokens, self.embedding_dim)
        self.inference_table = InferenceTable("taskname", self.output_dim, self.virtual_tokens)
        self.first = ColumnParallelLinear(
            self.embedding_dim,
            self.bottleneck_dim,
            config=model_parallel_config,
            gather_output=False,
            init_method=init_method_normal(init_std),
            skip_bias_add=True,
            bias=True,
        )
        self.second = RowParallelLinear(
            self.bottleneck_dim,
            self.output_dim,
            config=model_parallel_config,
            input_is_parallel=True,
            init_method=init_method_normal(init_std),
            skip_bias_add=True,
            bias=True,
        )

        # cast all parameters when using amp O2 training
        if model_parallel_config.bf16:
            self.bfloat16()
        elif model_parallel_config.fp16:
            self.half()

        # Setup adapter strategy
        self.setup_adapter_strategy(adapter_mixin_strategies.ReturnResultAdapterStrategy())

    def set_inference_table(self, prompt_representation: torch.Tensor):
        """
        This method caches the output representation from the Encoder and saves it inside `self.inference_table`.
        """
        prompt_representation = prompt_representation.detach().clone()
        self.inference_table.set_prompt_table(prompt_representation)

    def clear_inference_table(self,):
        self.inference_table.clear_prompt_table()

    def get_inference_table(self,):
        return self.inference_table.get_prompt_table()

    def inner_forward(self,):
        input_embeds = self.embedding(self.indices).unsqueeze(0)
        intermediate_parallel, bias_parallel = self.first(input_embeds)
        intermediate_parallel = fused_bias_gelu(intermediate_parallel, bias_parallel)
        output_embeds, bias_parallel = self.second(intermediate_parallel)
        output_embeds = output_embeds + bias_parallel
        output_embeds = output_embeds.transpose(0, 1)
        return output_embeds

    def forward(self, batch_size: int, use_cached_reps: bool = False) -> torch.Tensor:
        """ 
        Forward pass through the encoder with caching of prompt representations
        """
        if use_cached_reps:
            output_embeds = self.get_inference_table().unsqueeze(1)
        else:
            if self.training:
                if self.inference_table.is_inference_ready:
                    self.clear_inference_table()
                output_embeds = self.inner_forward()
            else:
                if not self.inference_table.is_inference_ready:
                    output_embeds = self.inner_forward()
                    self.set_inference_table(output_embeds.squeeze(1))
                output_embeds = self.get_inference_table().unsqueeze(1)

        output_embeds = output_embeds.expand(self.virtual_tokens, batch_size, self.output_dim)
        return output_embeds


@dataclass
class PromptEncoderAdapterConfig:
    virtual_tokens: int
    bottleneck_dim: int
    embedding_dim: int
    init_std: float
    output_dim: int
    _target_: str = "{0}.{1}".format(PromptEncoderAdapter.__module__, PromptEncoderAdapter.__name__)


class ParallelLinearAdapterWeightTying(ParallelLinearAdapter):
    """
    Extends parallel linear adapter for weight tying by providing a position embedding and convenience methods for tying weights
    """

    def __init__(
        self,
        in_features: int,
        out_features: int,
        dim: int,
        activation: str = 'swish',
        norm_position: Optional[str] = 'post',
        norm_type: Optional[str] = 'mixedfusedlayernorm',
        column_init_method: str = 'xavier',  # TODO: (@adithyare) should rename this to input_init_method to be more precise.
        row_init_method: str = 'zero',  # TODO: (@adithyare) should rename this to output_init_method to be more precise.
        gather_output: bool = True,
        dropout: float = 0.0,
        num_position_embeddings: int = 1,
        dim_position_embeddings: int = 1024,
        position_embedding_strategy: Optional[str] = "add",
    ):
        self.position_embeddings = None
        self.mlp = None
        self.position_embedding_strategy = position_embedding_strategy
        assert self.position_embedding_strategy in ["add", "concat", "mlpconcat", "biasadd", None]
        if self.position_embedding_strategy == "concat":
            in_features += dim_position_embeddings
        elif self.position_embedding_strategy == "mlpconcat":
            in_features += dim_position_embeddings
        elif self.position_embedding_strategy == "biasadd":
            assert (
                out_features == dim_position_embeddings
            ), "adapter output feature size should match position emb size to bias add"
        elif self.position_embedding_strategy == "add":
            assert (
                in_features == dim_position_embeddings
            ), "adapter input feature size should match position emb size to add"
        super().__init__(
            in_features,
            out_features,
            dim,
            activation,
            norm_position,
            norm_type,
            column_init_method,
            row_init_method,
            gather_output,
            dropout,
        )
        if self.position_embedding_strategy:
            self.position_embeddings = torch.nn.Embedding(num_position_embeddings, dim_position_embeddings)
            self.position_embeddings.weight.data.fill_(0.0)
        if self.position_embedding_strategy == "mlpconcat":
            self.mlp = torch.nn.Sequential(
                torch.nn.Linear(dim_position_embeddings, dim_position_embeddings, bias=False),
                torch.nn.GELU(),
                torch.nn.Linear(dim_position_embeddings, dim_position_embeddings, bias=False),
            )
        self.register_buffer("position_id", torch.LongTensor([1]), persistent=False)

    def set_position(self, position_id):
        self.position_id *= position_id

    def tie_weights(self, position_id, adapter):

        self.set_position(position_id)
        if self.linear_in:
            self.linear_in.weight = adapter.linear_in.weight
        if self.linear_out:
            self.linear_out.weight = adapter.linear_out.weight
        if self.layer_norm:
            self.layer_norm.weight = adapter.layer_norm.weight
            self.layer_norm.bias = adapter.layer_norm.bias
        if self.mlp:
            self.mlp[0].weight = adapter.mlp[0].weight
            self.mlp[2].weight = adapter.mlp[2].weight
        if self.position_embeddings:
            self.position_embeddings.weight = adapter.position_embeddings.weight

        return True

    def forward(self, x):

        if self.position_embedding_strategy:
            pos = self.position_embeddings(self.position_id).unsqueeze(0)
            if self.position_embedding_strategy == "add":
                pos = pos.expand_as(x)
                x = x + pos

            elif self.position_embedding_strategy == "concat":
                pos = pos.expand(x.shape[0], x.shape[1], pos.shape[2])
                x = torch.cat((x, pos), dim=2)
            elif self.position_embedding_strategy == "mlpconcat":
                pos = pos.expand(x.shape[0], x.shape[1], pos.shape[2])
                pos = self.mlp(pos)
                x = torch.cat((x, pos), dim=2)

        if self.norm_position == 'pre':
            x = self.layer_norm(x)

        x, _ = self.linear_in(x)  # (@adithyare) ColumnLinear returns output and bias, we are ignoring the bias term.
        x = self.activation(x)
        x, _ = self.linear_out(x)
        if self.norm_position == 'post':
            x = self.layer_norm(x)

        if self.position_embedding_strategy == "biasadd":
            pos = pos.expand_as(x)
            x = x + pos

        # Add dropout if available
        if self.dropout is not None:
            x = self.dropout(x)

        return x


@dataclass
class ParallelLinearAdapterWeightTyingConfig:
    in_features: int
    out_features: int
    dim: int
    activation: str = 'swish'
    norm_position: Optional[str] = 'post'
    norm_type: Optional[str] = 'mixedfusedlayernorm'
    column_init_method: str = 'xavier'
    row_init_method: str = 'zero'
    gather_output: bool = True
    dropout: float = 0.0
    num_position_embeddings: int = 1
    dim_position_embeddings: int = 1024
    position_embedding_strategy: Optional[str] = "concat"
    _target_: str = "{0}.{1}".format(
        ParallelLinearAdapterWeightTying.__module__, ParallelLinearAdapterWeightTying.__name__
    )


class LoraKQVAdapterWeightTying(ParallelLinearAdapterWeightTying):
    """
    TODO 
    """

    pass


@dataclass
class LoraKQVAdapterWeightTyingConfig(ParallelLinearAdapterWeightTyingConfig):
    _target_: str = "{0}.{1}".format(LoraKQVAdapterWeightTying.__module__, LoraKQVAdapterWeightTying.__name__)<|MERGE_RESOLUTION|>--- conflicted
+++ resolved
@@ -209,15 +209,9 @@
 
     def unfreeze(self,):
         """
-<<<<<<< HEAD
         Can be customized to allow for selective training of only some params in the PEFT.
         """
         super().unfreeze() 
-=======
-       Can be customized to allow for selective training of only some params in the PEFT.
-       """
-        super().unfreeze()
->>>>>>> a921222d
 
     def forward(self, x):
 
