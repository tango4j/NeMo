# Copyright (c) 2022, NVIDIA CORPORATION.  All rights reserved.
#
# Licensed under the Apache License, Version 2.0 (the "License");
# you may not use this file except in compliance with the License.
# You may obtain a copy of the License at
#
#     http://www.apache.org/licenses/LICENSE-2.0
#
# Unless required by applicable law or agreed to in writing, software
# distributed under the License is distributed on an "AS IS" BASIS,
# WITHOUT WARRANTIES OR CONDITIONS OF ANY KIND, either express or implied.
# See the License for the specific language governing permissions and
# limitations under the License.

import copy
import functools
import inspect
from typing import Any, Dict, List, Optional

import torch
from omegaconf import OmegaConf, open_dict
from omegaconf.dictconfig import DictConfig
from pytorch_lightning.accelerators import CPUAccelerator
from pytorch_lightning.trainer.trainer import Trainer

from nemo.collections.nlp.data.language_modeling.megatron.data_samplers import (
    MegatronPretrainingRandomSampler,
    MegatronPretrainingSampler,
)
from nemo.collections.nlp.models.language_modeling.megatron_base_model import MegatronBaseModel
from nemo.collections.nlp.modules.common.megatron.build_model import build_model
from nemo.collections.nlp.modules.common.megatron.module import Float16Module
from nemo.collections.nlp.modules.common.megatron.token_level_encoder_decoder import (
    MegatronTokenLevelEncoderDecoderModule,
)
from nemo.collections.nlp.modules.common.megatron.utils import (
    average_losses_across_data_parallel_group,
    get_params_for_weight_decay_optimization,
)
from nemo.collections.nlp.modules.common.text_generation_utils import (
    compute_beam_search_len_penalty,
    get_sampling_token_fn,
)
from nemo.collections.nlp.parts import nlp_overrides
from nemo.collections.nlp.parts.utils_funcs import get_last_rank
from nemo.utils import AppState, logging

try:
    from apex.transformer.pipeline_parallel.utils import (
        _reconfigure_microbatch_calculator,
        get_micro_batch_size,
        get_num_microbatches,
    )

    HAVE_APEX = True

except (ImportError, ModuleNotFoundError):

    HAVE_APEX = False

try:
    from megatron.core import ModelParallelConfig, parallel_state, tensor_parallel
    from megatron.core.enums import ModelType
    from megatron.core.pipeline_parallel.schedules import get_forward_backward_func

    HAVE_MEGATRON_CORE = True

except (ImportError, ModuleNotFoundError):

    HAVE_MEGATRON_CORE = False

__all__ = ["MegatronLMEncoderDecoderModel"]


class MegatronLMEncoderDecoderModel(MegatronBaseModel):
    """
    Megatron encoder-decoder base class
    """

    def __init__(self, cfg: DictConfig, trainer: Trainer):
        super().__init__(cfg, trainer=trainer)
        if cfg.get('pipeline_model_parallel_size', 1) > 1:
            if cfg.get('pipeline_model_parallel_split_rank', 0) <= 0:
                raise ValueError(
                    f"pipeline_model_parallel_split_rank must be > 0 when using pipeline_model_parallel_size > 1"
                )
        if cfg.get('pipeline_model_parallel_size', 1) > 1:
            if not cfg.get('share_token_embeddings', True) or not cfg.get(
                'share_decoder_tokens_head_embeddings', True
            ):
                raise ValueError(
                    "when pipeline_model_parallel_size > 1 we require share_token_embeddings=True and share_decoder_tokens_head_embeddings=True"
                )

        # Make sure trainer.accumulate_grad_batches is 1.
        self._validate_trainer()

        # TODO: Currently does not support interleaved pipeline parallelism.
        # This means we can only use pipeline parallelism without the interleaved schedule.
        if isinstance(self.trainer.accelerator, CPUAccelerator):
            logging.warning("Using CPUAccelerator, model will be built on CPU.")
            self.enc_dec_model = build_model(
                model_provider_func=self.model_provider_func,
                wrap_with_ddp=False,
                on_cpu=True,
                model_type=ModelType.encoder_and_decoder,
            )[0]
        else:
            self.enc_dec_model = build_model(
                model_provider_func=self.model_provider_func,
                wrap_with_ddp=False,
                model_type=ModelType.encoder_and_decoder,
            )[0]

        # We don't need to call it explicitly? Since it is a pytorch lightning hook function
        # self.setup_optimizer_param_groups()

        self.megatron_amp_o2 = cfg.get('megatron_amp_O2', False)

        if self.megatron_amp_o2:

            if not self.with_distributed_adam:
                # Pre-allocate the model on GPU to have master parameters allocated on the same device with matching data type
                self.enc_dec_model.cuda(torch.cuda.current_device())

            # Model wrapper to convert both model and inputs to half precision
            self.enc_dec_model = Float16Module(
                config=self.model_parallel_config, module=self.enc_dec_model, precision=cfg.precision
            )

        if self.cfg.precision in ['bf16', 'bf16-mixed']:
            self.autocast_dtype = torch.bfloat16
        elif self.cfg.precision in [32, '32', '32-true']:
            self.autocast_dtype = torch.float
        elif self.cfg.precision in [16, '16', '16-mixed']:
            self.autocast_dtype = torch.half
        else:
            raise ValueError('precision must be in ["32-true", "16-mixed", "bf16-mixed"]')

        self.enable_autocast = (
            True if (not self.megatron_amp_o2) and (self.autocast_dtype in [torch.float16, torch.bfloat16]) else False
        )

        self.enc_dec_model.model_type = ModelType.encoder_and_decoder

    def setup_optimizer_param_groups(self):
        """ModelPT override. Optimizer will get self._optimizer_param_groups"""
        self._optimizer_param_groups = get_params_for_weight_decay_optimization([self.enc_dec_model])

    def configure_optimizers(self):

        if self.with_distributed_adam:

            # Identify params that require grad reductions between
            # pipeline stages
            # See: allreduce_word_and_position_embeddings
            model_parallel_params = []
            if parallel_state.get_pipeline_model_parallel_world_size() > 1 and (
                parallel_state.is_rank_in_embedding_group()
            ):
                if self.cfg.get('share_token_embeddings', True) and self.cfg.get(
                    'share_decoder_tokens_head_embeddings', True
                ):
                    model_parallel_params.append(self.enc_dec_model.word_embeddings_weight())
            if (
                parallel_state.is_rank_in_position_embedding_group()
                and parallel_state.get_pipeline_model_parallel_world_size() > 1
                and parallel_state.get_pipeline_model_parallel_split_rank() is not None
                and self.cfg.encoder.get('position_embedding_type') == 'learned_absolute'
                and self.cfg.decoder.get('position_embedding_type') == 'learned_absolute'
            ):
                if self.cfg.get('share_token_embeddings', True):
                    model_parallel_params.append(self.enc_dec_model.position_embeddings_weight())
            if (
                parallel_state.get_pipeline_model_parallel_world_size() > 2
                and parallel_state.get_pipeline_model_parallel_split_rank() is not None
            ):
                if (
                    self.cfg.encoder.get('position_embedding_type') == 'relative'
                    and parallel_state.is_rank_in_encoder_relative_position_embedding_group()
                    and parallel_state.get_pipeline_model_parallel_split_rank() > 1
                ):
                    model_parallel_params.append(self.enc_dec_model.encoder_relative_position_embeddings_weight())
                if (
                    self.cfg.decoder.get('position_embedding_type') == 'relative'
                    and parallel_state.is_rank_in_decoder_relative_position_embedding_group()
                ):
                    model_parallel_params.append(self.enc_dec_model.decoder_relative_position_embeddings_weight())
                    if not self.cfg.decoder.get('relative_position_bias_self_attention_only', True):
                        model_parallel_params.append(
                            self.enc_dec_model.decoder_cross_attention_relative_position_embeddings_weight()
                        )

            # Disable async grad reductions for params that are
            # synchronized for pipeline parallelism
            for param in model_parallel_params:
                param._disable_greedy_grad_copy = not self.megatron_amp_o2
                param._disable_overlap_grad_sync = True

        return super().configure_optimizers()

    def _handle_bias_activation_fusion_args(self, cfg):
        # For oldest models, we don't have the option to turn on/off bias activation fusion. It is always on.
        if not hasattr(cfg, 'bias_gelu_fusion') and not hasattr(cfg, 'bias_activation_fusion'):
            # Handle the case where the model can have bias=False
            if cfg.get('bias', True):
                cfg.bias_activation_fusion = True
            else:
                cfg.bias_activation_fusion = False
        # For in-between models, Re-map bias_gelu_fusion to bias_activation_fusion
        elif hasattr(cfg, 'bias_gelu_fusion'):
            logging.warning('bias_gelu_fusion is deprecated. Please use bias_activation_fusion instead.')
            cfg.bias_activation_fusion = cfg.bias_gelu_fusion

    def _populate_encoder_decoder_configs_for_backward_compatibility(self, cfg):
        """
        Populate encoder and decoder configs for backward compatibility with a checkpoint that has a common enc/dec config.
        """
        # TODO: This will not remove redundant args that are already present in the new yaml file's config.model
        encoder_cfg = copy.deepcopy(cfg)
        decoder_cfg = copy.deepcopy(cfg)

        OmegaConf.set_struct(encoder_cfg, True)
        OmegaConf.set_struct(decoder_cfg, True)
        OmegaConf.set_struct(cfg, True)

        with open_dict(encoder_cfg), open_dict(decoder_cfg), open_dict(cfg):
            encoder_cfg.arch = cfg.get('encoder_arch', 'transformer')
            decoder_cfg.arch = cfg.get('decoder_arch', 'transformer')

            self._handle_bias_activation_fusion_args(encoder_cfg)
            self._handle_bias_activation_fusion_args(decoder_cfg)

            cfg.encoder = encoder_cfg
            cfg.decoder = decoder_cfg

            # NOTE: For old models there are two scenarios:
            # 1. If we share decoder embeddings with the output layer, we would always set tokens_head_bias=True
            # 2. If we do not share decoder embeddings with the output layer, we would always set tokens_head_bias=False
            cfg.tokens_head_bias = (
                True if cfg.get('share_decoder_tokens_head_embeddings', True) else False
            )  # For models before separate encoder/decoder configs, tokens_head_bias was always True.

    def model_provider_func(self, pre_process, post_process, add_encoder, add_decoder):
        if not hasattr(self.cfg, 'encoder') or not hasattr(self.cfg, 'decoder'):
            logging.warning(
                'Could not find encoder or decoder in config. This is probably because of restoring an old checkpoint. Copying shared model configs to encoder and decoder configs.'
            )
            # After the call below, self.cfg.encoder and self.cfg.decoder will be populated with the cfg.model configs from old checkpoints.
            self._populate_encoder_decoder_configs_for_backward_compatibility(self.cfg)

        if parallel_state.get_pipeline_model_parallel_world_size() > 1 and self.cfg.encoder.arch == 'perceiver':
            raise ValueError(f"Perceivers with pipeline parallel > 1 is not supported yet.")

        if not hasattr(self.cfg, 'embedding_init_method_std'):
            embedding_init_method_std = self.cfg.encoder.init_method_std
        else:
            embedding_init_method_std = self.cfg.embedding_init_method_std

        if not hasattr(self.cfg, 'embedding_dropout'):
            embedding_dropout = self.cfg.encoder.hidden_dropout
        else:
            embedding_dropout = self.cfg.embedding_dropout

        model = MegatronTokenLevelEncoderDecoderModule(
            config=self.model_parallel_config,
            encoder_cfg=self.cfg.encoder,
            decoder_cfg=self.cfg.decoder,
            vocab_size=self.padded_vocab_size,
            max_position_embeddings=self.cfg.max_position_embeddings,
            num_tokentypes=0,
            parallel_output=True,
            pre_process=pre_process,
            post_process=post_process,
            fp16_cross_entropy=self.cfg.get('fp16_lm_cross_entropy', False),
            megatron_amp_O2=self.cfg.get('megatron_amp_O2', False),
            precision=self.cfg.get('precision', 16),
            embedding_init_method_std=embedding_init_method_std,
            embedding_dropout=embedding_dropout,
            label_smoothing=self.cfg.get('label_smoothing', 0.0),
            add_encoder=add_encoder,
            add_decoder=add_decoder,
            share_token_embeddings=self.cfg.get('share_token_embeddings', True),
            share_decoder_tokens_head_embeddings=self.cfg.get('share_decoder_tokens_head_embeddings', True),
            tokens_head_bias=self.cfg.get('tokens_head_bias', True),
            hiddens_cfg=self.cfg.get('hiddens', None),
        )
        return model

    def forward(
        self,
        encoder_input_ids,
        decoder_input_ids,
        encoder_attn_mask,
        decoder_attn_mask,
        token_type_ids=None,
        lm_labels=None,
        enc_output=None,
        enc_output_attn_mask=None,
        output_enc_hidden_only=False,
        enc_input=None,
    ):
        output_tensor = self.enc_dec_model(
            enc_input_ids=encoder_input_ids,
            dec_input_ids=decoder_input_ids,
            enc_attn_mask=encoder_attn_mask,
            dec_attn_mask=decoder_attn_mask,
            token_type_ids=token_type_ids,
            labels=lm_labels,
            enc_output=enc_output,
            enc_output_attn_mask=enc_output_attn_mask,
            output_enc_hidden_only=output_enc_hidden_only,
            enc_input=enc_input,
        )

        return output_tensor

    def _execute_fwd_bwd_function(self, data_iterator, forward_only, tensor_shape, decoder_seq_length):
        """
        An auxiliary function that executes the fwd_bwd_step function and parse the returned values.
        """
<<<<<<< HEAD

=======
>>>>>>> b95a1698
        fwd_bwd_function = get_forward_backward_func()

        losses_reduced_per_micro_batch = fwd_bwd_function(
            forward_step_func=self.get_forward_output_and_loss_func(),
            data_iterator=data_iterator,
            model=[self.enc_dec_model],
            num_microbatches=get_num_microbatches(),
            forward_only=forward_only,
<<<<<<< HEAD
            seq_length=self.max_encoder_seq_length,
            micro_batch_size=self.cfg.micro_batch_size,
            decoder_seq_length=self.max_decoder_seq_length,
=======
            tensor_shape=tensor_shape,
            decoder_seq_length=decoder_seq_length,
            dtype=self.autocast_dtype,
            grad_scaler=self.trainer.precision_plugin.scaler.scale if self.cfg.precision == 16 else None,
            sequence_parallel=self.cfg.get('sequence_parallel', False),
            enable_autocast=self.enable_autocast,
>>>>>>> b95a1698
        )

        # only the last stages of the pipeline return losses
        if losses_reduced_per_micro_batch:
            mean_loss_dict = {}
            for k in losses_reduced_per_micro_batch[0].keys():
                # average loss across micro batches
                mean_loss_dict[k] = torch.stack(
                    [loss_reduced[k] for loss_reduced in losses_reduced_per_micro_batch]
                ).mean()
        else:
            loss_mean = torch.tensor(0.0).cuda()
            mean_loss_dict = {"loss": loss_mean}

        return mean_loss_dict

    def fwd_bwd_step(self, dataloader_iter, batch_idx, forward_only):
        """
            Dataloader produces a global batch which is turned into a list of microbatches.
            The list of microbatches is then piped through the pipeline using megatron-core fwd/bwd functions.
        """
        # Get seq length of batch
        tensor_shape = [self.max_encoder_seq_length, self.cfg.micro_batch_size, self.cfg.encoder.hidden_size]

        return self._execute_fwd_bwd_function(
            data_iterator=dataloader_iter,
            forward_only=forward_only,
            tensor_shape=tensor_shape,
            decoder_seq_length=self.max_decoder_seq_length,
        )

    def training_step(self, dataloader_iter, batch_idx):
        """
            Our dataloaders produce a micro-batch and then we fetch
            a number of microbatches depending on the global batch size and model parallel size
            from the dataloader to produce a list of microbatches.
            Batch should be a list of microbatches and those microbatches should on CPU.
            Microbatches are then moved to GPU during the pipeline.
            The list of microbatches is then piped through the pipeline using megatron-core fwd/bwd functions.
        """
        # we zero grads here because we also call backward in the megatron fwd/bwd functions
        self._optimizer.zero_grad()

        loss_dict = self.fwd_bwd_step(dataloader_iter, batch_idx, False)

        if self.with_distributed_adam:
            # synchronize asynchronous grad reductions
            # note: not necessary, but reduces performance degradation
            # from multiple simultaneous NCCL calls
            self._optimizer._finish_bucket_grad_sync()
        elif self.megatron_amp_o2:
            # when using pipeline parallelism grads must be reduced after the pipeline (not asynchronously)
            if self.cfg.get('pipeline_model_parallel_size', 1) > 1:
                # main grads are stored in the MainParamsOptimizer wrapper
                self._optimizer.allreduce_main_grads()
        else:
            # async grad allreduce is not currently implemented for O1/autocasting mixed precision training
            # so we allreduce gradients after the pipeline
            self.allreduce_gradients()  # @sangkug we think this is causing memory to blow up (hurts perf)

        if self.cfg.get('pipeline_model_parallel_size', 1) > 1:
            # when using pipeline parallelism, we need keep the word and position embeddings in sync
            self.allreduce_word_and_position_embeddings()

        ## logging
        # we can only log on one rank if it is rank zero so we broadcast from last rank
        # we can avoid this broadcast by updating the PTL log function to accept specific ranks
        for k, v in loss_dict.items():
            torch.distributed.broadcast(v, get_last_rank())
            n = f'reduced_train_{k}'
            self.log(n, v, prog_bar=n.endswith("_loss"), rank_zero_only=True, batch_size=1)

        if self.cfg.precision == 16:
            loss_scale = self.trainer.precision_plugin.scaler._scale
            if loss_scale is not None:
                self.log('loss_scale', loss_scale, batch_size=1)

        lr = self._optimizer.param_groups[0]['lr']
        self.log('lr', lr, rank_zero_only=True, batch_size=1)
        self.log(
            'global_step', self.trainer.global_step, prog_bar=True, rank_zero_only=True, batch_size=1,
        )
        # TODO: make sure compute_consumed_samples works for pipeline parallelism
        self.log(
            'consumed_samples',
            self.compute_consumed_samples(self.trainer.global_step - self.init_global_step),
            prog_bar=True,
            rank_zero_only=True,
            batch_size=1,
        )
        return loss_dict

    @property
    def max_decoder_seq_length(self) -> int:
        seq_len = self._cfg.data.get('seq_length_dec', None)
        if seq_len is None:
            seq_len = self.cfg.seq_length
        return seq_len

    @property
    def max_encoder_seq_length(self) -> int:
        return self.cfg.seq_length

    def backward(self, *args, **kwargs):
        """ LightningModule hook to do backward.
            We want this to do nothing since we run backward in the fwd/bwd functions from megatron-core.
            No need to call it here.
        """
        return

    def optimizer_zero_grad(self, *args, **kwargs):
        """ LightningModule hook to zero grad.
            We want this to do nothing as we are zeroing grads during the training_step.
        """
        return

    def allreduce_gradients(self):
        """Reduce gradients across data parallel ranks.
           Modified from megatron-lm: https://github.com/NVIDIA/Megatron-LM/blob/d41696840ed0a7edb7e0499eb82a48ae112d9bb3/megatron/model/distributed.py#L188
        """
        # Bucketize and all-reduce
        buckets = {}
        # Pack the buckets.
        for param in self.parameters():
            if param.requires_grad and param.grad is not None:
                tp = param.data.type()
                if tp not in buckets:
                    buckets[tp] = []
                buckets[tp].append(param)
                # param.main_grad = param.grad

        # For each bucket, all-reduce and copy all-reduced grads.
        for tp in buckets:
            bucket = buckets[tp]
            grads = [param.grad.data for param in bucket]
            coalesced = torch._utils._flatten_dense_tensors(grads)
            coalesced /= parallel_state.get_data_parallel_world_size()
            torch.distributed.all_reduce(coalesced, group=parallel_state.get_data_parallel_group())
            for buf, synced in zip(grads, torch._utils._unflatten_dense_tensors(coalesced, grads)):
                buf.copy_(synced)

    def allreduce_word_and_position_embeddings(self):

        # Modified from megatron-lm: https://github.com/NVIDIA/Megatron-LM/blob/d41696840ed0a7edb7e0499eb82a48ae112d9bb3/megatron/training.py#L407
        # All-reduce word_embeddings' grad across first, last stages to ensure that word_embeddings parameters stay in sync.
        if parallel_state.get_pipeline_model_parallel_world_size() > 1 and (
            parallel_state.is_rank_in_embedding_group()
        ):
            if self.cfg.get('share_token_embeddings', True) and self.cfg.get(
                'share_decoder_tokens_head_embeddings', True
            ):
                word_embeddings_weight = self.enc_dec_model.word_embeddings_weight()
                if self.megatron_amp_o2:
                    # O2 recipe stores a "main" copy of weights and grads
                    grad = word_embeddings_weight.main_grad
                else:
                    grad = word_embeddings_weight.grad
                torch.distributed.all_reduce(grad, group=parallel_state.get_embedding_group())
            else:
                raise ValueError(
                    f"Attempting to allreduce word_embeddings for pipeline parallel size > 1, but found untied word embeddings or token head embeddings. This is not supported yet."
                )

        # All-reduce position embeddings for T5.
        if (
            parallel_state.is_rank_in_position_embedding_group()
            and parallel_state.get_pipeline_model_parallel_world_size() > 1
            and parallel_state.get_pipeline_model_parallel_split_rank() is not None
            and self.cfg.encoder.get('position_embedding_type') == 'learned_absolute'
            and self.cfg.decoder.get('position_embedding_type') == 'learned_absolute'
        ):
            if self.cfg.get('share_token_embeddings', True):
                position_embeddings_weight = self.enc_dec_model.position_embeddings_weight()
                if self.megatron_amp_o2:
                    grad = position_embeddings_weight.main_grad
                else:
                    grad = position_embeddings_weight.grad
                torch.distributed.all_reduce(grad, group=parallel_state.get_position_embedding_group())

        # All-reduce relative position embeddings for T5.
        if (
            parallel_state.get_pipeline_model_parallel_world_size()
            > 2  # This > 2 and not > 1 since with PP=2 encoder RPE can live only on one rank.
            and parallel_state.get_pipeline_model_parallel_split_rank() is not None
        ):
            # For split rank = 1, we have only one encoder rank and so we don't need to allreduce.
            if (
                self.cfg.encoder.get('position_embedding_type') == 'relative'
                and parallel_state.is_rank_in_encoder_relative_position_embedding_group()
                and parallel_state.get_pipeline_model_parallel_split_rank() > 1
            ):
                position_embeddings_weight = self.enc_dec_model.encoder_relative_position_embeddings_weight()
                if self.megatron_amp_o2:
                    grad = position_embeddings_weight.main_grad
                else:
                    grad = position_embeddings_weight.grad
                torch.distributed.all_reduce(
                    grad, group=parallel_state.get_encoder_relative_position_embedding_group()
                )

            # For split rank == pipeline_world_size - 1, we have only one decoder rank and so we don't need to allreduce.
            if (
                self.cfg.decoder.get('position_embedding_type') == 'relative'
                and parallel_state.is_rank_in_decoder_relative_position_embedding_group()
            ):
                position_embeddings_weight = self.enc_dec_model.decoder_relative_position_embeddings_weight()
                if self.megatron_amp_o2:
                    grad = position_embeddings_weight.main_grad
                else:
                    grad = position_embeddings_weight.grad
                torch.distributed.all_reduce(
                    grad, group=parallel_state.get_decoder_relative_position_embedding_group()
                )

                # If the model also has separate RPE weights for decoder cross-attention, allreduce those as well.
                if not self.cfg.decoder.get('relative_position_bias_self_attention_only', True):
                    position_embeddings_weight = (
                        self.enc_dec_model.decoder_cross_attention_relative_position_embeddings_weight()
                    )
                    if self.megatron_amp_o2:
                        grad = position_embeddings_weight.main_grad
                    else:
                        grad = position_embeddings_weight.grad
                    torch.distributed.all_reduce(
                        grad, group=parallel_state.get_decoder_relative_position_embedding_group()
                    )

    def _process_batch(self, global_batch: Dict[str, torch.Tensor]) -> List[torch.Tensor]:
        # If the decoder input starts with <pad> instead of <bos>, which is the case for huggingface T5 models, we don't want to mask the first token.
        # For NeMo-Megatron, the sequence starts with <bos>, which is never masked so we can always set index 0 to be unmasked.
        global_batch['dec_mask'][:, 0] = 1

        return [
            global_batch["text_enc"],
            global_batch["text_dec"],
            global_batch["loss_mask"],
            global_batch["labels"],
            global_batch["enc_mask"],
            global_batch["dec_mask"],
            global_batch.get('data', None),
        ]

    def get_forward_output_and_loss_func(self):
        def fwd_output_and_loss_func(dataloader_iter, model):
            batch = next(dataloader_iter)
            # convert to list if not already converted.
            if isinstance(batch, dict):
                # convert to list if not already converted.
                batch = self._process_batch(batch)
            batch = [x.cuda(non_blocking=True) if torch.is_tensor(x) else x for x in batch]
            (
                encoder_input_ids,
                decoder_input_ids,
                loss_mask,
                lm_labels,
                encoder_attn_mask,
                decoder_attn_mask,
                batch_data,
            ) = batch

            output = model(
                encoder_input_ids,  # enc_input_ids
                encoder_attn_mask,  # enc_attn_mask
                decoder_input_ids,  # dec_input_ids
                decoder_attn_mask,  # dec_attn_mask
                None,  # token_type_ids
                lm_labels,  # labels
                batch_data,  # batch_data
            )

            def loss_func(output_tensor):
                if isinstance(output_tensor, dict):
                    # handle loss of hidden transformations
                    loss_dict = output_tensor
                    output_tensor = loss_dict.pop("output")
                    # compute reconstruction (tokens) only loss from per-token reconstruction loss
                    tokens_loss = self.loss_func(loss_mask, output_tensor)
                    loss_dict["tokens_loss"] = tokens_loss
                    tokens_loss_weight = loss_dict.get("tokens_loss_weight", 1.0)
                    # compute total loss
                    loss = loss_dict["loss"] = loss_dict["hiddens_loss"] + tokens_loss_weight * tokens_loss
                    # average losses across data parallel group
                    loss_dict = {
                        k: average_losses_across_data_parallel_group([v.mean()]) for k, v in loss_dict.items()
                    }
                else:
                    # compute reconstruction (tokens) only loss from per-token reconstruction loss
                    loss = self.loss_func(loss_mask, output_tensor)
                    # average losses across data parallel group
                    reduced_loss = average_losses_across_data_parallel_group([loss])
                    loss_dict = {'loss': reduced_loss}

                return loss, loss_dict

            return output, loss_func

        return fwd_output_and_loss_func

    @functools.lru_cache(maxsize=None)
    def _kwargs_to_arg_idx(self):
        """
        Returns a dict {kwarg name: arg index} to be used when mapping
        kwargs into a list of args.

        Computed on first call, and then cached.
        """
        # build mapping of kwargs to arg index at first run
        module = self.enc_dec_model.forward if not self.megatron_amp_o2 else self.enc_dec_model.module.forward
        args_name = inspect.getfullargspec(module)[0][1:]
        kwargs_to_arg_idx = {k: v for k, v in zip(args_name, range(len(args_name)))}

        return kwargs_to_arg_idx

    def _build_forward_args_from_kwargs(self, args_name, args, **kwargs):
        """
        A helper method that converts arguments into positional arguments (by name)

        args - a list of arguments to pass to self.enc_dec_model (tensors from batch)
        args_name - a list of argument name (to be matched against allowed kwargs)
        kwargs - a dict {arg name: arg value} (used for non-tensor values)
        """
        # sanity checks
        if len(args) != len(args_name):
            raise ValueError(f"Mismatch between length in args_name ({len(args_name)}) and args ({len(args)})")
        if any([n in kwargs for n in args_name]):
            raise ValueError(f"args_name = {args_name} cannot overlap kwargs = {list(kwargs.keys())}")

        # get mapping of kwarg names to arg index
        kwargs_to_arg_idx = self._kwargs_to_arg_idx()

        # collect all arguments
        all_args_name = args_name[:]
        all_args = args[:]
        for k, v in kwargs.items():
            all_args_name.append(k)
            all_args.append(v)

        args_idx = [kwargs_to_arg_idx[n] for n in all_args_name]

        # print(f"all_args_name = {all_args_name}   args_idx = {args_idx}")

        # construct args ordered by name (with None as place-holder)
        forward_args = [None] * (max(args_idx) + 1)
        for i, v in zip(args_idx, all_args):
            forward_args[i] = v

        return forward_args

    def _get_forward_output_only_func(self, arg_names, output_name, **kwargs):
        """
        args_idx - maps batch into index of args (with None filling gaps)
        arg_names - corresponding names for a friendly error message
        output_name - name of output (hiddens for encode, logits for decode)
        kwargs - shared arguments (non tensors)
        """

        def fwd_output_only_func(dataloader_iter, model):
            batch = next(dataloader_iter)
            batch = [x.cuda(non_blocking=True) if torch.is_tensor(x) else x for x in batch]

            # map batch and shared args into forward args
            args = self._build_forward_args_from_kwargs(args_name=arg_names, args=batch, **kwargs)
            output = model(*args).contiguous()

            def id_func(output_tensor):
                if isinstance(output_tensor, dict):
                    # handle loss of hidden transformations ("output" is the default output)
                    output_tensor = output_tensor["output"]

                return output_tensor, {output_name: output_tensor}

            return output, id_func

        return fwd_output_only_func

    ##########

    def _test_validation_step(self, step_outputs, dataloader_iter, batch_idx, dataloader_idx=0):
        """
        Shared code for validation and test step
        """
        # Prefetch the dataloader_iter before fwd_bwd func to avoid PP rank 2 from waiting indefinitely with PP rank 1 reaches the end of dataloader_iter
        dataloader_iter, done = self._prefetch(dataloader_iter)
        if done:
            return

        loss_dict = self.fwd_bwd_step(dataloader_iter, batch_idx, True)
        step_outputs.append(loss_dict)

        return loss_dict

    def validation_step(self, dataloader_iter, batch_idx, dataloader_idx=0):
        """
        return_values - if given, returns a dictionary with given keys and corresponding values
        """
        if type(self.trainer.val_dataloaders) == list and len(self.trainer.val_dataloaders) > 1:
            step_outputs = self.validation_step_outputs[dataloader_idx]
        else:
            step_outputs = self.validation_step_outputs

        return self._test_validation_step(
            step_outputs=step_outputs,
            dataloader_iter=dataloader_iter,
            batch_idx=batch_idx,
            dataloader_idx=dataloader_idx,
        )

    def test_step(self, dataloader_iter, batch_idx, dataloader_idx=0):
        if type(self.trainer.val_dataloaders) == list and len(self.trainer.val_dataloaders) > 1:
            step_outputs = self.test_step_outputs[dataloader_idx]
        else:
            step_outputs = self.test_step_outputs

        return self._test_validation_step(
            step_outputs=step_outputs,
            dataloader_iter=dataloader_iter,
            batch_idx=batch_idx,
            dataloader_idx=dataloader_idx,
        )

    def _test_validation_epoch_end(self, step_outputs, prefix):
        """
        Shared logging for validation and test
        """
        # NOTE: we need to make sure outputs is not empty (this is a workaround for a bug in pytorch lightning (?))
        if not step_outputs:
            logging.warning(f"{prefix} epoch end: outputs is empty")
            return None

        # only the last pipeline parallel stages return loss
        if parallel_state.is_pipeline_last_stage() and len(step_outputs):
            averaged_loss = {k: torch.stack([x[k] for x in step_outputs]).mean() for k in step_outputs[0].keys()}
        else:
            # if we are here we assume that only loss is available and hidden transforms are disabled (since not supported in pipleline parallel)
            averaged_loss = {'loss': torch.tensor(0.0).cuda()}

        # we can only log on one rank if it is rank zero so we broadcast from last rank
        for k, v in averaged_loss.items():
            torch.distributed.broadcast(v, get_last_rank())
            averaged_loss[k] = v
            n = f'{prefix}_{k}'
            # log only '*_loss' values in progress bar
            self.log(n, v, prog_bar=(n.endswith("_loss")), rank_zero_only=True, batch_size=1)

        # free memory
        step_outputs.clear()

        return averaged_loss

    def on_validation_epoch_end(self):
        # FIXME: do we need this? 'global_step' is logged in training_step
        self.log('global_step', self.trainer.global_step, prog_bar=True, rank_zero_only=True, batch_size=1)
        return self._test_validation_epoch_end(step_outputs=self.validation_step_outputs, prefix="val",)

    def on_test_epoch_end(self):
        return self._test_validation_epoch_end(step_outputs=self.test_step_outputs, prefix="test",)

    def loss_func(self, loss_mask, tokens_loss):
        """
        This function takes as input per-token loss and masks non-required values.
        """
        losses = tokens_loss.view(-1).float()
        loss_mask = loss_mask.view(-1).float()
        # TODO: add nemo version here
        loss = torch.sum(losses * loss_mask) / loss_mask.sum()  # sequence level nll
        return loss

    def process_micro_batch(self, micro_batch):
        """ Micro batch returned by MegatronT5 dataloader"""

        data_b = micro_batch

        # Unpack.
        tokens_enc = data_b['text_enc'].long()
        tokens_dec = data_b['text_dec'].long()
        labels = data_b['labels'].long()
        loss_mask = data_b['loss_mask'].float()

        enc_mask = data_b['enc_mask']
        dec_mask = data_b['dec_mask']

        return tokens_enc, tokens_dec, loss_mask, labels, enc_mask, dec_mask

    def _process_global_batch_without_megatron_batch_sampler(self, global_batch, tokenizer=None):
        """ Prepares the global batch for megatron-core fwd/bwd functions.
            Global batch is a list of micro batches.
        """
        tokenizer = self.tokenizer if tokenizer is None else tokenizer
        text_enc_list = []
        text_dec_list = []
        labels_list = []
        loss_mask_list = []
        enc_mask_list = []
        dec_mask_list = []

        # Determine the maximum encoder and decoder sequence lengths amongst microbatches and pad each microbatch to the max seq length.
        # NOTE: This should only happen for model finetuning where we pad dynamically. Training uses fixed training shapes.

        max_enc_seq_lenth = max([micro_batch['text_enc'].shape[1] for micro_batch in global_batch])
        max_dec_seq_lenth = max([micro_batch['text_dec'].shape[1] for micro_batch in global_batch])

        for micro_batch in global_batch:
            text_enc, text_dec, loss_mask, labels, enc_mask, dec_mask = self.process_micro_batch(micro_batch)
            # Check if encoder sequence length < max encoder sequence length of the global batch and pad.
            if text_enc.shape[1] < max_enc_seq_lenth:
                text_enc = torch.nn.functional.pad(
                    text_enc, (0, max_enc_seq_lenth - text_enc.shape[1], 0, 0), 'constant', tokenizer.pad_id
                )
                enc_mask = torch.nn.functional.pad(
                    enc_mask, (0, max_enc_seq_lenth - enc_mask.shape[1], 0, 0), 'constant', 0
                )
            if text_dec.shape[1] < max_dec_seq_lenth:
                text_dec = torch.nn.functional.pad(
                    text_dec, (0, max_dec_seq_lenth - text_dec.shape[1], 0, 0), 'constant', tokenizer.pad_id
                )
                dec_mask = torch.nn.functional.pad(
                    dec_mask, (0, max_dec_seq_lenth - dec_mask.shape[1], 0, 0), 'constant', 0
                )
                labels = torch.nn.functional.pad(
                    labels, (0, max_dec_seq_lenth - labels.shape[1], 0, 0), 'constant', tokenizer.pad_id
                )
                loss_mask = torch.nn.functional.pad(
                    loss_mask, (0, max_dec_seq_lenth - loss_mask.shape[1], 0, 0), 'constant', 0
                )
            text_enc_list.append(text_enc)
            text_dec_list.append(text_dec)
            labels_list.append(labels)
            loss_mask_list.append(loss_mask)
            enc_mask_list.append(enc_mask)
            dec_mask_list.append(dec_mask)

        # Concatenate to (num_microbatches x micro_batch_size x seq_len)
        tokens_enc_tensor = torch.concat(text_enc_list, dim=0)
        tokens_dec_tensor = torch.concat(text_dec_list, dim=0)
        labels_tensor = torch.concat(labels_list, dim=0)
        loss_mask_tensor = torch.concat(loss_mask_list, dim=0)
        enc_mask_tensor = torch.concat(enc_mask_list, dim=0)
        dec_mask_tensor = torch.concat(dec_mask_list, dim=0)

        return {
            'text_enc': tokens_enc_tensor,
            'text_dec': tokens_dec_tensor,
            'loss_mask': loss_mask_tensor,
            'labels': labels_tensor,
            'enc_mask': enc_mask_tensor,
            'dec_mask': dec_mask_tensor,
        }

    def build_train_valid_test_datasets(self):
        raise NotImplementedError("Please implement this method in child-class")

    def build_pretraining_data_loader(self, dataset, consumed_samples, num_workers):
        """Buld dataloader given an input dataset."""

        if dataset is None:
            return None

        logging.info(f'Building dataloader with consumed samples: {consumed_samples}')
        # Megatron sampler
        if hasattr(self._cfg.data, 'dataloader_type') and self._cfg.data.dataloader_type is not None:
            if self._cfg.data.dataloader_type == 'single':
                batch_sampler = MegatronPretrainingSampler(
                    total_samples=len(dataset),
                    consumed_samples=consumed_samples,
                    micro_batch_size=self._cfg.micro_batch_size,
                    global_batch_size=self._cfg.global_batch_size,
                    data_parallel_rank=parallel_state.get_data_parallel_rank(),
                    data_parallel_size=parallel_state.get_data_parallel_world_size(),
                    drop_last=self._cfg.get('drop_last', True),
                )
            elif self._cfg.data.dataloader_type == 'cyclic':
                batch_sampler = MegatronPretrainingRandomSampler(
                    total_samples=len(dataset),
                    consumed_samples=consumed_samples,
                    micro_batch_size=self._cfg.micro_batch_size,
                    global_batch_size=self._cfg.global_batch_size,
                    data_parallel_rank=parallel_state.get_data_parallel_rank(),
                    data_parallel_size=parallel_state.get_data_parallel_world_size(),
                    drop_last=self._cfg.get('drop_last', True),
                )
            else:
                raise Exception(f'{self._cfg.dataloader_type} dataloader type is not supported.')
        else:
            raise ValueError('cfg.data.dataloader_type not found. Must be "single" or "cyclic"')

        # Torch dataloader.
        return torch.utils.data.DataLoader(
            dataset,
            batch_sampler=batch_sampler,
            num_workers=num_workers,
            pin_memory=True,
            persistent_workers=True if num_workers > 0 else False,
        )

    def setup(self, stage=None):
        """ PTL hook that is executed after DDP spawns.
            We setup datasets here as megatron datasets require DDP to instantiate.
            See https://pytorch-lightning.readthedocs.io/en/latest/common/lightning_module.html#setup for more information.
        Args:
            stage (str, optional): Can be 'fit', 'validate', 'test' or 'predict'. Defaults to None.
        """
        num_parameters_on_device, total_num_parameters = self._get_total_params_across_model_parallel_groups_enc_dec(
            self.enc_dec_model
        )

        logging.info(
            f'Pipeline model parallel rank: {parallel_state.get_pipeline_model_parallel_rank()}\n'
            f'Tensor model parallel rank: {parallel_state.get_tensor_model_parallel_rank()}\n'
            f'Number of model parameters on device: {num_parameters_on_device:.2e}\n'
            f'Total number of model parameters: {total_num_parameters:.2e}\n'
        )
        resume_checkpoint_path = self.trainer.ckpt_path

        if resume_checkpoint_path:
            init_consumed_samples = self._extract_consumed_samples_from_ckpt(resume_checkpoint_path)
        else:
            init_consumed_samples = 0
        self.init_consumed_samples = init_consumed_samples

        """A PTL method to setup the training, validation and test datasets."""
        if stage == 'predict':
            return
        if self._train_dl is not None and self._validation_dl is not None:
            return
        self.build_train_valid_test_datasets()
        self.setup_training_data(self._cfg.data)
        self.setup_validation_data(self._cfg.data)
        self.setup_test_data(self._cfg.data)

        # when using pipeline model parallel the final stage need to initialize word embeddings
        if parallel_state.get_pipeline_model_parallel_world_size() > 1:
            assert (
                self.cfg.share_token_embeddings
            ), "share_word_embedding must be True when using pipeline model parallel > 1"
            assert (
                self.cfg.share_decoder_tokens_head_embeddings
            ), "share_decoder_tokens_head_embeddings must be True when using pipeline model parallel > 1"
            self.enc_dec_model.sync_initial_word_embeddings()
            if (
                self.cfg.encoder.get('position_embedding_type') == 'learned_absolute'
                and self.cfg.decoder.get('position_embedding_type') == 'learned_absolute'
            ):
                self.enc_dec_model.sync_initial_position_embeddings()
            # Synchronize RPE embeddings across pipeline parallel ranks.
            else:
                if self.cfg.encoder.get('position_embedding_type', 'learned_absolute') == 'relative':
                    self.enc_dec_model.sync_initial_encoder_relative_position_embeddings()
                if self.cfg.decoder.get('position_embedding_type', 'learned_absolute') == 'relative':
                    self.enc_dec_model.sync_initial_decoder_relative_position_embeddings()
                if self.cfg.decoder.get(
                    'position_embedding_type', 'learned_absolute'
                ) == 'relative' and not self.cfg.decoder.get('relative_position_bias_self_attention_only', True):
                    self.enc_dec_model.sync_initial_decoder_cross_attention_relative_position_embeddings()

    def setup_training_data(self, cfg):
        if hasattr(self, '_train_ds'):
            consumed_samples = self.compute_consumed_samples(0)
            self._train_dl = self.build_pretraining_data_loader(
                self._train_ds, consumed_samples, num_workers=self._cfg.data.num_workers
            )

    def setup_validation_data(self, cfg):
        if hasattr(self, '_validation_ds'):
            consumed_samples = 0
            self._validation_dl = self.build_pretraining_data_loader(
                self._validation_ds, consumed_samples, num_workers=self._cfg.data.num_workers
            )

    def setup_test_data(self, cfg):
        if hasattr(self, '_test_ds'):
            consumed_samples = 0
            self._test_dl = self.build_pretraining_data_loader(self._test_ds, consumed_samples, num_workers=0)

    def predict_step(self, batch: Any, batch_idx: int, dataloader_idx: Optional[int] = None) -> Any:
        request = batch
        response = self.complete(request)
        logging.info(f"response: {response}")
        return response

    def encode(self, tokens_enc, enc_mask, encoder_input=None, batch_data=None, reconfigure_microbatch=True):
        """
        tokens_enc - encoder input tokens
        enc_mask - corresponding mask
        encoder_input - encoder input (bypass tokens), if given tokens_enc can be None.
        batch_data - passed directly to all hidden transformations and losses. 
                     Can be used to pass additional data like class label.
                     Format is not defined and should match the expected format of the used hiddens modules.
        """
        # Check whether the DDP is initialized. This is needed when running inference outside of training loop.
        if parallel_state.is_unitialized():

            def dummy():
                return

            if self.trainer.strategy.launcher is not None:
                self.trainer.strategy.launcher.launch(dummy, trainer=self.trainer)
            self.trainer.strategy.setup_environment()

            # Reconfigure microbatch sizes here because on model restore, this will contain the micro/global batch configuration used while training.
            if reconfigure_microbatch:
                _reconfigure_microbatch_calculator(
                    rank=0,  # This doesn't matter since it is only used for logging
                    rampup_batch_size=None,
                    global_batch_size=1,
                    micro_batch_size=1,  # Make sure that there is no "grad acc" while decoding.
                    data_parallel_size=1,  # We check above to make sure that dataparallel size is always 1 at inference.
                )

        # If classes that inherit from this class are using a different tokenizer,
        app_state = AppState()
        if tokens_enc is not None:
            global_batch_per_gpu = tokens_enc.size(0)
            encoder_seq_length = tokens_enc.size(1)
        else:
            global_batch_per_gpu = encoder_input.size(1)
            encoder_seq_length = encoder_input.size(0)

        num_micro_batches_before_decode = get_num_microbatches()
        # Reconfigure microbatch calculator here to set num microbatches to 1 while decoding since its not clear how to decode with "grad acc".
        # reconfigure back to how things were before encode
        if reconfigure_microbatch:
            _reconfigure_microbatch_calculator(
                rank=app_state.global_rank,
                rampup_batch_size=None,
                global_batch_size=global_batch_per_gpu * parallel_state.get_data_parallel_world_size(),
                micro_batch_size=global_batch_per_gpu,  # Make sure that there is no "grad acc" while decoding.
                data_parallel_size=parallel_state.get_data_parallel_world_size(),
            )
        tensor_shape = [encoder_seq_length, global_batch_per_gpu, self.cfg.encoder.hidden_size]

        # build input arguments description
        if tokens_enc is not None:
            batch_for_pipeline = [tokens_enc, enc_mask, batch_data]
            arg_names = ['enc_input_ids', 'enc_attn_mask', 'batch_data']
        else:
            if encoder_input is None:
                raise ValueError("At least one of tokens_enc and encoder_input must be provided with not None value")

            batch_for_pipeline = [enc_mask]
            arg_names = ['enc_attn_mask']

        if encoder_input is not None:
            batch_for_pipeline.append(encoder_input)
            arg_names.append('enc_input')

        forward_step_func = self._get_forward_output_only_func(
            arg_names=arg_names, output_name="hiddens", output_enc_hidden_only=True
        )

        fwd_bwd_func = get_forward_backward_func()

        # Counter intuitively, we need to set decoder_sequence_length=encoder_seq_length
        # because while running `.encode()`, the last hidden states from encoder are passed through
        # as identity through the pipeline.
        # Setting it to anything else will cause hanging due to tensor shape mismatches.
        output_tensor = fwd_bwd_func(
            forward_step_func=forward_step_func,
            data_iterator=iter([batch_for_pipeline,]),
            model=[self.enc_dec_model],
            forward_only=True,
            num_microbatches=1,
            seq_length=encoder_seq_length,
            decoder_seq_length=encoder_seq_length,
            micro_batch_size=get_micro_batch_size(),
        )

        if output_tensor:
            output_tensor = output_tensor[0]['hiddens']
        else:
            output_tensor = torch.zeros(tensor_shape, dtype=self.autocast_dtype).cuda()

        if self.cfg.get('pipeline_model_parallel_size', 1) > 1:
            # Broadcast from the last pipeline stage to all other model-parallel ranks.
            torch.distributed.broadcast(
                output_tensor,
                parallel_state.get_pipeline_model_parallel_last_rank(),
                group=parallel_state.get_pipeline_model_parallel_group(),
            )

        # Reset microbatch calculator to what it was before decoding.
        if reconfigure_microbatch:
            _reconfigure_microbatch_calculator(
                rank=app_state.global_rank,
                rampup_batch_size=None,
                global_batch_size=global_batch_per_gpu * parallel_state.get_data_parallel_world_size(),
                micro_batch_size=global_batch_per_gpu // num_micro_batches_before_decode,
                data_parallel_size=parallel_state.get_data_parallel_world_size(),
            )

        # Return the output tensor of encoder and transpose from [seq_len, batch, hidden] to [batch, seq_len, hidden]
        return output_tensor.transpose(1, 0)

    def decode(
        self,
        tokens_enc,
        enc_mask,
        num_tokens_to_generate,
        encoder_input=None,
        tokenizer=None,
        enc_output=None,
        enc_output_attn_mask=None,
        ignore_ids=[],
        bos_id=None,  # If bos=None, will use tokenizer.bos_id unless explicitly set to something else.
        predicted_tokens_dec=None,
        batch_data=None,
        sampling_method: str = "greedy-search",
        sampling_kwargs: dict = {},
    ):
        """
        tokens_enc - a tensor of shape [batch_size, seq_len] that contains the input tokens.
        enc_mask - a tensor of shape [batch_size, seq_len] that contains the input tokens mask (1 for active, 0 for inactive).
        num_tokens_to_generate - the max number of tokens to generate.
        encoder_input - a tensor of shape [batch_size, seq_len, hidden_size] that contains the encoder hidden states (replaces tokens_enc if given).   
        tokenizer - a tokenizer object.
        enc_output - a tensor of shape [batch_size, seq_len, hidden_size] that contains the encoder hidden states (replaces tokens_enc and encoder_input if given).
        enc_output_attn_mask - a tensor of shape [batch_size, seq_len] that contains the encoder attention mask (replaces enc_mask if given).
        ignore_ids - a list of token ids to ignore when sampling.
        bos_id - the id of the beginning of sentence token. If None, will use tokenizer.bos_id unless explicitly set to something else.
        predicted_tokens_dec - a tensor of shape [batch_size, seq_len] that contains the tokens that have already been decoded.
        sampling_method - a sampling method to use in the decoding iterations. Currently supported methods are
                          "beam-search"/"greedy-search"/"topkp-sampling". The argument specifies the sampling function
                          that takes in a tensor of logits [batch_size, vocab_size] and returns a tuple
                          (tensor of log_probs [batch_size], tensor of sampled tokens_ids from logits [batch_size]).
                          If the beam search is enabled, the sampling function returns tensors [batch_size, beam_size]
        sampling_kwargs - dict with arguments to be passed to the sampling function. Please refer to the method
                          get_sampling_token_fn to see which arguments are required for a chosen sampling_method.
        return:
                tuple of tensors [batch_size, seq_len +1], [batch_size, seq_len] for predicted tokens and their log probs.
                If sampling_method == 'beam-size' and keep_only_best_tokens is False the shape of the tensors are
                [batch_size, beam_size, seq_len + 1], [batch_size, beam_size, seq_len]
        """
        # Setting up the sampling strategy
        sample_token_fn, sampling_kwargs = get_sampling_token_fn(sampling_method, sampling_kwargs)
        beam_search = sampling_method == 'beam-search'
        if beam_search:
            beam_size = sampling_kwargs['beam_size']
            beam_alpha = sampling_kwargs['beam_alpha']
            keep_only_best_tokens = sampling_kwargs['keep_only_best_tokens']
            return_scores = sampling_kwargs['return_scores']
            logging.info(f'Decoding using the beam search method with beam size={beam_size}...')
            assert beam_size >= 1 and beam_alpha >= 0, 'Beam-search related parameters are misspecified'
        else:
            logging.info(f'Decoding using the {sampling_method} method...')

        # Check whether the DDP is initialized. This is needed when running inference outside of training loop.
        if not parallel_state.model_parallel_is_initialized():

            def dummy():
                return

            if self.trainer.strategy.launcher is not None:
                self.trainer.strategy.launcher.launch(dummy, trainer=self.trainer)
            self.trainer.strategy.setup_environment()

            # Reconfigure microbatch sizes here because on model restore, this will contain the micro/global batch configuration used while training.
            _reconfigure_microbatch_calculator(
                rank=0,  # This doesn't matter since it is only used for logging
                rampup_batch_size=None,
                global_batch_size=1,
                micro_batch_size=1,  # Make sure that there is no "grad acc" while decoding.
                data_parallel_size=1,  # We check above to make sure that dataparallel size is always 1 at inference.
            )

        # If classes that inherit from this class are using a different tokenizer,
        tokenizer = self.tokenizer if tokenizer is None else tokenizer
        app_state = AppState()
        if tokens_enc is not None:
            global_batch_per_gpu = tokens_enc.size(0)
            device = tokens_enc.device
            encoder_seq_length = tokens_enc.size(1)
        else:
            global_batch_per_gpu = enc_output.size(0)
            device = enc_output.device
            encoder_seq_length = enc_output.size(1)

        num_micro_batches_before_decode = get_num_microbatches()
        # Reconfigure microbatch calculator here to set num microbatches to 1 while decoding since its not clear how to decode with "grad acc".
        # reconfigure back to how things were before decode
        # TODO: Check if the user is trying to do gradient acc and maybe throw error
        _reconfigure_microbatch_calculator(
            rank=app_state.global_rank,
            rampup_batch_size=None,
            global_batch_size=global_batch_per_gpu * parallel_state.get_data_parallel_world_size(),
            micro_batch_size=global_batch_per_gpu,  # Make sure that there is no "grad acc" while decoding.
            data_parallel_size=parallel_state.get_data_parallel_world_size(),
        )
        # TODO: Figure out how to handle bos being either <bos> for NeMo-Megatron and <pad> for Huggingface/Google.
        bos_id = tokenizer.bos_id if bos_id is None else bos_id
        # initial prompt can be given
        if predicted_tokens_dec is None:
            predicted_tokens_dec = torch.LongTensor([bos_id] * global_batch_per_gpu).unsqueeze(1).to(device)
        # collect log probs that were used in the sampling
        predicted_log_probs = torch.zeros((global_batch_per_gpu, 0), dtype=self.autocast_dtype).to(device)

        tensor_shape = [encoder_seq_length, global_batch_per_gpu, self.cfg.encoder.hidden_size]
        assert predicted_tokens_dec.size(0) == global_batch_per_gpu

        # get encoder hiddens (output)
        if enc_output is None:
            # Encode returns a tensr of shape [batch, seq_len, hidden]
            # All ranks will call `.encode()`, but only the last rank will have a non-empty output tensor.
            enc_output = self.encode(
                tokens_enc=tokens_enc, enc_mask=enc_mask, encoder_input=encoder_input, reconfigure_microbatch=False
            )
        if enc_output_attn_mask is None:
            enc_output_attn_mask = enc_mask

        for i in range(num_tokens_to_generate):
            # No microbatches in decoding. Just the global batch.
            decoder_seq_length = predicted_tokens_dec.size(1)
            dec_mask = predicted_tokens_dec != tokenizer.pad_id
            dec_mask[:, 0] = 1  # Make sure you never mask the first token even if it is <pad>.

            batch_for_pipeline = [enc_output, enc_output_attn_mask, predicted_tokens_dec, dec_mask, batch_data]
            arg_names = ['enc_output', 'enc_output_attn_mask', 'dec_input_ids', 'dec_attn_mask', 'batch_data']

            forward_step_func = self._get_forward_output_only_func(arg_names=arg_names, output_name="logits")
            fwd_bwd_func = get_forward_backward_func()

            output_tensor = fwd_bwd_func(
                forward_step_func=forward_step_func,
                data_iterator=iter([batch_for_pipeline,]),
                model=[self.enc_dec_model],
                forward_only=True,
                num_microbatches=1,
                seq_length=encoder_seq_length,
                decoder_seq_length=encoder_seq_length,
                micro_batch_size=get_micro_batch_size(),
            )
            # get output tensor
            if parallel_state.is_pipeline_last_stage():
                output_tensor = output_tensor[0]['logits']
                output_tensor = tensor_parallel.gather_from_tensor_model_parallel_region(output_tensor)
                # make sure it won't sample outside the vocab_size range
                output_tensor[:, :, tokenizer.vocab_size :] = -float('Inf')
                # ignore selected indices
                if ignore_ids:
                    output_tensor = output_tensor.index_fill(
                        dim=-1, index=torch.tensor(ignore_ids, device=output_tensor.device), value=-float('Inf')
                    )

                log_probs, token_ids = sample_token_fn(logits=output_tensor[:, -1, :])
                # enforce valid range of token ids
                token_ids = torch.clamp(token_ids, max=tokenizer.vocab_size - 1)

                if beam_search:
                    # beam search: beam creation in the first iteration
                    if i == 0:
                        # resizing decoder inputs to match tensors augmented with beams
                        log_probs, token_ids = log_probs.view(-1), token_ids.view(-1)
                        scores = log_probs.unsqueeze(1).clone()

                        batch_size, src_length, hidden_size = enc_output.size()
                        enc_output_attn_mask = enc_output_attn_mask.repeat(1, beam_size).view(-1, src_length)
                        enc_output = enc_output.repeat(1, beam_size, 1).view(-1, src_length, hidden_size)

                        # resize tensors that collect predicted tokens and logits per iteration to
                        # match shape of tensors augmented with the beam size
                        predicted_tokens_dec = predicted_tokens_dec.repeat(beam_size, 1)
                        predicted_log_probs = predicted_log_probs.repeat(beam_size, 0)

                        pad_profile = torch.zeros_like(scores).long()
                        decoder_seq_lengths = torch.zeros_like(scores).fill_(predicted_tokens_dec.size(1) + 1)

                        # reconfigure batch size for apex since the tensor have been augmented with beam size
                        global_batch_per_gpu = token_ids.shape[0]
                        tensor_shape[1] = global_batch_per_gpu
                        _reconfigure_microbatch_calculator(
                            rank=app_state.global_rank,
                            rampup_batch_size=None,
                            global_batch_size=global_batch_per_gpu * parallel_state.get_data_parallel_world_size(),
                            micro_batch_size=global_batch_per_gpu,
                            data_parallel_size=parallel_state.get_data_parallel_world_size(),
                        )

                        # collect all predicted tokens and log_probs
                        predicted_tokens_dec = torch.cat(
                            [predicted_tokens_dec.to(token_ids.device), token_ids.unsqueeze(1)], dim=1
                        )
                        predicted_log_probs = torch.cat(
                            [predicted_log_probs.to(log_probs.device), log_probs.unsqueeze(1)], dim=1
                        )

                    # beam search: beam selection in the second iteration and on
                    else:
                        # mask all finished hypotheses to exclude them from beam
                        pad_mask = pad_profile.repeat(1, beam_size)

                        # for all prefixes ending with <eos> or <pad> replace generated
                        # continuations with <pad>
                        token_ids = tokenizer.pad_id * pad_mask + token_ids * (1 - pad_mask)

                        # force all hypotheses but one generated from already finished
                        # hypotheses to have extremely low score, so they will not be
                        # considered during beam re-ranking
                        pad_mask[:, 1:] = pad_mask[:, 1:] * -10000.0
                        scores = scores + log_probs * (1 - pad_mask).to(scores.dtype)

                        # choose top-k hypotheses with length penalty applied
                        len_penalties = compute_beam_search_len_penalty(decoder_seq_lengths, beam_alpha)
                        scores = scores / len_penalties
                        scores, indices = sample_token_fn(scores.view(-1, beam_size ** 2), dim=1, log_softmax=False)
                        scores = scores.view(-1, 1) * len_penalties

                        # select predicted sequences which correspond to the chosen hypotheses
                        predicted_tokens_dec = predicted_tokens_dec.unsqueeze(1).repeat(1, beam_size, 1)
                        predicted_tokens_dec = torch.cat((predicted_tokens_dec, token_ids.unsqueeze(2)), dim=2)
                        predicted_tokens_dec = predicted_tokens_dec.view(batch_size, beam_size ** 2, -1)
                        p_len = predicted_tokens_dec.size(2)
                        predicted_tokens_dec_ids = indices.unsqueeze(2).repeat(1, 1, p_len)
                        predicted_tokens_dec = predicted_tokens_dec.gather(1, predicted_tokens_dec_ids).view(-1, p_len)

                        # select logits which correspond to the chosen hypotheses
                        predicted_log_probs = predicted_log_probs.unsqueeze(1).repeat(1, beam_size, 1)
                        predicted_log_probs = torch.cat((predicted_log_probs, log_probs.unsqueeze(2)), dim=2)
                        predicted_log_probs = predicted_log_probs.view(batch_size, beam_size ** 2, -1)
                        predicted_log_probs = predicted_log_probs.gather(1, predicted_tokens_dec_ids[:, :, 1:]).view(
                            -1, p_len - 1
                        )

                        # update decoder_seq_length and pad_profile
                        not_eos_pad = predicted_tokens_dec.ne(tokenizer.eos_id) & predicted_tokens_dec.ne(
                            tokenizer.pad_id
                        )
                        decoder_seq_lengths = 1 + not_eos_pad.sum(dim=1, keepdim=True).to(scores.dtype)
                        pad_profile = (~not_eos_pad[:, -1:]).long()
                else:
                    # collect all predicted tokens and log_probs
                    predicted_tokens_dec = torch.cat(
                        [predicted_tokens_dec.to(token_ids.device), token_ids.unsqueeze(1)], dim=1
                    )
                    predicted_log_probs = torch.cat(
                        [predicted_log_probs.to(log_probs.device), log_probs.unsqueeze(1)], dim=1
                    )

            else:
                predicted_tokens_dec = torch.zeros(
                    (predicted_tokens_dec.shape[0], predicted_tokens_dec.shape[1] + 1),
                    dtype=predicted_tokens_dec.dtype,
                ).cuda()
                predicted_log_probs = torch.zeros(
                    (predicted_log_probs.shape[0], predicted_log_probs.shape[1] + 1), dtype=self.autocast_dtype
                ).cuda()

            if self.cfg.get('pipeline_model_parallel_size', 1) > 1:
                # Broadcast from the last pipeline stage to all other model-parallel ranks.
                torch.distributed.broadcast(
                    predicted_tokens_dec,
                    parallel_state.get_pipeline_model_parallel_last_rank(),
                    group=parallel_state.get_pipeline_model_parallel_group(),
                )
                torch.distributed.broadcast(
                    predicted_log_probs,
                    parallel_state.get_pipeline_model_parallel_last_rank(),
                    group=parallel_state.get_pipeline_model_parallel_group(),
                )

        # Reset microbatch calculator to what it was before decoding.
        _reconfigure_microbatch_calculator(
            rank=app_state.global_rank,
            rampup_batch_size=None,
            global_batch_size=global_batch_per_gpu * parallel_state.get_data_parallel_world_size(),
            micro_batch_size=global_batch_per_gpu // num_micro_batches_before_decode,
            data_parallel_size=parallel_state.get_data_parallel_world_size(),
        )

        if beam_search and beam_size > 1:
            if keep_only_best_tokens:
                len_penalties = compute_beam_search_len_penalty(decoder_seq_lengths, 0)
                scores = scores / len_penalties
                scores = scores.view(-1, beam_size)
                best_ids = torch.argmax(scores, dim=1, keepdim=True)
                scores = scores * len_penalties.view(-1, beam_size)
                scores = scores.gather(1, best_ids)
                best_tokens = best_ids.repeat(1, predicted_tokens_dec.size(1)).unsqueeze(1)
                predicted_tokens_dec = (
                    predicted_tokens_dec.view(batch_size, beam_size, -1).gather(1, best_tokens).squeeze(1)
                )
                predicted_log_probs = (
                    predicted_log_probs.view(batch_size, beam_size, -1).gather(1, best_tokens[:, :, 1:]).squeeze(1)
                )
            else:
                predicted_tokens_dec = predicted_tokens_dec.view(batch_size, beam_size, -1)
                predicted_log_probs = predicted_log_probs.view(batch_size, beam_size, -1)
                scores = scores.view(-1, beam_size)

        if beam_search:
            if return_scores:
                return predicted_tokens_dec, predicted_log_probs, scores

        return predicted_tokens_dec, predicted_log_probs

    def complete(self, request: Dict):
        """
            Autoregressively invokes language model in the inference mode
        Args:
            request: Dictionary with the following fields
                * prompt: a string which text the model should complete.
                * tokens_to_generate: how many tokens to generate while doing prompt completion.
        Returns:
            response: A python dictionary with the following fields
                * prompt: original text of the prompt
                * tokenized_prompt: list of (str) tokens from prompt
                * completion: a python dictionary with the following subfields:
                    * tokens: a list of triples (token, token_id, log_prob) comprising completion
                    * text: completion text (as a single string)

        """
        app_state = AppState()

        # The complete method only works with global batch = micro batch size = data parallel size = 1.
        _reconfigure_microbatch_calculator(
            rank=app_state.global_rank,
            rampup_batch_size=None,
            global_batch_size=1,
            micro_batch_size=1,
            data_parallel_size=1,
        )
        app_state = AppState()

        response = {}
        self.freeze()
        # naive greedy slow loop
        # TODO: add option for BeamSearchDecoder

        response['prompt'] = request['prompt'][0]
        response['completion'] = {}
        bos_id = request['bos_id']
        tokens_enc = request['masked_sample']

        response['masked_input'] = ' '.join(self.tokenizer.ids_to_tokens(tokens_enc[0].cpu().numpy().tolist()))
        enc_mask = tokens_enc != self.tokenizer.pad_id

        predicted_tokens_ids, log_probs = self.decode(
            tokens_enc, enc_mask, int(request['tokens_to_generate']), bos_id=bos_id
        )
        predicted_tokens_ids = predicted_tokens_ids.cpu().numpy()[0].tolist()
        log_probs = log_probs.cpu().numpy()[0].tolist()
        if self.tokenizer.eos_id in predicted_tokens_ids:
            idx = predicted_tokens_ids.index(self.tokenizer.eos_id)
            predicted_tokens_ids = predicted_tokens_ids[:idx]
        else:
            predicted_tokens_ids = [id for id in predicted_tokens_ids if id != self.tokenizer.pad_id]
        if self.tokenizer.eos_id in predicted_tokens_ids:
            idx = predicted_tokens_ids.index(self.tokenizer.eos_id)
            predicted_tokens_ids = predicted_tokens_ids[:idx]
        # Legacy sentencepiece detokenization still preserves special tokens which messes up exact string match.
        if hasattr(self.tokenizer, 'special_token_to_id'):
            predicted_tokens_ids = [
                id for id in predicted_tokens_ids if id not in self.tokenizer.special_token_to_id.values()
            ]

        predicted_tokens_dec = self.tokenizer.ids_to_tokens(predicted_tokens_ids)
        response['completion']['text'] = self.tokenizer.tokens_to_text(predicted_tokens_dec)
        response['completion']['tokens'] = list(zip(predicted_tokens_ids, predicted_tokens_dec, log_probs))
        self.unfreeze()
        return response

    def transfer_batch_to_device(self, batch: Any, device: torch.device, dataloader_idx: int) -> Any:
        """ PTL hook: https://pytorch-lightning.readthedocs.io/en/latest/common/lightning_module.html#transfer-batch-to-device
            When using pipeline parallelism, we need the global batch to remain on the CPU,
            since the memory overhead will be too high when using a large number of microbatches.
            Microbatches are transferred from CPU to GPU inside the pipeline.
        """
        return batch

    def _validate_trainer(self):
        """ Certain trainer configurations can break training.
            Here we try to catch them and raise an error.
        """
        if self.trainer.accumulate_grad_batches > 1:
            raise ValueError(
                f'Gradient accumulation is done within training_step. trainer.accumulate_grad_batches must equal 1'
            )

    def list_available_models(self):
        pass

    def build_model_parallel_config(self):
        """ Hidden size needs to be set from the cfg.encoder for the pipeline schedule.
        """

        model_parallel_config = super().build_model_parallel_config()
        try:
            # hidden size is needed for pipeline schedules but is not currently in ModelParallelConfig
            setattr(model_parallel_config, 'hidden_size', self.cfg.encoder.hidden_size)
        except AttributeError:
            logging.warning(
                f'encoder.hidden_size not found in {self.cfg}. Set this in model_parallel_config if using pipeline parallelism.'
            )
        return model_parallel_config<|MERGE_RESOLUTION|>--- conflicted
+++ resolved
@@ -319,11 +319,9 @@
         """
         An auxiliary function that executes the fwd_bwd_step function and parse the returned values.
         """
-<<<<<<< HEAD
-
-=======
->>>>>>> b95a1698
         fwd_bwd_function = get_forward_backward_func()
+
+        seq_length = tensor_shape[0]
 
         losses_reduced_per_micro_batch = fwd_bwd_function(
             forward_step_func=self.get_forward_output_and_loss_func(),
@@ -331,18 +329,9 @@
             model=[self.enc_dec_model],
             num_microbatches=get_num_microbatches(),
             forward_only=forward_only,
-<<<<<<< HEAD
-            seq_length=self.max_encoder_seq_length,
-            micro_batch_size=self.cfg.micro_batch_size,
-            decoder_seq_length=self.max_decoder_seq_length,
-=======
-            tensor_shape=tensor_shape,
+            seq_length=seq_length,
+            micro_batch_size=get_micro_batch_size(),
             decoder_seq_length=decoder_seq_length,
-            dtype=self.autocast_dtype,
-            grad_scaler=self.trainer.precision_plugin.scaler.scale if self.cfg.precision == 16 else None,
-            sequence_parallel=self.cfg.get('sequence_parallel', False),
-            enable_autocast=self.enable_autocast,
->>>>>>> b95a1698
         )
 
         # only the last stages of the pipeline return losses
