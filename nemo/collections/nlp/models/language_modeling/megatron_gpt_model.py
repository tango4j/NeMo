--- conflicted
+++ resolved
@@ -359,12 +359,9 @@
             fp8_amax_compute_algo=self.cfg.get('fp8_amax_compute_algo', 'most_recent'),
             reduce_amax=self.cfg.get('reduce_amax', True),
             use_emha=self.cfg.get('use_emha', False),
-<<<<<<< HEAD
             ub_tp_comm_overlap=self.cfg.get('ub_tp_comm_overlap', False),
-=======
             use_flash_attention=self.cfg.get('use_flash_attention', False),
             megatron_legacy=self.cfg.get('megatron_legacy', False),
->>>>>>> e9b0b118
         )
 
         return model
@@ -521,7 +518,6 @@
             The input batch to each micro-batch is fetched using the dataloader function
             in the micro-batch fwd function.
         """
-<<<<<<< HEAD
         # Initialize userbuffer communicators. Initialization is done only once at the
         # beginning of the first training step.
         if self.initialize_ub:
@@ -540,6 +536,7 @@
                     print("Fail to read ub_tp_comm_overlap config file.")
             else:
                 ub_cfgs = None
+
             te_module.initialize_ub(
                 shape=input_shape,
                 tp_size=self.cfg.get('tensor_model_parallel_size'),
@@ -547,14 +544,13 @@
                 ub_cfgs=ub_cfgs,
             )
             self.initialize_ub = False
-=======
+
         if self.rampup_batch_size:
             num_microbatch_calculator = apex.transformer.pipeline_parallel.utils._GLOBAL_NUM_MICROBATCHES_CALCULATOR
             current_global_batch_size = num_microbatch_calculator.current_global_batch_size
             # do validation and save the checkpoint when gbs is changed
             if self.prev_global_batch_size != current_global_batch_size and self.prev_global_batch_size:
                 self.trainer.should_stop = True
->>>>>>> e9b0b118
 
         # we zero grads here because we also call backward in the megatron-core fwd/bwd functions
         self._optimizer.zero_grad()
