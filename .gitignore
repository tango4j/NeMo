# log and data files
*.model
*.pkl
#*.ipynb
output
result
*.pt
tests/data/asr
.DS_Store
bert.pt.json
work
runs
fastspeech_output
.hydra
.bash_history.local

# chime7
alignments/
manifests/
processed/
*_heh*
optuna_output*
<<<<<<< HEAD
=======
decoders/
optuna_asr_lm/

>>>>>>> 0fe497ca

# Byte-compiled / optimized / DLL files
__pycache__/
*.py[cod]
*$py.class
**.pyc
*.db

# C extensions
*.so

# Distribution / packaging
.idea
.Python
wandb
build/
develop-eggs/
dist/
downloads/
eggs/
.eggs/
lib/
lib64/
#parts/
sdist/
var/
wheels/
pip-wheel-metadata/
share/python-wheels/
*.egg-info/
.installed.cfg
*.egg
MANIFEST

# PyInstaller
#  Usually these files are written by a python script from a template
#  before PyInstaller builds the exe, so as to inject date/other infos into it.
*.manifest
*.spec

# Installer logs
pip-log.txt
pip-delete-this-directory.txt

# Unit test / coverage reports
htmlcov/
.tox/
.nox/
.coverage
.coverage.*
.cache
nosetests.xml
coverage.xml
*.cover
.hypothesis/
.pytest_cache/

# Translations
*.mo
*.pot
*.json
debug*
manifests_*/

# Django stuff:
*.log
local_settings.py
db.sqlite3

# Flask stuff:
instance/
.webassets-cache

# Scrapy stuff:
.scrapy

# Sphinx documentation
docs/build

# PyBuilder
target/

# Jupyter Notebook
.ipynb_checkpoints

# Override Jupyter in Github Language states for more accurate estimate of repo code.
# Reference: https://github.com/github/linguist/blob/master/docs/overrides.md#generated-code
*.ipynb linguist-generated

# IPython
profile_default/
ipython_config.py

# pyenv
.python-version

# pipenv
#   According to pypa/pipenv#598, it is recommended to include Pipfile.lock in version control.
#   However, in case of collaboration, if having platform-specific dependencies or dependencies
#   having no cross-platform support, pipenv may install dependencies that don’t work, or not
#   install all needed dependencies.
#Pipfile.lock

# celery beat schedule file
celerybeat-schedule

# SageMath parsed files
*.sage.py

# Environments
.env
.venv
env/
venv/
ENV/
env.bak/
venv.bak/

# VSCode project settins
.vscode/

# Spyder project settings
.spyderproject
.spyproject

# Rope project settings
.ropeproject

# mkdocs documentation
/site
/docs/html
/docs/docs_zh/zh

# mypy
.mypy_cache/
.dmypy.json
dmypy.json

# Pyre type checker
.pyre/

# Emacs backup files
*~

cifar-10-batches-py
*.tar.gz

# Test data.
tests/.data
tests/data

# outputs folder
examples/*/outputs
examples/*/NeMo_experiments
examples/*/nemo_experiments
examples/*/.hydra
examples/*/wandb
examples/*/data
wandb
dump.py

docs/sources/source/test_build/

# Checkpoints, config files and temporary files created in tutorials.
examples/neural_graphs/*.chkpt
examples/neural_graphs/*.yml

.hydra/
nemo_experiments/

*.nemo<|MERGE_RESOLUTION|>--- conflicted
+++ resolved
@@ -20,12 +20,9 @@
 processed/
 *_heh*
 optuna_output*
-<<<<<<< HEAD
-=======
 decoders/
 optuna_asr_lm/
 
->>>>>>> 0fe497ca
 
 # Byte-compiled / optimized / DLL files
 __pycache__/
