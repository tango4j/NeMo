# Copyright (c) 2022, NVIDIA CORPORATION.  All rights reserved.
#
# Licensed under the Apache License, Version 2.0 (the "License");
# you may not use this file except in compliance with the License.
# You may obtain a copy of the License at
#
#     http://www.apache.org/licenses/LICENSE-2.0
#
# Unless required by applicable law or agreed to in writing, software
# distributed under the License is distributed on an "AS IS" BASIS,
# WITHOUT WARRANTIES OR CONDITIONS OF ANY KIND, either express or implied.
# See the License for the specific language governing permissions and
# limitations under the License.

import torch.multiprocessing as mp
from omegaconf.omegaconf import OmegaConf

<<<<<<< HEAD
from nemo.collections.nlp.models.language_modeling.megatron_gpt_sft_model import MegatronGPTSFTModel
from nemo.collections.nlp.parts.megatron_trainer_builder import MegatronLMPPTrainerBuilder
from nemo.collections.nlp.parts.peft_config import PEFT_CONFIG_MAP
=======
from nemo.collections.nlp.models.language_modeling.megatron_gpt_peft_models import (
    MegatronGPTAdapterModel,
    MegatronGPTAdapterModelWeightTying,
    MegatronGPTAdapterPTuningModel,
    MegatronGPTIA3Model,
    MegatronGPTLoRAModel,
    MegatronGPTLoRAModelWeightTying,
    MegatronGPTPTuningModel,
)
from nemo.collections.nlp.models.language_modeling.megatron_gpt_sft_model import MegatronGPTModel
from nemo.collections.nlp.modules.common.megatron.megatron_init import fake_initialize_model_parallel
from nemo.collections.nlp.parts.nlp_overrides import (
    CustomProgressBar,
    GradScaler,
    MegatronHalfPrecisionPlugin,
    NLPDDPStrategy,
    NLPSaveRestoreConnector,
    PEFTSaveRestoreConnector,
    PipelineMixedPrecisionPlugin,
)
>>>>>>> af34a958
from nemo.core.config import hydra_runner
from nemo.utils import logging
from nemo.utils.exp_manager import exp_manager

mp.set_start_method("spawn", force=True)

"""
This is the script to finetuning a GPT Model with any PEFT method.
A base GPT Model is required as a starting point. This script will then insert
Adapters into each Transformer layer and will train/update only these adapters
during training. The base GPT Model weights will remain frozen.

During training this script will only save the newly trained Adapter weights
in checkpoints. At the end of training a .nemo file of Adapter weights will 
be saved.

Usage:
    Assuming the base model is a 125m GPT Model, with TP=1, PP=1:
    a. run a training run for a base gpt nemo file:
        python megatron_gpt_peft_tuning.py \
            "model.data.train_ds.file_names=[PATH TO TRAINING JSONL FILE]",
            "model.data.train_ds.concat_sampling_probabilities=[SAMPLING VAL]",
            "model.data.validation_ds.file_names=[PATH TO VALIDATION JSONL FILE]",
            "model.data.validation_ds.names=[NAME FOR METRIC LOGGING]",
            model.restore_from_path="PATH TO BASE GPT MODEL .nemo FILE"
            name="NAME OF TRAINING RUN"
            exp_manager.exp_dir="DIR TO SAVE CHECKPOINTS and .nemo FILE",
Please see lora_tutorial.md for a step-by-step guide.
"""


@hydra_runner(config_path="conf", config_name="megatron_gpt_peft_tuning_config")
def main(cfg) -> None:
    logging.info("\n\n************** Experiment configuration ***********")
    logging.info(f'\n{OmegaConf.to_yaml(cfg)}')

<<<<<<< HEAD
    trainer = MegatronLMPPTrainerBuilder(cfg).create_trainer()
=======
    megatron_amp_o2 = cfg.model.get('megatron_amp_O2', False)
    with_distributed_adam = cfg.model.optim.get('name') == 'distributed_fused_adam'

    plugins = []
    strategy = NLPDDPStrategy(
        no_ddp_communication_hook=True,  # we don't use DDP for async grad allreduce
        gradient_as_bucket_view=cfg.model.gradient_as_bucket_view,
        find_unused_parameters=False,
    )
    if cfg.trainer.precision in [16, '16', 'bf16', '16-mixed', 'bf16-mixed']:
        scaler = None
        if cfg.trainer.precision in [16, '16', '16-mixed']:
            scaler = GradScaler(
                init_scale=cfg.model.get('native_amp_init_scale', 2 ** 32),
                growth_interval=cfg.model.get('native_amp_growth_interval', 1000),
                hysteresis=cfg.model.get('hysteresis', 2),
                enabled=False
                if cfg.model.pipeline_model_parallel_size > 1
                else True,  # turn off the grad scale for pipeline parallel LM model
            )
            # MixedPrecisionPlugin in PTL >= 2.0 requires precision to be 16-mixed or bf16-mixed
            plugin_precision = '16-mixed'
        else:
            plugin_precision = 'bf16-mixed'
        if megatron_amp_o2 and not with_distributed_adam:
            plugins.append(MegatronHalfPrecisionPlugin(precision=plugin_precision, device='cuda', scaler=scaler))
        else:
            plugins.append(PipelineMixedPrecisionPlugin(precision=plugin_precision, device='cuda', scaler=scaler))

    if cfg.get('cluster_type', None) == 'BCP':
        plugins.append(TorchElasticEnvironment())

    trainer = Trainer(plugins=plugins, strategy=strategy, **cfg.trainer, callbacks=[CustomProgressBar()])
>>>>>>> af34a958
    exp_manager(trainer, cfg.exp_manager)

<<<<<<< HEAD
    model_cfg = MegatronGPTSFTModel.merge_cfg_with(cfg.model.restore_from_path, cfg)
    model = MegatronGPTSFTModel.restore_from(cfg.model.restore_from_path, model_cfg, trainer=trainer)
    peft_cfg_cls = PEFT_CONFIG_MAP[cfg.model.peft.peft_scheme]

    if cfg.model.peft.restore_from_path is not None:
        # initialize peft weights from a checkpoint instead of randomly
        # This is not the same as resume training because optimizer states are not restored.
        logging.info("PEFT Weights will be loaded from", cfg.model.peft.restore_from_path)
        model.load_adapters(cfg.model.peft.restore_from_path, peft_cfg_cls(model_cfg))
=======
    if cfg.model.restore_from_path:
        base_model_save_restore_connector = NLPSaveRestoreConnector()
        if os.path.isdir(cfg.model.restore_from_path):
            base_model_save_restore_connector.model_extracted_dir = cfg.model.restore_from_path
        base_model_cfg = MegatronGPTModel.restore_from(
            restore_path=cfg.model.restore_from_path,
            trainer=trainer,
            return_config=True,
            save_restore_connector=base_model_save_restore_connector,
        )
        base_model_cfg = _modify_config(base_model_cfg, cfg, add_cfg_to_tree=False)
        save_restore_connector = PEFTSaveRestoreConnector(
            peft_model_nemo_path=cfg.model.peft.restore_from_path, peft_model_ckpt_path=trainer.ckpt_path
        )
        if os.path.isdir(cfg.model.restore_from_path):
            save_restore_connector.model_extracted_dir = cfg.model.restore_from_path
        peft_cls = _get_peft_scheme(cfg.model)
        model = peft_cls.restore_from(
            restore_path=cfg.model.restore_from_path,
            trainer=trainer,
            override_config_path=base_model_cfg,
            save_restore_connector=save_restore_connector,
        )
>>>>>>> af34a958
    else:
        model.add_adapter(peft_cfg_cls(model_cfg))

    trainer.fit(model)

if __name__ == '__main__':
    main()<|MERGE_RESOLUTION|>--- conflicted
+++ resolved
@@ -15,32 +15,10 @@
 import torch.multiprocessing as mp
 from omegaconf.omegaconf import OmegaConf
 
-<<<<<<< HEAD
 from nemo.collections.nlp.models.language_modeling.megatron_gpt_sft_model import MegatronGPTSFTModel
 from nemo.collections.nlp.parts.megatron_trainer_builder import MegatronLMPPTrainerBuilder
 from nemo.collections.nlp.parts.peft_config import PEFT_CONFIG_MAP
-=======
-from nemo.collections.nlp.models.language_modeling.megatron_gpt_peft_models import (
-    MegatronGPTAdapterModel,
-    MegatronGPTAdapterModelWeightTying,
-    MegatronGPTAdapterPTuningModel,
-    MegatronGPTIA3Model,
-    MegatronGPTLoRAModel,
-    MegatronGPTLoRAModelWeightTying,
-    MegatronGPTPTuningModel,
-)
-from nemo.collections.nlp.models.language_modeling.megatron_gpt_sft_model import MegatronGPTModel
-from nemo.collections.nlp.modules.common.megatron.megatron_init import fake_initialize_model_parallel
-from nemo.collections.nlp.parts.nlp_overrides import (
-    CustomProgressBar,
-    GradScaler,
-    MegatronHalfPrecisionPlugin,
-    NLPDDPStrategy,
-    NLPSaveRestoreConnector,
-    PEFTSaveRestoreConnector,
-    PipelineMixedPrecisionPlugin,
-)
->>>>>>> af34a958
+
 from nemo.core.config import hydra_runner
 from nemo.utils import logging
 from nemo.utils.exp_manager import exp_manager
@@ -77,46 +55,9 @@
     logging.info("\n\n************** Experiment configuration ***********")
     logging.info(f'\n{OmegaConf.to_yaml(cfg)}')
 
-<<<<<<< HEAD
     trainer = MegatronLMPPTrainerBuilder(cfg).create_trainer()
-=======
-    megatron_amp_o2 = cfg.model.get('megatron_amp_O2', False)
-    with_distributed_adam = cfg.model.optim.get('name') == 'distributed_fused_adam'
-
-    plugins = []
-    strategy = NLPDDPStrategy(
-        no_ddp_communication_hook=True,  # we don't use DDP for async grad allreduce
-        gradient_as_bucket_view=cfg.model.gradient_as_bucket_view,
-        find_unused_parameters=False,
-    )
-    if cfg.trainer.precision in [16, '16', 'bf16', '16-mixed', 'bf16-mixed']:
-        scaler = None
-        if cfg.trainer.precision in [16, '16', '16-mixed']:
-            scaler = GradScaler(
-                init_scale=cfg.model.get('native_amp_init_scale', 2 ** 32),
-                growth_interval=cfg.model.get('native_amp_growth_interval', 1000),
-                hysteresis=cfg.model.get('hysteresis', 2),
-                enabled=False
-                if cfg.model.pipeline_model_parallel_size > 1
-                else True,  # turn off the grad scale for pipeline parallel LM model
-            )
-            # MixedPrecisionPlugin in PTL >= 2.0 requires precision to be 16-mixed or bf16-mixed
-            plugin_precision = '16-mixed'
-        else:
-            plugin_precision = 'bf16-mixed'
-        if megatron_amp_o2 and not with_distributed_adam:
-            plugins.append(MegatronHalfPrecisionPlugin(precision=plugin_precision, device='cuda', scaler=scaler))
-        else:
-            plugins.append(PipelineMixedPrecisionPlugin(precision=plugin_precision, device='cuda', scaler=scaler))
-
-    if cfg.get('cluster_type', None) == 'BCP':
-        plugins.append(TorchElasticEnvironment())
-
-    trainer = Trainer(plugins=plugins, strategy=strategy, **cfg.trainer, callbacks=[CustomProgressBar()])
->>>>>>> af34a958
     exp_manager(trainer, cfg.exp_manager)
 
-<<<<<<< HEAD
     model_cfg = MegatronGPTSFTModel.merge_cfg_with(cfg.model.restore_from_path, cfg)
     model = MegatronGPTSFTModel.restore_from(cfg.model.restore_from_path, model_cfg, trainer=trainer)
     peft_cfg_cls = PEFT_CONFIG_MAP[cfg.model.peft.peft_scheme]
@@ -126,31 +67,6 @@
         # This is not the same as resume training because optimizer states are not restored.
         logging.info("PEFT Weights will be loaded from", cfg.model.peft.restore_from_path)
         model.load_adapters(cfg.model.peft.restore_from_path, peft_cfg_cls(model_cfg))
-=======
-    if cfg.model.restore_from_path:
-        base_model_save_restore_connector = NLPSaveRestoreConnector()
-        if os.path.isdir(cfg.model.restore_from_path):
-            base_model_save_restore_connector.model_extracted_dir = cfg.model.restore_from_path
-        base_model_cfg = MegatronGPTModel.restore_from(
-            restore_path=cfg.model.restore_from_path,
-            trainer=trainer,
-            return_config=True,
-            save_restore_connector=base_model_save_restore_connector,
-        )
-        base_model_cfg = _modify_config(base_model_cfg, cfg, add_cfg_to_tree=False)
-        save_restore_connector = PEFTSaveRestoreConnector(
-            peft_model_nemo_path=cfg.model.peft.restore_from_path, peft_model_ckpt_path=trainer.ckpt_path
-        )
-        if os.path.isdir(cfg.model.restore_from_path):
-            save_restore_connector.model_extracted_dir = cfg.model.restore_from_path
-        peft_cls = _get_peft_scheme(cfg.model)
-        model = peft_cls.restore_from(
-            restore_path=cfg.model.restore_from_path,
-            trainer=trainer,
-            override_config_path=base_model_cfg,
-            save_restore_connector=save_restore_connector,
-        )
->>>>>>> af34a958
     else:
         model.add_adapter(peft_cfg_cls(model_cfg))
 
