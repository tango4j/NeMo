# Copyright (c) 2024, NVIDIA CORPORATION.  All rights reserved.
#
# Licensed under the Apache License, Version 2.0 (the "License");
# you may not use this file except in compliance with the License.
# You may obtain a copy of the License at
#
#     http://www.apache.org/licenses/LICENSE-2.0
#
# Unless required by applicable law or agreed to in writing, software
# distributed under the License is distributed on an "AS IS" BASIS,
# WITHOUT WARRANTIES OR CONDITIONS OF ANY KIND, either express or implied.
# See the License for the specific language governing permissions and
# limitations under the License.

<<<<<<< HEAD
import math
import torch
from tqdm import tqdm
from lhotse import SupervisionSet
from lhotse.cut import MixedCut, MonoCut
=======
import concurrent.futures
import copy
import itertools
import logging
import math
import os
import random
import re
from collections import defaultdict
from copy import deepcopy
from typing import Dict, List, Optional, Tuple

import numpy as np
import soundfile
import torch.utils.data
from cytoolz import groupby
from lhotse import AudioSource, Recording, SupervisionSegment, SupervisionSet, dill_enabled
from lhotse.cut import CutSet, MixedCut, MixTrack, MonoCut
from lhotse.cut.set import mix
from lhotse.utils import uuid4
from scipy.stats import norm
from tqdm import tqdm
>>>>>>> 2f44fe1f


def find_first_nonzero(mat: torch.Tensor, max_cap_val=-1, thres: float = 0.5) -> torch.Tensor:
    """
    Finds the first nonzero value in the matrix, discretizing it to the specified maximum capacity.

    Args:
        mat (Tensor): A torch tensor representing the matrix.
        max_cap_val (int): The maximum capacity to which the matrix values will be discretized.
        thres (float): The threshold value for discretizing the matrix values.

    Returns:
        mask_max_indices (Tensor): A torch tensor representing the discretized matrix with the first nonzero value in each row.
    """
    # Discretize the matrix to the specified maximum capacity
    labels_discrete = mat.clone()
    labels_discrete[labels_discrete < thres] = 0
    labels_discrete[labels_discrete >= thres] = 1

    # non zero values mask
    non_zero_mask = labels_discrete != 0
    # operations on the mask to find first nonzero values in the rows
    mask_max_values, mask_max_indices = torch.max(non_zero_mask, dim=1)
    # if the max-mask is zero, there is no nonzero value in the row
    mask_max_indices[mask_max_values == 0] = max_cap_val
    return mask_max_indices


def find_best_permutation(match_score: torch.Tensor, speaker_permutations: torch.Tensor) -> torch.Tensor:
    """
    Finds the best permutation indices based on the match score.

    Args:
        match_score (torch.Tensor): A tensor containing the match scores for each permutation.
            Shape: (batch_size, num_permutations)
        speaker_permutations (torch.Tensor): A tensor containing all possible speaker permutations.
            Shape: (num_permutations, num_speakers)

    Returns:
        torch.Tensor: A tensor containing the best permutation indices for each batch.
            Shape: (batch_size, num_speakers)
    """
    batch_best_perm = torch.argmax(match_score, axis=1)
    rep_speaker_permutations = speaker_permutations.repeat(batch_best_perm.shape[0], 1).to(match_score.device)
    perm_size = speaker_permutations.shape[0]
    global_inds_vec = (
        torch.arange(0, perm_size * batch_best_perm.shape[0], perm_size).to(batch_best_perm.device) + batch_best_perm
    )
    return rep_speaker_permutations[global_inds_vec.to(rep_speaker_permutations.device), :]


def reconstruct_labels(labels: torch.Tensor, batch_perm_inds: torch.Tensor) -> torch.Tensor:
    """
    Reconstructs the labels using the best permutation indices with matrix operations.

    Args:
        labels (torch.Tensor): A tensor containing the original labels.
            Shape: (batch_size, num_frames, num_speakers)
        batch_perm_inds (torch.Tensor): A tensor containing the best permutation indices for each batch.
            Shape: (batch_size, num_speakers)

    Returns:
        torch.Tensor: A tensor containing the reconstructed labels using the best permutation indices.
            Shape: (batch_size, num_frames, num_speakers)
    """
    # Expanding batch_perm_inds to align with labels dimensions
    batch_size, num_frames, num_speakers = labels.shape
    batch_perm_inds_exp = batch_perm_inds.unsqueeze(1).expand(-1, num_frames, -1)

    # Reconstructing the labels using advanced indexing
    reconstructed_labels = torch.gather(labels, 2, batch_perm_inds_exp)
    return reconstructed_labels


def get_ats_targets(
    labels: torch.Tensor,
    preds: torch.Tensor,
    speaker_permutations: torch.Tensor,
    thres: float = 0.5,
    tolerance: float = 0,
) -> torch.Tensor:
    """
    Sorts labels and predictions to get the optimal of all arrival-time ordered permutations.

    Args:
        labels (torch.Tensor): A tensor containing the original labels.
            Shape: (batch_size, num_frames, num_speakers)
        preds (torch.Tensor): A tensor containing the predictions.
            Shape: (batch_size, num_frames, num_speakers)
        speaker_permutations (torch.Tensor): A tensor containing all possible speaker permutations.
            Shape: (num_permutations, num_speakers)
        thres (float): The threshold value for discretizing the matrix values. Default is 0.5.
        tolerance (float): The tolerance for comparing the first speech frame indices. Default is 0.

    Returns:
        torch.Tensor: A tensor containing the reconstructed labels using the best permutation indices.
            Shape: (batch_size, num_frames, num_speakers)
    """
    # Find the first nonzero frame index for each speaker in each batch
    nonzero_ind = find_first_nonzero(
        mat=labels, max_cap_val=labels.shape[1], thres=thres
    )  # (batch_size, num_speakers)

    # Sort the first nonzero frame indices for arrival-time ordering
    sorted_values = torch.sort(nonzero_ind)[0]  # (batch_size, num_speakers)
    perm_size = speaker_permutations.shape[0]  # Scalar value (num_permutations)
    permed_labels = labels[:, :, speaker_permutations]  # (batch_size, num_frames, num_permutations, num_speakers)
    permed_nonzero_ind = find_first_nonzero(
        mat=permed_labels, max_cap_val=labels.shape[1]
    )  # (batch_size, num_permutations, num_speakers)

    # Compare the first frame indices of sorted labels with those of the permuted labels using tolerance
    perm_compare = (
        torch.abs(sorted_values.unsqueeze(1) - permed_nonzero_ind) <= tolerance
    )  # (batch_size, num_permutations, num_speakers)
    perm_mask = torch.all(perm_compare, dim=2).float()  # (batch_size, num_permutations)
    preds_rep = torch.unsqueeze(preds, 2).repeat(
        1, 1, perm_size, 1
    )  # Exapnd the preds: (batch_size, num_frames, num_permutations, num_speakers)

    # Compute the match score for each permutation by comparing permuted labels with preds
    match_score = (
        torch.sum(permed_labels * preds_rep, axis=1).sum(axis=2) * perm_mask
    )  # (batch_size, num_permutations)
    batch_perm_inds = find_best_permutation(match_score, speaker_permutations)  # (batch_size, num_speakers)
    max_score_permed_labels = reconstruct_labels(labels, batch_perm_inds)  # (batch_size, num_frames, num_speakers)
    return max_score_permed_labels  # (batch_size, num_frames, num_speakers)


def get_pil_targets(labels: torch.Tensor, preds: torch.Tensor, speaker_permutations: torch.Tensor) -> torch.Tensor:
    """
    Sorts labels and predictions to get the optimal permutation based on the match score.

    Args:
        labels (torch.Tensor): A tensor containing the ground truth labels.
            Shape: (batch_size, num_speakers, num_classes)
        preds (torch.Tensor): A tensor containing the predicted values.
            Shape: (batch_size, num_speakers, num_classes)
        speaker_permutations (torch.Tensor): A tensor containing all possible speaker permutations.
            Shape: (num_permutations, num_speakers)

    Returns:
        torch.Tensor: A tensor of permuted labels that best match the predictions.
            Shape: (batch_size, num_speakers, num_classes)
    """
    permed_labels = labels[:, :, speaker_permutations]  # (batch_size, num_classes, num_permutations, num_speakers)
    # Repeat preds to match permutations for comparison
    preds_rep = torch.unsqueeze(preds, 2).repeat(
        1, 1, speaker_permutations.shape[0], 1
    )  # (batch_size, num_speakers, num_permutations, num_classes)
    match_score = torch.sum(permed_labels * preds_rep, axis=1).sum(axis=2)  # (batch_size, num_permutations)
    batch_perm_inds = find_best_permutation(match_score, speaker_permutations)  # (batch_size, num_speakers)
    # Reconstruct labels based on the best permutation for each batch
    max_score_permed_labels = reconstruct_labels(labels, batch_perm_inds)  # (batch_size, num_speakers, num_classes)
    return max_score_permed_labels  # (batch_size, num_speakers, num_classes)

<<<<<<< HEAD
=======

def apply_spk_mapping(diar_preds: torch.Tensor, spk_mappings: torch.Tensor) -> torch.Tensor:
    """
    Applies a speaker mapping to diar predictions.

    Args:
        diar_preds (Tensor): The diar predictions tensor.
            Dimension: (batch_size, num_frames, num_speakers)
        spk_mappings (Tensor): The speaker mappings tensor.
            Dimension: (batch_size, num_speakers)

    Returns:
        permuted_diar_preds (Tensor): The permuted diar predictions tensor with the given speaker mappings.
    """
    expanded_mappings = spk_mappings.unsqueeze(1).expand(-1, diar_preds.size(1), -1)
    permuted_diar_preds = torch.gather(diar_preds, 2, expanded_mappings)
    return permuted_diar_preds


def shuffle_spk_mapping(
    cuts: list, num_speakers: int, shuffle_spk_mapping: bool = False, pattern=r'<\|spltoken\d+\|>'
) -> Tuple[CutSet, torch.Tensor]:
    """
    Applies a shuffle mapping to speaker text labels in the cuts.
    Example:
        Original cut.text:
            "<|spltoken0|> we do shuffle <|spltoken1|> and map speakers <|spltoken0|> yes <|spltoken2|> we keep dimensions"
        Speaker Mapping: [3, 0, 1, 2]
        Shuffled cut.text:
            "<|spltoken3|> we do shuffle <|spltoken0|> and map speakers <|spltoken3|> yes <|spltoken1|> we keep dimensions"

    Args:
        cuts (List[MonoCut, MixedCut]): A list of Cut instances.
        num_speakers (int): The total number of speakers.
        shuffle_spk_mapping (bool): Whether to shuffle the speaker mappings.
        pattern (str): A regular expression pattern for speaker tokens.

    Returns:
        cuts (list): The updated CutSet with shuffled speaker mappings.
        spk_mappings (Tensor):
            If shuffle_speaker_mapping is True, shuffled speaker mappings in batch.
            If shuffle_speaker_mapping is False, speaker mappings in batch is not permuted and returns torch.arange() values.
    """
    batch_size = len(cuts)
    if shuffle_spk_mapping:
        permuted_indices = torch.rand(batch_size, num_speakers).argsort(dim=1)
        spk_mappings = torch.gather(torch.arange(num_speakers).repeat(batch_size, 1), 1, permuted_indices)
        str_pattern = pattern.replace("\\", '')
        left_str, right_str = str_pattern.split('d+')[0], str_pattern.split('d+')[1]
        for idx, cut in enumerate(cuts):
            word_list = []
            for word in deepcopy(cut.text).split():
                if len(re.findall(pattern, word)) > 0:
                    spk_token_int = int(word.replace(left_str, '').replace(right_str, ''))
                    new_spk = spk_mappings[idx][spk_token_int]
                    word_list.append(f'{left_str}{new_spk}{right_str}')
                else:
                    word_list.append(word)
            cuts[idx].supervisions[0].text = ' '.join(word_list)
    else:
        spk_mappings = torch.arange(num_speakers).unsqueeze(0).repeat(batch_size, 1)
    return cuts, spk_mappings


>>>>>>> 2f44fe1f
def find_segments_from_rttm(
    recording_id: str,
    rttms,
    start_after: float,
    end_before: float,
    adjust_offset: bool = True,
    tolerance: float = 0.001,
):
    """
    Finds segments from the given rttm file.
    This function is designed to replace rttm

    Args:
        recording_id (str): The recording ID in string format.
        rttms (SupervisionSet): The SupervisionSet instance.
        start_after (float): The start time after which segments are selected.
        end_before (float): The end time before which segments are selected.
        adjust_offset (bool): Whether to adjust the offset of the segments.
        tolerance (float): The tolerance for time matching. 0.001 by default.

    Returns:
        segments (List[SupervisionSegment]): A list of SupervisionSegment instances.
    """
    segment_by_recording_id = rttms._segments_by_recording_id
    if segment_by_recording_id is None:
        from cytoolz import groupby

        segment_by_recording_id = groupby(lambda seg: seg.recording_id, rttms)

    return [
        # We only modify the offset - the duration remains the same, as we're only shifting the segment
        # relative to the Cut's start, and not truncating anything.
        segment.with_offset(-start_after) if adjust_offset else segment
        for segment in segment_by_recording_id.get(recording_id, [])
        if segment.start < end_before + tolerance and segment.end > start_after + tolerance
    ]


<<<<<<< HEAD
=======
def speaker_to_target(
    a_cut,
    num_speakers: int = 4,
    num_sample_per_mel_frame: int = 160,
    num_mel_frame_per_asr_frame: int = 8,
    spk_tar_all_zero: bool = False,
    boundary_segments: bool = False,
    soft_label: bool = False,
    ignore_num_spk_mismatch: bool = True,
    soft_thres: float = 0.5,
):
    '''
    Get rttm samples corresponding to one cut, generate speaker mask numpy.ndarray with shape (num_speaker, hidden_length)
    This function is needed for speaker diarization with ASR model trainings.

    Args:
        a_cut (MonoCut, MixedCut): Lhotse Cut instance which is MonoCut or MixedCut instance.
        num_speakers (int): max number of speakers for all cuts ("mask" dim0), 4 by default
        num_sample_per_mel_frame (int): number of sample per mel frame, sample_rate / 1000 * window_stride, 160 by default (10ms window stride)
        num_mel_frame_per_asr_frame (int): encoder subsampling_factor, 8 by default
        spk_tar_all_zero (Tensor): set to True gives all zero "mask"
        boundary_segments (bool): set to True to include segments containing the boundary of the cut, False by default for multi-speaker ASR training
        soft_label (bool): set to True to use soft label that enables values in [0, 1] range, False by default and leads to binary labels.
        ignore_num_spk_mismatch (bool): This is a temporary solution to handle speaker mismatch. Will be removed in the future.

    Returns:
        mask (Tensor): speaker mask with shape (num_speaker, hidden_lenght)
    '''
    # get cut-related segments from rttms
    # basename = os.path.basename(a_cut.rttm_filepath).replace('.rttm', '')
    if isinstance(a_cut, MixedCut):
        cut_list = [track.cut for track in a_cut.tracks if isinstance(track.cut, MonoCut)]
        offsets = [track.offset for track in a_cut.tracks if isinstance(track.cut, MonoCut)]
    elif isinstance(a_cut, MonoCut):
        cut_list = [a_cut]
        offsets = [0]
    else:
        raise ValueError(f"Unsupported cut type type{a_cut}: only MixedCut and MonoCut are supported")

    segments_total = []
    for i, cut in enumerate(cut_list):
        rttms = SupervisionSet.from_rttm(cut.rttm_filepath)
        if boundary_segments:  # segments with seg_start < total_end and seg_end > total_start are included
            segments_iterator = find_segments_from_rttm(
                recording_id=cut.recording_id, rttms=rttms, start_after=cut.start, end_before=cut.end, tolerance=0.0
            )
        else:  # segments with seg_start > total_start and seg_end < total_end are included
            segments_iterator = rttms.find(
                recording_id=cut.recording_id, start_after=cut.start, end_before=cut.end, adjust_offset=True
            )

        for seg in segments_iterator:
            if seg.start < 0:
                seg.duration += seg.start
                seg.start = 0
            if seg.end > cut.duration:
                seg.duration -= seg.end - cut.duration
            seg.start += offsets[i]
            segments_total.append(seg)

    # apply arrival time sorting to the existing segments
    segments_total.sort(key=lambda rttm_sup: rttm_sup.start)

    seen = set()
    seen_add = seen.add
    speaker_ats = [s.speaker for s in segments_total if not (s.speaker in seen or seen_add(s.speaker))]

    speaker_to_idx_map = {spk: idx for idx, spk in enumerate(speaker_ats)}
    if len(speaker_to_idx_map) > num_speakers and not ignore_num_spk_mismatch:  # raise error if number of speakers
        raise ValueError(
            f"Number of speakers {len(speaker_to_idx_map)} is larger than the maximum number of speakers {num_speakers}"
        )

    # initialize mask matrices (num_speaker, encoder_hidden_len)
    feat_per_sec = int(a_cut.sampling_rate / num_sample_per_mel_frame)  # 100 by default
    num_samples = get_hidden_length_from_sample_length(
        a_cut.num_samples, num_sample_per_mel_frame, num_mel_frame_per_asr_frame
    )
    if spk_tar_all_zero:
        frame_mask = torch.zeros((num_samples, num_speakers))
    else:
        frame_mask = get_mask_from_segments(
            segments_total, a_cut, speaker_to_idx_map, num_speakers, feat_per_sec, ignore_num_spk_mismatch
        )
    soft_mask = get_soft_mask(frame_mask, num_samples, num_mel_frame_per_asr_frame)

    if soft_label:
        mask = soft_mask
    else:
        mask = (soft_mask > soft_thres).float()

    return mask
>>>>>>> 2f44fe1f


def get_mask_from_segments(
    segments: list,
    a_cut,
    speaker_to_idx_map: torch.Tensor,
    num_speakers: int = 4,
    feat_per_sec: int = 100,
    ignore_num_spk_mismatch: bool = False,
):
    """
    Generate mask matrix from segments list.
    This function is needed for speaker diarization with ASR model trainings.

    Args:
        segments: A list of Lhotse Supervision segments iterator.
        cut (MonoCut, MixedCut): Lhotse MonoCut or MixedCut instance.
        speaker_to_idx_map (dict): A dictionary mapping speaker names to indices.
        num_speakers (int): max number of speakers for all cuts ("mask" dim0), 4 by default
        feat_per_sec (int): number of frames per second, 100 by default, 0.01s frame rate
        ignore_num_spk_mismatch (bool): This is a temporary solution to handle speaker mismatch. Will be removed in the future.

    Returns:
        mask (Tensor): A numpy array of shape (num_speakers, encoder_hidden_len).
            Dimension: (num_speakers, num_frames)
    """
    # get targets with 0.01s frame rate
    num_samples = round(a_cut.duration * feat_per_sec)
    mask = torch.zeros((num_samples, num_speakers))
    for rttm_sup in segments:
        speaker_idx = speaker_to_idx_map[rttm_sup.speaker]
        if speaker_idx >= num_speakers:
            if ignore_num_spk_mismatch:
                continue
            else:
                raise ValueError(f"Speaker Index {speaker_idx} exceeds the max index: {num_speakers-1}")
        stt = max(rttm_sup.start, 0)
        ent = min(rttm_sup.end, a_cut.duration)
        stf = int(stt * feat_per_sec)
        enf = int(ent * feat_per_sec)
        mask[stf:enf, speaker_idx] = 1.0
    return mask


def get_soft_mask(feat_level_target, num_samples, stride):
    """
    Get soft mask from feat_level_target with stride.
    This function is needed for speaker diarization with ASR model trainings.

    Args:
        feat_level_target (Tensor): A numpy array of shape (num_frames, num_speakers).
            Dimension: (num_frames, num_speakers)
        num_sample (int): The total number of samples.
        stride (int): The stride for the mask.
    """

    num_speakers = feat_level_target.shape[1]
    mask = torch.zeros(num_samples, num_speakers)

    for index in range(num_samples):
        if index == 0:
            seg_stt_feat = 0
        else:
            seg_stt_feat = stride * index - 1 - int(stride / 2)
        if index == num_samples - 1:
            seg_end_feat = feat_level_target.shape[0]
        else:
            seg_end_feat = stride * index - 1 + int(stride / 2)
        mask[index] = torch.mean(feat_level_target[seg_stt_feat : seg_end_feat + 1, :], axis=0)
    return mask


def get_hidden_length_from_sample_length(
    num_samples: int, num_sample_per_mel_frame: int = 160, num_mel_frame_per_asr_frame: int = 8
) -> int:
    """
    Calculate the hidden length from the given number of samples.
    This function is needed for speaker diarization with ASR model trainings.

    This function computes the number of frames required for a given number of audio samples,
    considering the number of samples per mel frame and the number of mel frames per ASR frame.

    Parameters:
        num_samples (int): The total number of audio samples.
        num_sample_per_mel_frame (int, optional): The number of samples per mel frame. Default is 160.
        num_mel_frame_per_asr_frame (int, optional): The number of mel frames per ASR frame. Default is 8.

    Returns:
        hidden_length (int): The calculated hidden length in terms of the number of frames.
    """
    mel_frame_count = math.ceil((num_samples + 1) / num_sample_per_mel_frame)
    hidden_length = math.ceil(mel_frame_count / num_mel_frame_per_asr_frame)
    return int(hidden_length)

<<<<<<< HEAD
def speaker_to_target(
    a_cut,
    num_speakers: int = 4, 
    num_sample_per_mel_frame: int = 160, 
    num_mel_frame_per_asr_frame: int = 8, 
    spk_tar_all_zero: bool = False,
    boundary_segments: bool = False,
    soft_label: bool = False,
    ignore_num_spk_mismatch: bool = True,
    soft_thres: float = 0.5,
    ):
    '''
    Get rttm samples corresponding to one cut, generate speaker mask numpy.ndarray with shape (num_speaker, hidden_length)
    This function is needed for speaker diarization with ASR model trainings.

    Args:
        a_cut (MonoCut, MixedCut): Lhotse Cut instance which is MonoCut or MixedCut instance.
        num_speakers (int): max number of speakers for all cuts ("mask" dim0), 4 by default
        num_sample_per_mel_frame (int): number of sample per mel frame, sample_rate / 1000 * window_stride, 160 by default (10ms window stride)
        num_mel_frame_per_asr_frame (int): encoder subsampling_factor, 8 by default
        spk_tar_all_zero (Tensor): set to True gives all zero "mask"
        boundary_segments (bool): set to True to include segments containing the boundary of the cut, False by default for multi-speaker ASR training
        soft_label (bool): set to True to use soft label that enables values in [0, 1] range, False by default and leads to binary labels.
        ignore_num_spk_mismatch (bool): This is a temporary solution to handle speaker mismatch. Will be removed in the future.
    
    Returns:
        mask (Tensor): speaker mask with shape (num_speaker, hidden_lenght)
    '''
    # get cut-related segments from rttms
    # basename = os.path.basename(a_cut.rttm_filepath).replace('.rttm', '')
    if isinstance(a_cut, MixedCut):
        cut_list = [track.cut for track in a_cut.tracks if isinstance(track.cut, MonoCut)]
        offsets = [track.offset for track in a_cut.tracks if isinstance(track.cut, MonoCut)]
    elif isinstance(a_cut, MonoCut):
        cut_list = [a_cut]
        offsets = [0]
    else:
        raise ValueError(f"Unsupported cut type type{a_cut}: only MixedCut and MonoCut are supported")
    
    segments_total = []
    for i, cut in enumerate(cut_list):
        rttms = SupervisionSet.from_rttm(cut.rttm_filepath)
        if boundary_segments: # segments with seg_start < total_end and seg_end > total_start are included
            segments_iterator = find_segments_from_rttm(recording_id=cut.recording_id, rttms=rttms, start_after=cut.start, end_before=cut.end, tolerance=0.0)
        else: # segments with seg_start > total_start and seg_end < total_end are included
            segments_iterator = rttms.find(recording_id=cut.recording_id, start_after=cut.start, end_before=cut.end, adjust_offset=True)

        for seg in segments_iterator:
            if seg.start < 0:
                seg.duration += seg.start
                seg.start = 0
            if seg.end > cut.duration:
                seg.duration -= seg.end - cut.duration
            seg.start += offsets[i]
            segments_total.append(seg)
    
    # apply arrival time sorting to the existing segments
    segments_total.sort(key = lambda rttm_sup: rttm_sup.start)

    seen = set()
    seen_add = seen.add
    speaker_ats = [s.speaker for s in segments_total if not (s.speaker in seen or seen_add(s.speaker))]
     
    speaker_to_idx_map = {
            spk: idx
            for idx, spk in enumerate(speaker_ats)
    }
    if len(speaker_to_idx_map) > num_speakers and not ignore_num_spk_mismatch:  # raise error if number of speakers
        raise ValueError(f"Number of speakers {len(speaker_to_idx_map)} is larger than the maximum number of speakers {num_speakers}")
        
    # initialize mask matrices (num_speaker, encoder_hidden_len)
    feat_per_sec = int(a_cut.sampling_rate / num_sample_per_mel_frame) # 100 by default
    num_samples = get_hidden_length_from_sample_length(a_cut.num_samples, num_sample_per_mel_frame, num_mel_frame_per_asr_frame)
    if spk_tar_all_zero: 
        frame_mask = torch.zeros((num_samples, num_speakers))
    else:
        frame_mask = get_mask_from_segments(segments_total, a_cut, speaker_to_idx_map, num_speakers, feat_per_sec, ignore_num_spk_mismatch)
    soft_mask = get_soft_mask(frame_mask, num_samples, num_mel_frame_per_asr_frame)

    if soft_label:
        mask = soft_mask
    else:
        mask = (soft_mask > soft_thres).float()

    return mask
=======

class ConcatenationMeetingSimulator:
    """
    This simulator concatenates the segments from different/same sessions to create a
    multi-speaker meeting.
    """

    def __init__(
        self,
        intra_session_concat_prob: float | List[float] = [0, 1.0, 0.5, 0.2],
        data_type: str = "msasr",
        min_duration: float = 30.0,
        max_duration: float = 40.0,
        max_num_speakers: int = 4,
        speaker_count_distribution: List[float] = [0, 2, 3, 4],
        skip_long_segments: bool = True,
        valid_dataset_ids: List[str] = [],
    ):
        """
        :param intra_session_concat_prob: the probability of concatenating segments from the same
            session. [Default: 1]
        :param data_type: the type of data to simulate. Either 'msasr' or 'diar'. If 'msasr',
            the transcripts are included in the simulation,and the boundary segments are
            not included. [Default: 'msasr']
        :param max_duration: the maximum duration of the simulated meeting. [Default: 40.0]
        """
        super().__init__()
        if isinstance(intra_session_concat_prob, float):
            self.intra_session_concat_prob = [intra_session_concat_prob] * (max_num_speakers)
        elif len(intra_session_concat_prob) == max_num_speakers:
            self.intra_session_concat_prob = intra_session_concat_prob
        else:
            raise ValueError(
                f"intra_session_concat_prob must be either a float or a list of floats, but got {intra_session_concat_prob}"
            )
        if data_type not in ["msasr", "diar"]:
            raise ValueError("data_type must be either 'msasr' or 'diar', but got {data_type}")
        self.data_type = data_type
        self.min_duration = min_duration
        self.max_duration = max_duration
        self.max_num_speakers = max_num_speakers
        self.speaker_count_distribution = speaker_count_distribution
        assert (
            len(speaker_count_distribution) == max_num_speakers
        ), f"Length of speaker_count_distribution {len(speaker_count_distribution)} must be equal to max_num_speakers {max_num_speakers}"

        if skip_long_segments:
            self.skip_duration = max_duration / 2
        else:
            self.skip_duration = max_duration

        self.valid_dataset_ids = valid_dataset_ids

    def fit(self, cuts) -> CutSet:
        """
        Read the manifest file and return a CutSet object.
        Each line in the manifest file should be a JSON object representing a segment.
        """

        self.id2cut = {}
        self.sess2cut_ids = defaultdict(list)
        self.sess2spks = defaultdict(set)
        self.data2sess_ids = defaultdict(list)
        self.spk2cut_ids = defaultdict(list)
        self.data2num_spk2cut_ids = {}
        self.sess2num_spk2cut_ids = {}
        self.num_spk2cut_ids = {i + 1: [] for i in range(self.max_num_speakers)}
        for i, cut in tqdm(enumerate(cuts), desc="Reading segments", ncols=100, total=len(cuts)):
            if cut.duration > self.skip_duration:
                continue
            if not hasattr(cut, 'dataset_id') or cut.dataset_id is None:
                continue
            if self.valid_dataset_ids and cut.dataset_id not in self.valid_dataset_ids:
                continue
            if cut.dataset_id not in self.data2num_spk2cut_ids:
                self.data2num_spk2cut_ids[cut.dataset_id] = defaultdict(list)
            if cut.recording_id not in self.sess2num_spk2cut_ids:
                self.sess2num_spk2cut_ids[cut.recording_id] = defaultdict(list)

            speakers = cut.global_speaker_ids
            if self.data_type == "msasr":
                speaker_tokens = set(re.findall(r'<\|spltoken\d+\|>', cut.text))
                if len(speakers) != len(speaker_tokens):
                    # Lhotse automatically fixes the max duration of the cut,
                    # resulting in the mismatch of the number of speakers
                    # and speaker tokens for the last segment
                    # TODO: need to fix the issue in Lhotse that automatically fixes the max duration
                    continue
            for spk in speakers:
                self.spk2cut_ids[spk].append(cut.id)
            self.sess2spks[cut.recording_id] = self.sess2spks[cut.recording_id].union(speakers)

            self.id2cut[cut.id] = cut
            self.sess2cut_ids[cut.recording_id].append(cut.id)
            self.data2num_spk2cut_ids[cut.dataset_id][len(speakers)].append(cut.id)
            self.sess2num_spk2cut_ids[cut.recording_id][len(speakers)].append(cut.id)
            self.num_spk2cut_ids[len(speakers)].append(cut.id)
            if cut.recording_id not in self.data2sess_ids[cut.dataset_id]:
                self.data2sess_ids[cut.dataset_id].append(cut.recording_id)

        self.cut_ids = list(self.id2cut.keys())
        self.num_spk2sess_ids = groupby(lambda x: len(self.sess2spks[x]), self.sess2spks.keys())

        self.data2global_speaker = {dataset_id: True for dataset_id in self.data2sess_ids.keys()}

    def _create_mixture(self, n_speakers: int, is_intra_session_concat=False) -> MixedCut:

        db_norm = norm.rvs(-32.05957708631966, 5.66648411405886)  # mean and std from Fisher data

        if is_intra_session_concat:
            # intra-dataset and intra-session concatenation
            tracks, num_speakers = self.get_intra_session_tracks(n_speakers, db_norm=db_norm)

        else:
            # intra-dataset but inter-session concatenation
            tracks, num_speakers = self.get_inter_session_tracks(n_speakers, db_norm=db_norm)

        cut = MixedCut(id='concat_' + '_'.join([track.cut.id for track in tracks]), tracks=tracks)
        if self.data_type == "msasr":
            cut = self.reorder_spk_mapping(cut)

        assert (
            self.min_duration <= cut.duration <= self.max_duration
        ), f"Total duration {cut.duration} is not within the range of min {self.min_duration} and max {self.max_duration}"
        assert (
            n_speakers == num_speakers
        ), f"Total number of speakers {cut.num_speakers} is not equal to the number of speakers {n_speakers}"

        return cut

    def get_intra_session_tracks(self, n_speakers: int = 4, db_norm: float = -25) -> List[MixTrack]:
        """
        Get the tracks for the MixedCut object.
        """
        session_id = random.choice(self.num_spk2sess_ids[n_speakers])

        total_duration = 0.0
        total_spk_set = set()
        tracks = []
        while True:
            cut = self.id2cut[random.choice(self.sess2cut_ids[session_id])]
            tracks.append(
                MixTrack(
                    cut=deepcopy(cut.normalize_loudness(target=db_norm, mix_first=False)),
                    type=type(cut),
                    offset=total_duration,
                )
            )
            total_spk_set = total_spk_set.union(cut.global_speaker_ids)
            total_duration += cut.duration

            # break condition
            if total_duration >= self.min_duration:
                if total_duration > self.max_duration:  # exceed the maximum duration, starting over
                    total_duration = 0.0
                    total_spk_set = set()
                    tracks = []
                    session_id = random.choice(self.num_spk2sess_ids[n_speakers])
                if len(total_spk_set) == n_speakers:  # meet the number of speakers and duration, break
                    break
                else:
                    total_duration = 0.0
                    total_spk_set = set()
                    tracks = []
                    session_id = random.choice(self.num_spk2sess_ids[n_speakers])

        return tracks, len(total_spk_set)

    def get_inter_session_tracks(self, n_speakers: int = 4, db_norm: float = -25) -> List[MixTrack]:
        """
        Get the tracks for the MixedCut object.
        """
        sample_cut = self.id2cut[random.choice(self.cut_ids)]
        dataset_id = sample_cut.dataset_id
        n_spk_list = [n_spk for n_spk, cut_ids in self.data2num_spk2cut_ids[dataset_id].items() if len(cut_ids) > 0]
        sum_spk_list = set([i + j for i in n_spk_list for j in n_spk_list])

        if min(sum_spk_list) > n_speakers:
            raise ValueError(
                f"Cannot generate {n_speakers}-speaker inter session samples by concatenating two samples since the dataset {dataset_id} only have {','.join([str(i) for i in n_spk_list])} speakers."
            )

        n_spk_left = n_speakers
        total_duration = 0.0
        total_spk_set = set()
        tracks = []
        num_spk2cut_ids = self.data2num_spk2cut_ids[dataset_id]
        while True:
            # if n_spk_left == n_speakers: # for more speakers cases
            #    n_spk = random.choice([n_spk for n_spk in n_spk_list if n_spk < n_spk_left])
            if n_spk_left >= 2:
                n_spk = 2
            else:
                # n_spk = random.choice([n_spk for n_spk in n_spk_list if n_spk <= n_spk_left])
                n_spk = 1

            while True:
                cut = self.id2cut[random.choice(num_spk2cut_ids[n_spk])]
                spks = set(cut.global_speaker_ids)
                if not spks.intersection(total_spk_set):
                    break

            tracks.append(
                MixTrack(
                    cut=deepcopy(cut.normalize_loudness(target=db_norm, mix_first=False)),
                    type=type(cut),
                    offset=total_duration,
                )
            )
            total_duration += cut.duration
            n_spk_left -= n_spk
            total_spk_set = total_spk_set.union(spks)

            # break condition

            if total_duration >= self.min_duration:
                if (
                    total_duration > self.max_duration or len(total_spk_set) < n_speakers
                ):  # exceed the maximum duration, starting over
                    total_duration = 0.0
                    n_spk_left = n_speakers
                    total_spk_set = set()
                    tracks = []
                if len(total_spk_set) == n_speakers:  # meet the number of speakers and duration, break
                    break
            else:
                if (
                    len(total_spk_set) == n_speakers
                ):  # meet the number of speakers, but not the duration, starting over --- TODO: will try to find the segments that only contains those speakers
                    total_duration = 0.0
                    n_spk_left = n_speakers
                    total_spk_set = set()
                    tracks = []

        return tracks, len(total_spk_set)

    def reorder_spk_mapping(self, cut: MixedCut, pattern=r'<\|spltoken\d+\|>') -> str:
        """
        Concatenate the texts of the input cuts.

        """
        global_spk_mapping = {}
        str_pattern = pattern.replace("\\", '')
        left_str, right_str = str_pattern.split('d+')
        for i, track in enumerate(cut.tracks):
            local_inverse_spk_mapping = {}
            local_spk_mapping = {}
            for speaker in track.cut.global_speaker_ids:
                if speaker not in global_spk_mapping:
                    global_spk_mapping[speaker] = len(global_spk_mapping)
                if speaker not in local_spk_mapping:
                    local_spk_mapping[speaker] = len(local_spk_mapping)
                    local_inverse_spk_mapping[len(local_inverse_spk_mapping)] = speaker

            if i != 0:
                text = ''
                for word in track.cut.text.split():
                    if len(re.findall(pattern, word)) > 0:
                        local_spk_idx = int(word.replace(left_str, '').replace(right_str, ''))
                        spk = local_inverse_spk_mapping[local_spk_idx]
                        global_spk_idx = global_spk_mapping[spk]
                        text += f'{left_str}{global_spk_idx}{right_str}'
                    else:
                        text += ' ' + word
                track.cut.supervisions[0].text = text
                cut.supervisions[i].text = text
            else:
                cut.supervisions[0].text = track.cut.text
                # TODO: need to check the last speaker of last track and the first speaker of the current track
                # if they are the same, we need to remove the the speaker token from the current track for segment-level
                # Do not need to remove the speaker token for word-level

        return cut

    def apply_speaker_distribution(self, num_meetings: int, speaker_count_distribution) -> Dict[int, int]:
        """
        Balance the speaker distribution for the simulated meetings.
        Args:
            num_meetings: The total number of simulated meetings.
            speaker_count_distribution: The speaker count distribution for the simulated meetings.
        For each number of speakers, calculate the number of meetings needed to balance the distribution.
        """

        total_spk = sum(speaker_count_distribution)
        num_speakers2num_meetings = {}
        for i_spk in range(self.max_num_speakers):
            num_speakers2num_meetings[i_spk + 1] = round(num_meetings * speaker_count_distribution[i_spk] / total_spk)

        return num_speakers2num_meetings

    @dill_enabled(True)
    def simulate(
        self,
        cuts: CutSet,
        num_meetings: int = 10000,
        seed: int = 0,
        num_jobs: int = 1,
    ) -> CutSet:
        random.seed(seed)

        self.fit(cuts)

        num_speakers2num_meetings = self.apply_speaker_distribution(num_meetings, self.speaker_count_distribution)
        logging.warn(
            f"Will be generating {(','.join([str(i) for i in num_speakers2num_meetings.values()]))} samples for {(','.join([str(i) for i in num_speakers2num_meetings.keys()]))} speakers given speaker count distribution of {str(self.speaker_count_distribution)}."
        )
        num_speakers2num_meetings[1] = 0  # skip 1-speaker samples
        logging.warn(
            f'But 1-speaker samples will be skipped. Will be generating {sum(num_speakers2num_meetings.values()) - num_speakers2num_meetings[1]} samples in total.'
        )

        # Step 0: Calculate the number of intra-session and inter-session concatentation samples
        n_spks = [k for k, v in self.num_spk2cut_ids.items() if len(v) > 0]
        valid_sim_n_spks = set(
            [i + j for i in n_spks for j in n_spks]
        )  # valid number of speakers for inter-session samples
        n_spk2n_intra_mt, n_spk2n_inter_mt = {i + 1: 0 for i in range(self.max_num_speakers)}, {
            i + 1: 0 for i in range(self.max_num_speakers)
        }
        for n_spk, n_mt in num_speakers2num_meetings.items():
            logging.warn(f"==" * 16 + f"{n_spk}-speaker" + "==" * 16)
            if n_mt <= 0:
                logging.warning(
                    f"No concatentation samples for {n_spk} speakers. Will skip simulation for {n_spk} speakers."
                )
                continue
            n_intra_mt = int(n_mt * self.intra_session_concat_prob[n_spk - 1])
            n_inter_mt = n_mt - n_intra_mt
            if n_spk in self.num_spk2sess_ids:
                logging.warn(f"Will be genrating {n_intra_mt} {n_spk}-speaker intra-session concatentation samples.")
                n_spk2n_intra_mt[n_spk] = n_intra_mt
            else:
                logging.warning(
                    f"Cannot generate {n_intra_mt} {n_spk}-speaker intra-session samples by concatenating two samples from the same session since we only have samples for {','.join([str(i) for i in n_spks])} speakers."
                )
                n_spk2n_intra_mt[n_spk] = 0
                n_inter_mt = n_mt
            if n_spk in valid_sim_n_spks:
                logging.warn(f"Will be genrating {n_inter_mt} {n_spk}-speaker inter-session concatentation samples.")
                n_spk2n_inter_mt[n_spk] = n_inter_mt
            else:
                logging.warning(
                    f"Cannot generate {n_inter_mt} {n_spk}-speaker inter-session samples by concatenating two samples from different sessions since we only have samples for {','.join([str(i) for i in n_spks])} speakers."
                )
                if n_spk2n_intra_mt[n_spk] != 0:
                    n_spk2n_intra_mt[n_spk] = n_mt
                    logging.warn(
                        f"Will be genrating {n_spk2n_intra_mt[n_spk]} {n_spk}-speaker intra-session concatentation samples instead."
                    )
                else:
                    logging.warning(f"No samples for {n_spk} speakers. Will skip simulation for {n_spk} speakers.")
        logging.warn(
            f"""Will be generating {','.join([str(i) for i in n_spk2n_intra_mt.values()])} intra-session concatentation samples and {','.join([str(i) for i in n_spk2n_inter_mt.values()])} inter-session concatentation samples for {','.join([str(i+1) for i in range(self.max_num_speakers)])} speakers."""
        )
        # Step 1: intra-session
        num_intra_meetings = 0
        intra_mixtures = []
        logging.info(f"Simulating intra-session concatentation samples.")
        for n_spk, n_mt in n_spk2n_intra_mt.items():
            if n_mt <= 0:
                continue

            for i in tqdm(range(n_mt), desc=f"Simulating {n_spk}-speaker intra-session mixtures", ncols=128):
                intra_mixtures.append(self._create_mixture(n_speakers=n_spk, is_intra_session_concat=True))
            num_intra_meetings += n_mt
        logging.info(
            f"Finished simulating intra-session concatentation samples. Total number of intra-session concatentation samples: {num_intra_meetings}"
        )

        # Steo 2: inter-session
        logging.info(f"Simulating inter-session concatentation samples.")

        num_inter_meetings = 0
        inter_mixtures = []
        for n_spk, n_mt in n_spk2n_inter_mt.items():
            if n_mt <= 0:
                continue

            for i in tqdm(range(n_mt), desc=f"Simulating {n_spk}-speaker inter-session mixtures", ncols=128):
                inter_mixtures.append(self._create_mixture(n_speakers=n_spk, is_intra_session_concat=False))
            num_inter_meetings += n_mt
        logging.info(
            f"Finished simulating inter-session concatentation samples. Total number of inter-session concatentation samples: {num_inter_meetings}"
        )

        if num_inter_meetings + num_intra_meetings == 0:
            logging.warning(
                f"No samples are generated. Probably the duration of the segments is not within the range of min {self.min_duration//2} and max {self.max_duration//2}, or the speaker count distribution is not correctly set."
            )

        # Multi-processing gets slower, TODO
        # else:
        #     futures = []
        #     for n_spk, n_mt in num_speakers2num_meetings.items():
        #         tp = concurrent.futures.ProcessPoolExecutor(max_workers=num_jobs)
        #         futures.extend([tp.submit(self._create_mixture, n_spk) for _ in range(n_mt)])
        #     pbar = tqdm(total=num_meetings, desc=f"Simulating mixtures", unit="line", ncols=128)
        #     count = 0
        #     for f in concurrent.futures.as_completed(futures):
        #         count += 1
        #         pbar.update()
        #         mixtures.append(f.result())
        #     tp.shutdown()
        #     pbar.close()

        return CutSet.from_cuts(intra_mixtures + inter_mixtures)


class MixMeetingSimulator:
    """
    This simulator Mix the segments from different/same sessions to create a
    multi-speaker meeting.
    """

    def __init__(
        self,
        intra_session_mix_prob: float | List[float] = [0, 0, 0, 0],
        data_type: str = "msasr",
        min_duration: float = 80.0,
        max_duration: float = 100.0,
        max_num_speakers: int = 4,
        speaker_count_distribution: List[float] = [0, 0, 0.1, 4],
        valid_dataset_ids: List[str] = [],
    ):
        """
        :param intra_session_mix_prob: the probability of concatenating segments from the same
            session. [Default: 1]
        :param data_type: the type of data to simulate. Either 'msasr' or 'diar'. If 'msasr',
            the transcripts are included in the simulation,and the boundary segments are
            not included. [Default: 'msasr']
        :param max_duration: the maximum duration of the simulated meeting. [Default: 40.0]
        """
        super().__init__()
        if isinstance(intra_session_mix_prob, float):
            self.intra_session_mix_prob = [intra_session_mix_prob] * (max_num_speakers)
        elif len(intra_session_mix_prob) == max_num_speakers:
            self.intra_session_mix_prob = intra_session_mix_prob
        else:
            raise ValueError(
                f"intra_session_mix_prob must be either a float or a list of floats, but got {intra_session_mix_prob}"
            )
        if data_type not in ["msasr", "diar"]:
            raise ValueError("data_type must be either 'msasr' or 'diar', but got {data_type}")
        self.data_type = data_type
        self.min_duration = min_duration
        self.max_duration = max_duration
        self.max_num_speakers = max_num_speakers
        self.speaker_count_distribution = speaker_count_distribution
        self.valid_dataset_ids = valid_dataset_ids
        assert (
            len(speaker_count_distribution) == max_num_speakers
        ), f"Length of speaker_count_distribution {len(speaker_count_distribution)} must be equal to max_num_speakers {max_num_speakers}"

    def fit(self, cuts) -> CutSet:
        """
        Read the manifest file and return a CutSet object.
        Each line in the manifest file should be a JSON object representing a segment.
        """

        self.id2cut = {}
        self.sess2cut_ids = defaultdict(list)
        self.sess2spks = defaultdict(set)
        self.data2sess_ids = defaultdict(list)
        self.spk2cut_ids = defaultdict(list)
        self.data2num_spk2cut_ids = {}
        self.sess2num_spk2cut_ids = {}
        self.num_spk2cut_ids = {i + 1: [] for i in range(self.max_num_speakers)}
        for i, cut in tqdm(enumerate(cuts), desc="Reading segments", ncols=100, total=len(cuts)):
            if not self.min_duration <= cut.duration <= self.max_duration:
                continue
            if not hasattr(cut, 'dataset_id') or cut.dataset_id is None:
                continue
            if self.valid_dataset_ids and cut.dataset_id not in self.valid_dataset_ids:
                continue
            if cut.dataset_id not in self.data2num_spk2cut_ids:
                self.data2num_spk2cut_ids[cut.dataset_id] = defaultdict(list)
            if cut.recording_id not in self.sess2num_spk2cut_ids:
                self.sess2num_spk2cut_ids[cut.recording_id] = defaultdict(list)

            speakers = cut.global_speaker_ids
            if self.data_type == "msasr":
                speaker_tokens = set(re.findall(r'<\|spltoken\d+\|>', cut.text))
                if len(speakers) != len(speaker_tokens):
                    # Lhotse automatically fixes the max duration of the cut,
                    # resulting in the mismatch of the number of speakers
                    # and speaker tokens for the last segment
                    # TODO: need to fix the issue in Lhotse that automatically fixes the max duration
                    continue
            for spk in speakers:
                self.spk2cut_ids[spk].append(cut.id)
            self.sess2spks[cut.recording_id] = self.sess2spks[cut.recording_id].union(speakers)

            self.id2cut[cut.id] = cut
            self.sess2cut_ids[cut.recording_id].append(cut.id)
            self.data2num_spk2cut_ids[cut.dataset_id][len(speakers)].append(cut.id)
            self.sess2num_spk2cut_ids[cut.recording_id][len(speakers)].append(cut.id)
            self.num_spk2cut_ids[len(speakers)].append(cut.id)
            if cut.recording_id not in self.data2sess_ids[cut.dataset_id]:
                self.data2sess_ids[cut.dataset_id].append(cut.recording_id)

        self.cut_ids = list(self.id2cut.keys())
        self.num_spk2sess_ids = groupby(lambda x: len(self.sess2spks[x]), self.sess2spks.keys())

        self.data2global_speaker = {dataset_id: True for dataset_id in self.data2sess_ids.keys()}

    def _create_mixture(self, n_speakers: int, is_intra_session_concat=False) -> MixedCut:

        db_norm = norm.rvs(-32.05957708631966, 5.66648411405886)  # mean and std from Fisher data

        if is_intra_session_concat:
            # intra-dataset and intra-session concatenation
            tracks, num_speakers = self.get_intra_session_tracks(n_speakers, db_norm=db_norm)

        else:
            # intra-dataset but inter-session concatenation
            tracks, num_speakers = self.get_inter_session_tracks(n_speakers, db_norm=db_norm)

        cut = MixedCut(id='mix_' + '_'.join([track.cut.id for track in tracks]), tracks=tracks)
        if self.data_type == "msasr":
            cut = self.reorder_spk_mapping(cut)

        assert (
            self.min_duration <= cut.duration <= self.max_duration
        ), f"Total duration {cut.duration} is not within the range of min {self.min_duration} and max {self.max_duration}"
        assert (
            n_speakers == num_speakers
        ), f"Total number of speakers {cut.num_speakers} is not equal to the number of speakers {n_speakers}"

        return cut

    def get_intra_session_tracks(self, n_speakers: int = 4, db_norm: float = -25) -> List[MixTrack]:
        """
        Get the tracks for the MixedCut object.
        """
        session_id = random.choice(self.num_spk2sess_ids[n_speakers])

        total_spk_set = set()
        tracks = []
        while True:
            cut = self.id2cut[random.choice(self.sess2cut_ids[session_id])]
            tracks.append(
                MixTrack(
                    cut=deepcopy(cut.normalize_loudness(target=db_norm, mix_first=False)), type=type(cut), offset=0
                )
            )
            total_spk_set = total_spk_set.union(cut.global_speaker_ids)
            total_duration = max(total_duration, cut.duration)

            # break condition
            if total_duration >= self.min_duration:
                if total_duration > self.max_duration:  # exceed the maximum duration, starting over
                    total_duration = 0.0
                    total_spk_set = set()
                    tracks = []
                    session_id = random.choice(self.num_spk2sess_ids[n_speakers])
                if len(total_spk_set) == n_speakers:  # meet the number of speakers and duration, break
                    break
                else:
                    total_duration = 0.0
                    total_spk_set = set()
                    tracks = []
                    session_id = random.choice(self.num_spk2sess_ids[n_speakers])

        return tracks, len(total_spk_set)

    def get_inter_session_tracks(self, n_speakers: int = 4, db_norm: float = -25) -> List[MixTrack]:
        """
        Get the tracks for the MixedCut object.
        """
        sample_cut = self.id2cut[random.choice(self.cut_ids)]
        dataset_id = sample_cut.dataset_id
        n_spk_list = [n_spk for n_spk, cut_ids in self.data2num_spk2cut_ids[dataset_id].items() if len(cut_ids) > 0]
        sum_spk_list = set([i + j for i in n_spk_list for j in n_spk_list])

        if min(sum_spk_list) > n_speakers:
            raise ValueError(
                f"Cannot generate {n_speakers}-speaker inter session samples by concatenating two samples since the dataset {dataset_id} only have {','.join([str(i) for i in n_spk_list])} speakers."
            )

        n_spk_left = n_speakers
        total_duration = 0.0
        total_spk_set = set()
        tracks = []
        num_spk2cut_ids = self.data2num_spk2cut_ids[dataset_id]
        while True:
            if n_spk_left >= 2:
                n_spk = 2
            else:
                # n_spk = random.choice([n_spk for n_spk in n_spk_list if n_spk <= n_spk_left])
                n_spk = 1

            while True:
                cut = self.id2cut[random.choice(num_spk2cut_ids[n_spk])]
                spks = set(cut.global_speaker_ids)
                if not spks.intersection(total_spk_set):
                    break

            tracks.append(
                MixTrack(
                    cut=deepcopy(cut.normalize_loudness(target=db_norm, mix_first=False)), type=type(cut), offset=0
                )
            )
            total_duration = max(total_duration, cut.duration)
            n_spk_left -= n_spk
            total_spk_set = total_spk_set.union(spks)

            # break condition

            if total_duration >= self.min_duration:
                if total_duration > self.max_duration or len(tracks) > 2:  # exceed the maximum duration, starting over
                    total_duration = 0.0
                    n_spk_left = n_speakers
                    total_spk_set = set()
                    tracks = []
                if len(total_spk_set) == n_speakers:  # meet the number of speakers and duration, break
                    break
            else:
                if (
                    len(total_spk_set) == n_speakers
                ):  # meet the number of speakers, but not the duration, starting over --- TODO: will try to find the segments that only contains those speakers
                    total_duration = 0.0
                    n_spk_left = n_speakers
                    total_spk_set = set()
                    tracks = []

        return tracks, len(total_spk_set)

    def reorder_spk_mapping(self, cut: MixedCut, pattern=r'<\|spltoken\d+\|>') -> str:
        """
        Concatenate the texts of the input cuts.

        """
        global_spk_mapping = {}
        str_pattern = pattern.replace("\\", '')
        left_str, right_str = str_pattern.split('d+')
        for i, track in enumerate(cut.tracks):
            local_inverse_spk_mapping = {}
            local_spk_mapping = {}
            for speaker in track.cut.global_speaker_ids:
                if speaker not in global_spk_mapping:
                    global_spk_mapping[speaker] = len(global_spk_mapping)
                if speaker not in local_spk_mapping:
                    local_spk_mapping[speaker] = len(local_spk_mapping)
                    local_inverse_spk_mapping[len(local_inverse_spk_mapping)] = speaker

            if i != 0:
                text = ''
                for word in track.cut.text.split():
                    if len(re.findall(pattern, word)) > 0:
                        local_spk_idx = int(word.replace(left_str, '').replace(right_str, ''))
                        spk = local_inverse_spk_mapping[local_spk_idx]
                        global_spk_idx = global_spk_mapping[spk]
                        text += f'{left_str}{global_spk_idx}{right_str}'
                    else:
                        text += ' ' + word
                track.cut.supervisions[0].text = text
                cut.supervisions[i].text = text
            else:
                cut.supervisions[0].text = track.cut.text
                # TODO: need to check the last speaker of last track and the first speaker of the current track
                # if they are the same, we need to remove the the speaker token from the current track for segment-level
                # Do not need to remove the speaker token for word-level

        return cut

    def apply_speaker_distribution(self, num_meetings: int, speaker_count_distribution) -> Dict[int, int]:
        """
        Balance the speaker distribution for the simulated meetings.
        Args:
            num_meetings: The total number of simulated meetings.
            speaker_count_distribution: The speaker count distribution for the simulated meetings.
        For each number of speakers, calculate the number of meetings needed to balance the distribution.
        """

        total_spk = sum(speaker_count_distribution)
        num_speakers2num_meetings = {}
        for i_spk in range(self.max_num_speakers):
            num_speakers2num_meetings[i_spk + 1] = round(num_meetings * speaker_count_distribution[i_spk] / total_spk)

        return num_speakers2num_meetings

    @dill_enabled(True)
    def simulate(
        self,
        cuts: CutSet,
        num_meetings: int = 10000,
        seed: int = 0,
        num_jobs: int = 1,
    ) -> CutSet:
        random.seed(seed)

        self.fit(cuts)

        num_speakers2num_meetings = self.apply_speaker_distribution(num_meetings, self.speaker_count_distribution)
        logging.warn(
            f"Will be generating {(','.join([str(i) for i in num_speakers2num_meetings.values()]))} samples for {(','.join([str(i) for i in num_speakers2num_meetings.keys()]))} speakers given speaker count distribution of {str(self.speaker_count_distribution)}."
        )
        num_speakers2num_meetings[1] = 0  # skip 1-speaker samples
        logging.warn(
            f'But 1-speaker samples will be skipped. Will be generating {sum(num_speakers2num_meetings.values()) - num_speakers2num_meetings[1]} samples in total.'
        )

        # Step 0: Calculate the number of intra-session and inter-session concatentation samples
        n_spks = [k for k, v in self.num_spk2cut_ids.items() if len(v) > 0]
        valid_sim_n_spks = set(
            [i + j for i in n_spks for j in n_spks]
        )  # valid number of speakers for inter-session samples
        n_spk2n_intra_mt, n_spk2n_inter_mt = {i + 1: 0 for i in range(self.max_num_speakers)}, {
            i + 1: 0 for i in range(self.max_num_speakers)
        }
        for n_spk, n_mt in num_speakers2num_meetings.items():
            logging.warn(f"==" * 16 + f"{n_spk}-speaker" + "==" * 16)
            if n_mt <= 0:
                logging.warning(
                    f"No intra-session concatentation samples for {n_spk} speakers. Will skip simulation for {n_spk} speakers."
                )
                continue
            n_intra_mt = int(n_mt * self.intra_session_mix_prob[n_spk - 1])
            n_inter_mt = n_mt - n_intra_mt
            if n_spk in self.num_spk2sess_ids:
                logging.warn(f"Will be genrating {n_intra_mt} {n_spk}-speaker intra-session concatentation samples.")
                n_spk2n_intra_mt[n_spk] = n_intra_mt
            else:
                logging.warning(
                    f"Cannot generate {n_intra_mt} {n_spk}-speaker intra-session samples by concatenating two samples from the same session since we only have samples for {','.join([str(i) for i in n_spks])} speakers."
                )
                n_spk2n_intra_mt[n_spk] = 0
                n_inter_mt = n_mt
            if n_spk in valid_sim_n_spks:
                logging.warn(f"Will be genrating {n_inter_mt} {n_spk}-speaker inter-session concatentation samples.")
                n_spk2n_inter_mt[n_spk] = n_inter_mt
            else:
                logging.warning(
                    f"Cannot generate {n_inter_mt} {n_spk}-speaker inter-session samples by concatenating two samples from different sessions since we only have samples for {','.join([str(i) for i in n_spks])} speakers."
                )
                if n_spk2n_intra_mt[n_spk] != 0:
                    n_spk2n_intra_mt[n_spk] = n_mt
                    logging.warn(
                        f"Will be genrating {n_spk2n_intra_mt[n_spk]} {n_spk}-speaker intra-session concatentation samples instead."
                    )
                else:
                    logging.warning(f"No samples for {n_spk} speakers. Will skip simulation for {n_spk} speakers.")
        logging.warn(
            f"""Will be generating {','.join([str(i) for i in n_spk2n_intra_mt.values()])} intra-session concatentation samples and {','.join([str(i) for i in n_spk2n_inter_mt.values()])} inter-session concatentation samples for {','.join([str(i+1) for i in range(self.max_num_speakers)])} speakers."""
        )
        # Step 1: intra-session
        num_intra_meetings = 0
        intra_mixtures = []
        logging.info(f"Simulating intra-session concatentation samples.")
        for n_spk, n_mt in n_spk2n_intra_mt.items():
            if n_mt <= 0:
                continue

            for i in tqdm(range(n_mt), desc=f"Simulating {n_spk}-speaker intra-session mixtures", ncols=128):
                intra_mixtures.append(self._create_mixture(n_speakers=n_spk, is_intra_session_concat=True))
            num_intra_meetings += n_mt
        logging.info(
            f"Finished simulating intra-session concatentation samples. Total number of intra-session concatentation samples: {num_intra_meetings}"
        )

        # Steo 2: inter-session
        logging.info(f"Simulating inter-session concatentation samples.")

        num_inter_meetings = 0
        inter_mixtures = []
        for n_spk, n_mt in n_spk2n_inter_mt.items():
            if n_mt <= 0:
                continue

            for i in tqdm(range(n_mt), desc=f"Simulating {n_spk}-speaker inter-session mixtures", ncols=128):
                inter_mixtures.append(self._create_mixture(n_speakers=n_spk, is_intra_session_concat=False))
            num_inter_meetings += n_mt
        logging.info(
            f"Finished simulating inter-session concatentation samples. Total number of inter-session concatentation samples: {num_inter_meetings}"
        )

        if num_inter_meetings + num_intra_meetings == 0:
            logging.warning(
                f"No samples are generated. Probably the duration of the segments is not within the range of min {self.min_duration} and max {self.max_duration}, or the speaker count distribution is not correctly set."
            )

        return CutSet.from_cuts(intra_mixtures + inter_mixtures)


class LibriSpeechMixSimulator:

    def __init__(
        self,
        min_duration: float = 80.0,
        max_duration: float = 100.0,
        n_mix_speakers: List[int] = [1, 2, 3],
        speaker_count_distribution: List[float] = [1, 1, 1],
    ):
        """
        :param min_duration: the minimum duration of the simulated meeting. [Default: 80.0]
        :param max_duration: the maximum duration of the simulated meeting. [Default: 100.0]
        """
        super().__init__()
        self.min_duration = min_duration
        self.max_duration = max_duration
        self.n_mix_speakers = n_mix_speakers
        self.speaker_count_distribution = speaker_count_distribution
        assert len(speaker_count_distribution) == len(
            n_mix_speakers
        ), f"Length of speaker_count_distribution {len(speaker_count_distribution)} must be equal to max_num_speakers {len(n_mix_speakers)}"

    def fit(self, cuts) -> CutSet:
        pass

    def simulate(
        self,
        cuts: CutSet,
        num_meetings: int = 10000,
        seed: int = 0,
        num_jobs: int = 1,
    ) -> CutSet:
        random.seed(seed)

        cut_set = []
        for n_speakers, n_mt in zip(self.n_mix_speakers, self.speaker_count_distribution):
            if n_mt <= 0:
                continue
            for i in tqdm(range(n_mt), desc=f"Simulating {n_speakers}-speaker mixtures", ncols=128):
                cut_set.append(self._create_mixture(n_speakers=n_speakers))
        return CutSet.from_cuts(cut_set)


class LibriSpeechMixGenerator:
    def __init__(self):
        pass

    def generate(self, cuts):
        cut_set = []
        for cut in tqdm(cuts):
            offsets = cut.delays
            durations = cut.durations
            wavs = cut.wavs
            texts = cut.texts
            speakers = cut.speakers

            tracks = []
            for i, (offset, duration, wav, text, speaker) in enumerate(zip(offsets, durations, wavs, texts, speakers)):
                wav_dur = soundfile.info(wav).duration
                wav_samples = soundfile.info(wav).frames
                custom = {
                    'speaker': speaker,
                    'text': text,
                }
                cut_1spk = MonoCut(
                    id=wav.split('/')[-1].replace('.wav', ''),
                    start=0,
                    duration=duration,
                    channel=0,
                    supervisions=[],
                    recording=Recording(
                        id=wav.split('/')[-1].replace('.wav', ''),
                        sources=[AudioSource(type='file', channels=[0], source=wav)],
                        sampling_rate=16000,
                        num_samples=wav_samples,
                        duration=wav_dur,
                    ),
                    custom=custom,
                )

                tracks.append(MixTrack(cut=cut_1spk, type=type(cut_1spk), offset=offset))
            sup = SupervisionSegment(
                id=cut.id,
                recording_id=cut.recording_id,
                start=0,
                duration=offset + wav_dur,
                text=cut.text,
            )
            tracks[0].cut.supervisions.append(sup)
            cut_multi_spk = MixedCut(id=cut.id, tracks=tracks)

            cut_set.append(cut_multi_spk)

        return CutSet.from_cuts(cut_set)
>>>>>>> 2f44fe1f
<|MERGE_RESOLUTION|>--- conflicted
+++ resolved
@@ -12,36 +12,11 @@
 # See the License for the specific language governing permissions and
 # limitations under the License.
 
-<<<<<<< HEAD
 import math
 import torch
 from tqdm import tqdm
 from lhotse import SupervisionSet
 from lhotse.cut import MixedCut, MonoCut
-=======
-import concurrent.futures
-import copy
-import itertools
-import logging
-import math
-import os
-import random
-import re
-from collections import defaultdict
-from copy import deepcopy
-from typing import Dict, List, Optional, Tuple
-
-import numpy as np
-import soundfile
-import torch.utils.data
-from cytoolz import groupby
-from lhotse import AudioSource, Recording, SupervisionSegment, SupervisionSet, dill_enabled
-from lhotse.cut import CutSet, MixedCut, MixTrack, MonoCut
-from lhotse.cut.set import mix
-from lhotse.utils import uuid4
-from scipy.stats import norm
-from tqdm import tqdm
->>>>>>> 2f44fe1f
 
 
 def find_first_nonzero(mat: torch.Tensor, max_cap_val=-1, thres: float = 0.5) -> torch.Tensor:
@@ -198,73 +173,6 @@
     max_score_permed_labels = reconstruct_labels(labels, batch_perm_inds)  # (batch_size, num_speakers, num_classes)
     return max_score_permed_labels  # (batch_size, num_speakers, num_classes)
 
-<<<<<<< HEAD
-=======
-
-def apply_spk_mapping(diar_preds: torch.Tensor, spk_mappings: torch.Tensor) -> torch.Tensor:
-    """
-    Applies a speaker mapping to diar predictions.
-
-    Args:
-        diar_preds (Tensor): The diar predictions tensor.
-            Dimension: (batch_size, num_frames, num_speakers)
-        spk_mappings (Tensor): The speaker mappings tensor.
-            Dimension: (batch_size, num_speakers)
-
-    Returns:
-        permuted_diar_preds (Tensor): The permuted diar predictions tensor with the given speaker mappings.
-    """
-    expanded_mappings = spk_mappings.unsqueeze(1).expand(-1, diar_preds.size(1), -1)
-    permuted_diar_preds = torch.gather(diar_preds, 2, expanded_mappings)
-    return permuted_diar_preds
-
-
-def shuffle_spk_mapping(
-    cuts: list, num_speakers: int, shuffle_spk_mapping: bool = False, pattern=r'<\|spltoken\d+\|>'
-) -> Tuple[CutSet, torch.Tensor]:
-    """
-    Applies a shuffle mapping to speaker text labels in the cuts.
-    Example:
-        Original cut.text:
-            "<|spltoken0|> we do shuffle <|spltoken1|> and map speakers <|spltoken0|> yes <|spltoken2|> we keep dimensions"
-        Speaker Mapping: [3, 0, 1, 2]
-        Shuffled cut.text:
-            "<|spltoken3|> we do shuffle <|spltoken0|> and map speakers <|spltoken3|> yes <|spltoken1|> we keep dimensions"
-
-    Args:
-        cuts (List[MonoCut, MixedCut]): A list of Cut instances.
-        num_speakers (int): The total number of speakers.
-        shuffle_spk_mapping (bool): Whether to shuffle the speaker mappings.
-        pattern (str): A regular expression pattern for speaker tokens.
-
-    Returns:
-        cuts (list): The updated CutSet with shuffled speaker mappings.
-        spk_mappings (Tensor):
-            If shuffle_speaker_mapping is True, shuffled speaker mappings in batch.
-            If shuffle_speaker_mapping is False, speaker mappings in batch is not permuted and returns torch.arange() values.
-    """
-    batch_size = len(cuts)
-    if shuffle_spk_mapping:
-        permuted_indices = torch.rand(batch_size, num_speakers).argsort(dim=1)
-        spk_mappings = torch.gather(torch.arange(num_speakers).repeat(batch_size, 1), 1, permuted_indices)
-        str_pattern = pattern.replace("\\", '')
-        left_str, right_str = str_pattern.split('d+')[0], str_pattern.split('d+')[1]
-        for idx, cut in enumerate(cuts):
-            word_list = []
-            for word in deepcopy(cut.text).split():
-                if len(re.findall(pattern, word)) > 0:
-                    spk_token_int = int(word.replace(left_str, '').replace(right_str, ''))
-                    new_spk = spk_mappings[idx][spk_token_int]
-                    word_list.append(f'{left_str}{new_spk}{right_str}')
-                else:
-                    word_list.append(word)
-            cuts[idx].supervisions[0].text = ' '.join(word_list)
-    else:
-        spk_mappings = torch.arange(num_speakers).unsqueeze(0).repeat(batch_size, 1)
-    return cuts, spk_mappings
-
-
->>>>>>> 2f44fe1f
 def find_segments_from_rttm(
     recording_id: str,
     rttms,
@@ -303,101 +211,6 @@
     ]
 
 
-<<<<<<< HEAD
-=======
-def speaker_to_target(
-    a_cut,
-    num_speakers: int = 4,
-    num_sample_per_mel_frame: int = 160,
-    num_mel_frame_per_asr_frame: int = 8,
-    spk_tar_all_zero: bool = False,
-    boundary_segments: bool = False,
-    soft_label: bool = False,
-    ignore_num_spk_mismatch: bool = True,
-    soft_thres: float = 0.5,
-):
-    '''
-    Get rttm samples corresponding to one cut, generate speaker mask numpy.ndarray with shape (num_speaker, hidden_length)
-    This function is needed for speaker diarization with ASR model trainings.
-
-    Args:
-        a_cut (MonoCut, MixedCut): Lhotse Cut instance which is MonoCut or MixedCut instance.
-        num_speakers (int): max number of speakers for all cuts ("mask" dim0), 4 by default
-        num_sample_per_mel_frame (int): number of sample per mel frame, sample_rate / 1000 * window_stride, 160 by default (10ms window stride)
-        num_mel_frame_per_asr_frame (int): encoder subsampling_factor, 8 by default
-        spk_tar_all_zero (Tensor): set to True gives all zero "mask"
-        boundary_segments (bool): set to True to include segments containing the boundary of the cut, False by default for multi-speaker ASR training
-        soft_label (bool): set to True to use soft label that enables values in [0, 1] range, False by default and leads to binary labels.
-        ignore_num_spk_mismatch (bool): This is a temporary solution to handle speaker mismatch. Will be removed in the future.
-
-    Returns:
-        mask (Tensor): speaker mask with shape (num_speaker, hidden_lenght)
-    '''
-    # get cut-related segments from rttms
-    # basename = os.path.basename(a_cut.rttm_filepath).replace('.rttm', '')
-    if isinstance(a_cut, MixedCut):
-        cut_list = [track.cut for track in a_cut.tracks if isinstance(track.cut, MonoCut)]
-        offsets = [track.offset for track in a_cut.tracks if isinstance(track.cut, MonoCut)]
-    elif isinstance(a_cut, MonoCut):
-        cut_list = [a_cut]
-        offsets = [0]
-    else:
-        raise ValueError(f"Unsupported cut type type{a_cut}: only MixedCut and MonoCut are supported")
-
-    segments_total = []
-    for i, cut in enumerate(cut_list):
-        rttms = SupervisionSet.from_rttm(cut.rttm_filepath)
-        if boundary_segments:  # segments with seg_start < total_end and seg_end > total_start are included
-            segments_iterator = find_segments_from_rttm(
-                recording_id=cut.recording_id, rttms=rttms, start_after=cut.start, end_before=cut.end, tolerance=0.0
-            )
-        else:  # segments with seg_start > total_start and seg_end < total_end are included
-            segments_iterator = rttms.find(
-                recording_id=cut.recording_id, start_after=cut.start, end_before=cut.end, adjust_offset=True
-            )
-
-        for seg in segments_iterator:
-            if seg.start < 0:
-                seg.duration += seg.start
-                seg.start = 0
-            if seg.end > cut.duration:
-                seg.duration -= seg.end - cut.duration
-            seg.start += offsets[i]
-            segments_total.append(seg)
-
-    # apply arrival time sorting to the existing segments
-    segments_total.sort(key=lambda rttm_sup: rttm_sup.start)
-
-    seen = set()
-    seen_add = seen.add
-    speaker_ats = [s.speaker for s in segments_total if not (s.speaker in seen or seen_add(s.speaker))]
-
-    speaker_to_idx_map = {spk: idx for idx, spk in enumerate(speaker_ats)}
-    if len(speaker_to_idx_map) > num_speakers and not ignore_num_spk_mismatch:  # raise error if number of speakers
-        raise ValueError(
-            f"Number of speakers {len(speaker_to_idx_map)} is larger than the maximum number of speakers {num_speakers}"
-        )
-
-    # initialize mask matrices (num_speaker, encoder_hidden_len)
-    feat_per_sec = int(a_cut.sampling_rate / num_sample_per_mel_frame)  # 100 by default
-    num_samples = get_hidden_length_from_sample_length(
-        a_cut.num_samples, num_sample_per_mel_frame, num_mel_frame_per_asr_frame
-    )
-    if spk_tar_all_zero:
-        frame_mask = torch.zeros((num_samples, num_speakers))
-    else:
-        frame_mask = get_mask_from_segments(
-            segments_total, a_cut, speaker_to_idx_map, num_speakers, feat_per_sec, ignore_num_spk_mismatch
-        )
-    soft_mask = get_soft_mask(frame_mask, num_samples, num_mel_frame_per_asr_frame)
-
-    if soft_label:
-        mask = soft_mask
-    else:
-        mask = (soft_mask > soft_thres).float()
-
-    return mask
->>>>>>> 2f44fe1f
 
 
 def get_mask_from_segments(
@@ -492,7 +305,6 @@
     hidden_length = math.ceil(mel_frame_count / num_mel_frame_per_asr_frame)
     return int(hidden_length)
 
-<<<<<<< HEAD
 def speaker_to_target(
     a_cut,
     num_speakers: int = 4, 
@@ -577,884 +389,4 @@
     else:
         mask = (soft_mask > soft_thres).float()
 
-    return mask
-=======
-
-class ConcatenationMeetingSimulator:
-    """
-    This simulator concatenates the segments from different/same sessions to create a
-    multi-speaker meeting.
-    """
-
-    def __init__(
-        self,
-        intra_session_concat_prob: float | List[float] = [0, 1.0, 0.5, 0.2],
-        data_type: str = "msasr",
-        min_duration: float = 30.0,
-        max_duration: float = 40.0,
-        max_num_speakers: int = 4,
-        speaker_count_distribution: List[float] = [0, 2, 3, 4],
-        skip_long_segments: bool = True,
-        valid_dataset_ids: List[str] = [],
-    ):
-        """
-        :param intra_session_concat_prob: the probability of concatenating segments from the same
-            session. [Default: 1]
-        :param data_type: the type of data to simulate. Either 'msasr' or 'diar'. If 'msasr',
-            the transcripts are included in the simulation,and the boundary segments are
-            not included. [Default: 'msasr']
-        :param max_duration: the maximum duration of the simulated meeting. [Default: 40.0]
-        """
-        super().__init__()
-        if isinstance(intra_session_concat_prob, float):
-            self.intra_session_concat_prob = [intra_session_concat_prob] * (max_num_speakers)
-        elif len(intra_session_concat_prob) == max_num_speakers:
-            self.intra_session_concat_prob = intra_session_concat_prob
-        else:
-            raise ValueError(
-                f"intra_session_concat_prob must be either a float or a list of floats, but got {intra_session_concat_prob}"
-            )
-        if data_type not in ["msasr", "diar"]:
-            raise ValueError("data_type must be either 'msasr' or 'diar', but got {data_type}")
-        self.data_type = data_type
-        self.min_duration = min_duration
-        self.max_duration = max_duration
-        self.max_num_speakers = max_num_speakers
-        self.speaker_count_distribution = speaker_count_distribution
-        assert (
-            len(speaker_count_distribution) == max_num_speakers
-        ), f"Length of speaker_count_distribution {len(speaker_count_distribution)} must be equal to max_num_speakers {max_num_speakers}"
-
-        if skip_long_segments:
-            self.skip_duration = max_duration / 2
-        else:
-            self.skip_duration = max_duration
-
-        self.valid_dataset_ids = valid_dataset_ids
-
-    def fit(self, cuts) -> CutSet:
-        """
-        Read the manifest file and return a CutSet object.
-        Each line in the manifest file should be a JSON object representing a segment.
-        """
-
-        self.id2cut = {}
-        self.sess2cut_ids = defaultdict(list)
-        self.sess2spks = defaultdict(set)
-        self.data2sess_ids = defaultdict(list)
-        self.spk2cut_ids = defaultdict(list)
-        self.data2num_spk2cut_ids = {}
-        self.sess2num_spk2cut_ids = {}
-        self.num_spk2cut_ids = {i + 1: [] for i in range(self.max_num_speakers)}
-        for i, cut in tqdm(enumerate(cuts), desc="Reading segments", ncols=100, total=len(cuts)):
-            if cut.duration > self.skip_duration:
-                continue
-            if not hasattr(cut, 'dataset_id') or cut.dataset_id is None:
-                continue
-            if self.valid_dataset_ids and cut.dataset_id not in self.valid_dataset_ids:
-                continue
-            if cut.dataset_id not in self.data2num_spk2cut_ids:
-                self.data2num_spk2cut_ids[cut.dataset_id] = defaultdict(list)
-            if cut.recording_id not in self.sess2num_spk2cut_ids:
-                self.sess2num_spk2cut_ids[cut.recording_id] = defaultdict(list)
-
-            speakers = cut.global_speaker_ids
-            if self.data_type == "msasr":
-                speaker_tokens = set(re.findall(r'<\|spltoken\d+\|>', cut.text))
-                if len(speakers) != len(speaker_tokens):
-                    # Lhotse automatically fixes the max duration of the cut,
-                    # resulting in the mismatch of the number of speakers
-                    # and speaker tokens for the last segment
-                    # TODO: need to fix the issue in Lhotse that automatically fixes the max duration
-                    continue
-            for spk in speakers:
-                self.spk2cut_ids[spk].append(cut.id)
-            self.sess2spks[cut.recording_id] = self.sess2spks[cut.recording_id].union(speakers)
-
-            self.id2cut[cut.id] = cut
-            self.sess2cut_ids[cut.recording_id].append(cut.id)
-            self.data2num_spk2cut_ids[cut.dataset_id][len(speakers)].append(cut.id)
-            self.sess2num_spk2cut_ids[cut.recording_id][len(speakers)].append(cut.id)
-            self.num_spk2cut_ids[len(speakers)].append(cut.id)
-            if cut.recording_id not in self.data2sess_ids[cut.dataset_id]:
-                self.data2sess_ids[cut.dataset_id].append(cut.recording_id)
-
-        self.cut_ids = list(self.id2cut.keys())
-        self.num_spk2sess_ids = groupby(lambda x: len(self.sess2spks[x]), self.sess2spks.keys())
-
-        self.data2global_speaker = {dataset_id: True for dataset_id in self.data2sess_ids.keys()}
-
-    def _create_mixture(self, n_speakers: int, is_intra_session_concat=False) -> MixedCut:
-
-        db_norm = norm.rvs(-32.05957708631966, 5.66648411405886)  # mean and std from Fisher data
-
-        if is_intra_session_concat:
-            # intra-dataset and intra-session concatenation
-            tracks, num_speakers = self.get_intra_session_tracks(n_speakers, db_norm=db_norm)
-
-        else:
-            # intra-dataset but inter-session concatenation
-            tracks, num_speakers = self.get_inter_session_tracks(n_speakers, db_norm=db_norm)
-
-        cut = MixedCut(id='concat_' + '_'.join([track.cut.id for track in tracks]), tracks=tracks)
-        if self.data_type == "msasr":
-            cut = self.reorder_spk_mapping(cut)
-
-        assert (
-            self.min_duration <= cut.duration <= self.max_duration
-        ), f"Total duration {cut.duration} is not within the range of min {self.min_duration} and max {self.max_duration}"
-        assert (
-            n_speakers == num_speakers
-        ), f"Total number of speakers {cut.num_speakers} is not equal to the number of speakers {n_speakers}"
-
-        return cut
-
-    def get_intra_session_tracks(self, n_speakers: int = 4, db_norm: float = -25) -> List[MixTrack]:
-        """
-        Get the tracks for the MixedCut object.
-        """
-        session_id = random.choice(self.num_spk2sess_ids[n_speakers])
-
-        total_duration = 0.0
-        total_spk_set = set()
-        tracks = []
-        while True:
-            cut = self.id2cut[random.choice(self.sess2cut_ids[session_id])]
-            tracks.append(
-                MixTrack(
-                    cut=deepcopy(cut.normalize_loudness(target=db_norm, mix_first=False)),
-                    type=type(cut),
-                    offset=total_duration,
-                )
-            )
-            total_spk_set = total_spk_set.union(cut.global_speaker_ids)
-            total_duration += cut.duration
-
-            # break condition
-            if total_duration >= self.min_duration:
-                if total_duration > self.max_duration:  # exceed the maximum duration, starting over
-                    total_duration = 0.0
-                    total_spk_set = set()
-                    tracks = []
-                    session_id = random.choice(self.num_spk2sess_ids[n_speakers])
-                if len(total_spk_set) == n_speakers:  # meet the number of speakers and duration, break
-                    break
-                else:
-                    total_duration = 0.0
-                    total_spk_set = set()
-                    tracks = []
-                    session_id = random.choice(self.num_spk2sess_ids[n_speakers])
-
-        return tracks, len(total_spk_set)
-
-    def get_inter_session_tracks(self, n_speakers: int = 4, db_norm: float = -25) -> List[MixTrack]:
-        """
-        Get the tracks for the MixedCut object.
-        """
-        sample_cut = self.id2cut[random.choice(self.cut_ids)]
-        dataset_id = sample_cut.dataset_id
-        n_spk_list = [n_spk for n_spk, cut_ids in self.data2num_spk2cut_ids[dataset_id].items() if len(cut_ids) > 0]
-        sum_spk_list = set([i + j for i in n_spk_list for j in n_spk_list])
-
-        if min(sum_spk_list) > n_speakers:
-            raise ValueError(
-                f"Cannot generate {n_speakers}-speaker inter session samples by concatenating two samples since the dataset {dataset_id} only have {','.join([str(i) for i in n_spk_list])} speakers."
-            )
-
-        n_spk_left = n_speakers
-        total_duration = 0.0
-        total_spk_set = set()
-        tracks = []
-        num_spk2cut_ids = self.data2num_spk2cut_ids[dataset_id]
-        while True:
-            # if n_spk_left == n_speakers: # for more speakers cases
-            #    n_spk = random.choice([n_spk for n_spk in n_spk_list if n_spk < n_spk_left])
-            if n_spk_left >= 2:
-                n_spk = 2
-            else:
-                # n_spk = random.choice([n_spk for n_spk in n_spk_list if n_spk <= n_spk_left])
-                n_spk = 1
-
-            while True:
-                cut = self.id2cut[random.choice(num_spk2cut_ids[n_spk])]
-                spks = set(cut.global_speaker_ids)
-                if not spks.intersection(total_spk_set):
-                    break
-
-            tracks.append(
-                MixTrack(
-                    cut=deepcopy(cut.normalize_loudness(target=db_norm, mix_first=False)),
-                    type=type(cut),
-                    offset=total_duration,
-                )
-            )
-            total_duration += cut.duration
-            n_spk_left -= n_spk
-            total_spk_set = total_spk_set.union(spks)
-
-            # break condition
-
-            if total_duration >= self.min_duration:
-                if (
-                    total_duration > self.max_duration or len(total_spk_set) < n_speakers
-                ):  # exceed the maximum duration, starting over
-                    total_duration = 0.0
-                    n_spk_left = n_speakers
-                    total_spk_set = set()
-                    tracks = []
-                if len(total_spk_set) == n_speakers:  # meet the number of speakers and duration, break
-                    break
-            else:
-                if (
-                    len(total_spk_set) == n_speakers
-                ):  # meet the number of speakers, but not the duration, starting over --- TODO: will try to find the segments that only contains those speakers
-                    total_duration = 0.0
-                    n_spk_left = n_speakers
-                    total_spk_set = set()
-                    tracks = []
-
-        return tracks, len(total_spk_set)
-
-    def reorder_spk_mapping(self, cut: MixedCut, pattern=r'<\|spltoken\d+\|>') -> str:
-        """
-        Concatenate the texts of the input cuts.
-
-        """
-        global_spk_mapping = {}
-        str_pattern = pattern.replace("\\", '')
-        left_str, right_str = str_pattern.split('d+')
-        for i, track in enumerate(cut.tracks):
-            local_inverse_spk_mapping = {}
-            local_spk_mapping = {}
-            for speaker in track.cut.global_speaker_ids:
-                if speaker not in global_spk_mapping:
-                    global_spk_mapping[speaker] = len(global_spk_mapping)
-                if speaker not in local_spk_mapping:
-                    local_spk_mapping[speaker] = len(local_spk_mapping)
-                    local_inverse_spk_mapping[len(local_inverse_spk_mapping)] = speaker
-
-            if i != 0:
-                text = ''
-                for word in track.cut.text.split():
-                    if len(re.findall(pattern, word)) > 0:
-                        local_spk_idx = int(word.replace(left_str, '').replace(right_str, ''))
-                        spk = local_inverse_spk_mapping[local_spk_idx]
-                        global_spk_idx = global_spk_mapping[spk]
-                        text += f'{left_str}{global_spk_idx}{right_str}'
-                    else:
-                        text += ' ' + word
-                track.cut.supervisions[0].text = text
-                cut.supervisions[i].text = text
-            else:
-                cut.supervisions[0].text = track.cut.text
-                # TODO: need to check the last speaker of last track and the first speaker of the current track
-                # if they are the same, we need to remove the the speaker token from the current track for segment-level
-                # Do not need to remove the speaker token for word-level
-
-        return cut
-
-    def apply_speaker_distribution(self, num_meetings: int, speaker_count_distribution) -> Dict[int, int]:
-        """
-        Balance the speaker distribution for the simulated meetings.
-        Args:
-            num_meetings: The total number of simulated meetings.
-            speaker_count_distribution: The speaker count distribution for the simulated meetings.
-        For each number of speakers, calculate the number of meetings needed to balance the distribution.
-        """
-
-        total_spk = sum(speaker_count_distribution)
-        num_speakers2num_meetings = {}
-        for i_spk in range(self.max_num_speakers):
-            num_speakers2num_meetings[i_spk + 1] = round(num_meetings * speaker_count_distribution[i_spk] / total_spk)
-
-        return num_speakers2num_meetings
-
-    @dill_enabled(True)
-    def simulate(
-        self,
-        cuts: CutSet,
-        num_meetings: int = 10000,
-        seed: int = 0,
-        num_jobs: int = 1,
-    ) -> CutSet:
-        random.seed(seed)
-
-        self.fit(cuts)
-
-        num_speakers2num_meetings = self.apply_speaker_distribution(num_meetings, self.speaker_count_distribution)
-        logging.warn(
-            f"Will be generating {(','.join([str(i) for i in num_speakers2num_meetings.values()]))} samples for {(','.join([str(i) for i in num_speakers2num_meetings.keys()]))} speakers given speaker count distribution of {str(self.speaker_count_distribution)}."
-        )
-        num_speakers2num_meetings[1] = 0  # skip 1-speaker samples
-        logging.warn(
-            f'But 1-speaker samples will be skipped. Will be generating {sum(num_speakers2num_meetings.values()) - num_speakers2num_meetings[1]} samples in total.'
-        )
-
-        # Step 0: Calculate the number of intra-session and inter-session concatentation samples
-        n_spks = [k for k, v in self.num_spk2cut_ids.items() if len(v) > 0]
-        valid_sim_n_spks = set(
-            [i + j for i in n_spks for j in n_spks]
-        )  # valid number of speakers for inter-session samples
-        n_spk2n_intra_mt, n_spk2n_inter_mt = {i + 1: 0 for i in range(self.max_num_speakers)}, {
-            i + 1: 0 for i in range(self.max_num_speakers)
-        }
-        for n_spk, n_mt in num_speakers2num_meetings.items():
-            logging.warn(f"==" * 16 + f"{n_spk}-speaker" + "==" * 16)
-            if n_mt <= 0:
-                logging.warning(
-                    f"No concatentation samples for {n_spk} speakers. Will skip simulation for {n_spk} speakers."
-                )
-                continue
-            n_intra_mt = int(n_mt * self.intra_session_concat_prob[n_spk - 1])
-            n_inter_mt = n_mt - n_intra_mt
-            if n_spk in self.num_spk2sess_ids:
-                logging.warn(f"Will be genrating {n_intra_mt} {n_spk}-speaker intra-session concatentation samples.")
-                n_spk2n_intra_mt[n_spk] = n_intra_mt
-            else:
-                logging.warning(
-                    f"Cannot generate {n_intra_mt} {n_spk}-speaker intra-session samples by concatenating two samples from the same session since we only have samples for {','.join([str(i) for i in n_spks])} speakers."
-                )
-                n_spk2n_intra_mt[n_spk] = 0
-                n_inter_mt = n_mt
-            if n_spk in valid_sim_n_spks:
-                logging.warn(f"Will be genrating {n_inter_mt} {n_spk}-speaker inter-session concatentation samples.")
-                n_spk2n_inter_mt[n_spk] = n_inter_mt
-            else:
-                logging.warning(
-                    f"Cannot generate {n_inter_mt} {n_spk}-speaker inter-session samples by concatenating two samples from different sessions since we only have samples for {','.join([str(i) for i in n_spks])} speakers."
-                )
-                if n_spk2n_intra_mt[n_spk] != 0:
-                    n_spk2n_intra_mt[n_spk] = n_mt
-                    logging.warn(
-                        f"Will be genrating {n_spk2n_intra_mt[n_spk]} {n_spk}-speaker intra-session concatentation samples instead."
-                    )
-                else:
-                    logging.warning(f"No samples for {n_spk} speakers. Will skip simulation for {n_spk} speakers.")
-        logging.warn(
-            f"""Will be generating {','.join([str(i) for i in n_spk2n_intra_mt.values()])} intra-session concatentation samples and {','.join([str(i) for i in n_spk2n_inter_mt.values()])} inter-session concatentation samples for {','.join([str(i+1) for i in range(self.max_num_speakers)])} speakers."""
-        )
-        # Step 1: intra-session
-        num_intra_meetings = 0
-        intra_mixtures = []
-        logging.info(f"Simulating intra-session concatentation samples.")
-        for n_spk, n_mt in n_spk2n_intra_mt.items():
-            if n_mt <= 0:
-                continue
-
-            for i in tqdm(range(n_mt), desc=f"Simulating {n_spk}-speaker intra-session mixtures", ncols=128):
-                intra_mixtures.append(self._create_mixture(n_speakers=n_spk, is_intra_session_concat=True))
-            num_intra_meetings += n_mt
-        logging.info(
-            f"Finished simulating intra-session concatentation samples. Total number of intra-session concatentation samples: {num_intra_meetings}"
-        )
-
-        # Steo 2: inter-session
-        logging.info(f"Simulating inter-session concatentation samples.")
-
-        num_inter_meetings = 0
-        inter_mixtures = []
-        for n_spk, n_mt in n_spk2n_inter_mt.items():
-            if n_mt <= 0:
-                continue
-
-            for i in tqdm(range(n_mt), desc=f"Simulating {n_spk}-speaker inter-session mixtures", ncols=128):
-                inter_mixtures.append(self._create_mixture(n_speakers=n_spk, is_intra_session_concat=False))
-            num_inter_meetings += n_mt
-        logging.info(
-            f"Finished simulating inter-session concatentation samples. Total number of inter-session concatentation samples: {num_inter_meetings}"
-        )
-
-        if num_inter_meetings + num_intra_meetings == 0:
-            logging.warning(
-                f"No samples are generated. Probably the duration of the segments is not within the range of min {self.min_duration//2} and max {self.max_duration//2}, or the speaker count distribution is not correctly set."
-            )
-
-        # Multi-processing gets slower, TODO
-        # else:
-        #     futures = []
-        #     for n_spk, n_mt in num_speakers2num_meetings.items():
-        #         tp = concurrent.futures.ProcessPoolExecutor(max_workers=num_jobs)
-        #         futures.extend([tp.submit(self._create_mixture, n_spk) for _ in range(n_mt)])
-        #     pbar = tqdm(total=num_meetings, desc=f"Simulating mixtures", unit="line", ncols=128)
-        #     count = 0
-        #     for f in concurrent.futures.as_completed(futures):
-        #         count += 1
-        #         pbar.update()
-        #         mixtures.append(f.result())
-        #     tp.shutdown()
-        #     pbar.close()
-
-        return CutSet.from_cuts(intra_mixtures + inter_mixtures)
-
-
-class MixMeetingSimulator:
-    """
-    This simulator Mix the segments from different/same sessions to create a
-    multi-speaker meeting.
-    """
-
-    def __init__(
-        self,
-        intra_session_mix_prob: float | List[float] = [0, 0, 0, 0],
-        data_type: str = "msasr",
-        min_duration: float = 80.0,
-        max_duration: float = 100.0,
-        max_num_speakers: int = 4,
-        speaker_count_distribution: List[float] = [0, 0, 0.1, 4],
-        valid_dataset_ids: List[str] = [],
-    ):
-        """
-        :param intra_session_mix_prob: the probability of concatenating segments from the same
-            session. [Default: 1]
-        :param data_type: the type of data to simulate. Either 'msasr' or 'diar'. If 'msasr',
-            the transcripts are included in the simulation,and the boundary segments are
-            not included. [Default: 'msasr']
-        :param max_duration: the maximum duration of the simulated meeting. [Default: 40.0]
-        """
-        super().__init__()
-        if isinstance(intra_session_mix_prob, float):
-            self.intra_session_mix_prob = [intra_session_mix_prob] * (max_num_speakers)
-        elif len(intra_session_mix_prob) == max_num_speakers:
-            self.intra_session_mix_prob = intra_session_mix_prob
-        else:
-            raise ValueError(
-                f"intra_session_mix_prob must be either a float or a list of floats, but got {intra_session_mix_prob}"
-            )
-        if data_type not in ["msasr", "diar"]:
-            raise ValueError("data_type must be either 'msasr' or 'diar', but got {data_type}")
-        self.data_type = data_type
-        self.min_duration = min_duration
-        self.max_duration = max_duration
-        self.max_num_speakers = max_num_speakers
-        self.speaker_count_distribution = speaker_count_distribution
-        self.valid_dataset_ids = valid_dataset_ids
-        assert (
-            len(speaker_count_distribution) == max_num_speakers
-        ), f"Length of speaker_count_distribution {len(speaker_count_distribution)} must be equal to max_num_speakers {max_num_speakers}"
-
-    def fit(self, cuts) -> CutSet:
-        """
-        Read the manifest file and return a CutSet object.
-        Each line in the manifest file should be a JSON object representing a segment.
-        """
-
-        self.id2cut = {}
-        self.sess2cut_ids = defaultdict(list)
-        self.sess2spks = defaultdict(set)
-        self.data2sess_ids = defaultdict(list)
-        self.spk2cut_ids = defaultdict(list)
-        self.data2num_spk2cut_ids = {}
-        self.sess2num_spk2cut_ids = {}
-        self.num_spk2cut_ids = {i + 1: [] for i in range(self.max_num_speakers)}
-        for i, cut in tqdm(enumerate(cuts), desc="Reading segments", ncols=100, total=len(cuts)):
-            if not self.min_duration <= cut.duration <= self.max_duration:
-                continue
-            if not hasattr(cut, 'dataset_id') or cut.dataset_id is None:
-                continue
-            if self.valid_dataset_ids and cut.dataset_id not in self.valid_dataset_ids:
-                continue
-            if cut.dataset_id not in self.data2num_spk2cut_ids:
-                self.data2num_spk2cut_ids[cut.dataset_id] = defaultdict(list)
-            if cut.recording_id not in self.sess2num_spk2cut_ids:
-                self.sess2num_spk2cut_ids[cut.recording_id] = defaultdict(list)
-
-            speakers = cut.global_speaker_ids
-            if self.data_type == "msasr":
-                speaker_tokens = set(re.findall(r'<\|spltoken\d+\|>', cut.text))
-                if len(speakers) != len(speaker_tokens):
-                    # Lhotse automatically fixes the max duration of the cut,
-                    # resulting in the mismatch of the number of speakers
-                    # and speaker tokens for the last segment
-                    # TODO: need to fix the issue in Lhotse that automatically fixes the max duration
-                    continue
-            for spk in speakers:
-                self.spk2cut_ids[spk].append(cut.id)
-            self.sess2spks[cut.recording_id] = self.sess2spks[cut.recording_id].union(speakers)
-
-            self.id2cut[cut.id] = cut
-            self.sess2cut_ids[cut.recording_id].append(cut.id)
-            self.data2num_spk2cut_ids[cut.dataset_id][len(speakers)].append(cut.id)
-            self.sess2num_spk2cut_ids[cut.recording_id][len(speakers)].append(cut.id)
-            self.num_spk2cut_ids[len(speakers)].append(cut.id)
-            if cut.recording_id not in self.data2sess_ids[cut.dataset_id]:
-                self.data2sess_ids[cut.dataset_id].append(cut.recording_id)
-
-        self.cut_ids = list(self.id2cut.keys())
-        self.num_spk2sess_ids = groupby(lambda x: len(self.sess2spks[x]), self.sess2spks.keys())
-
-        self.data2global_speaker = {dataset_id: True for dataset_id in self.data2sess_ids.keys()}
-
-    def _create_mixture(self, n_speakers: int, is_intra_session_concat=False) -> MixedCut:
-
-        db_norm = norm.rvs(-32.05957708631966, 5.66648411405886)  # mean and std from Fisher data
-
-        if is_intra_session_concat:
-            # intra-dataset and intra-session concatenation
-            tracks, num_speakers = self.get_intra_session_tracks(n_speakers, db_norm=db_norm)
-
-        else:
-            # intra-dataset but inter-session concatenation
-            tracks, num_speakers = self.get_inter_session_tracks(n_speakers, db_norm=db_norm)
-
-        cut = MixedCut(id='mix_' + '_'.join([track.cut.id for track in tracks]), tracks=tracks)
-        if self.data_type == "msasr":
-            cut = self.reorder_spk_mapping(cut)
-
-        assert (
-            self.min_duration <= cut.duration <= self.max_duration
-        ), f"Total duration {cut.duration} is not within the range of min {self.min_duration} and max {self.max_duration}"
-        assert (
-            n_speakers == num_speakers
-        ), f"Total number of speakers {cut.num_speakers} is not equal to the number of speakers {n_speakers}"
-
-        return cut
-
-    def get_intra_session_tracks(self, n_speakers: int = 4, db_norm: float = -25) -> List[MixTrack]:
-        """
-        Get the tracks for the MixedCut object.
-        """
-        session_id = random.choice(self.num_spk2sess_ids[n_speakers])
-
-        total_spk_set = set()
-        tracks = []
-        while True:
-            cut = self.id2cut[random.choice(self.sess2cut_ids[session_id])]
-            tracks.append(
-                MixTrack(
-                    cut=deepcopy(cut.normalize_loudness(target=db_norm, mix_first=False)), type=type(cut), offset=0
-                )
-            )
-            total_spk_set = total_spk_set.union(cut.global_speaker_ids)
-            total_duration = max(total_duration, cut.duration)
-
-            # break condition
-            if total_duration >= self.min_duration:
-                if total_duration > self.max_duration:  # exceed the maximum duration, starting over
-                    total_duration = 0.0
-                    total_spk_set = set()
-                    tracks = []
-                    session_id = random.choice(self.num_spk2sess_ids[n_speakers])
-                if len(total_spk_set) == n_speakers:  # meet the number of speakers and duration, break
-                    break
-                else:
-                    total_duration = 0.0
-                    total_spk_set = set()
-                    tracks = []
-                    session_id = random.choice(self.num_spk2sess_ids[n_speakers])
-
-        return tracks, len(total_spk_set)
-
-    def get_inter_session_tracks(self, n_speakers: int = 4, db_norm: float = -25) -> List[MixTrack]:
-        """
-        Get the tracks for the MixedCut object.
-        """
-        sample_cut = self.id2cut[random.choice(self.cut_ids)]
-        dataset_id = sample_cut.dataset_id
-        n_spk_list = [n_spk for n_spk, cut_ids in self.data2num_spk2cut_ids[dataset_id].items() if len(cut_ids) > 0]
-        sum_spk_list = set([i + j for i in n_spk_list for j in n_spk_list])
-
-        if min(sum_spk_list) > n_speakers:
-            raise ValueError(
-                f"Cannot generate {n_speakers}-speaker inter session samples by concatenating two samples since the dataset {dataset_id} only have {','.join([str(i) for i in n_spk_list])} speakers."
-            )
-
-        n_spk_left = n_speakers
-        total_duration = 0.0
-        total_spk_set = set()
-        tracks = []
-        num_spk2cut_ids = self.data2num_spk2cut_ids[dataset_id]
-        while True:
-            if n_spk_left >= 2:
-                n_spk = 2
-            else:
-                # n_spk = random.choice([n_spk for n_spk in n_spk_list if n_spk <= n_spk_left])
-                n_spk = 1
-
-            while True:
-                cut = self.id2cut[random.choice(num_spk2cut_ids[n_spk])]
-                spks = set(cut.global_speaker_ids)
-                if not spks.intersection(total_spk_set):
-                    break
-
-            tracks.append(
-                MixTrack(
-                    cut=deepcopy(cut.normalize_loudness(target=db_norm, mix_first=False)), type=type(cut), offset=0
-                )
-            )
-            total_duration = max(total_duration, cut.duration)
-            n_spk_left -= n_spk
-            total_spk_set = total_spk_set.union(spks)
-
-            # break condition
-
-            if total_duration >= self.min_duration:
-                if total_duration > self.max_duration or len(tracks) > 2:  # exceed the maximum duration, starting over
-                    total_duration = 0.0
-                    n_spk_left = n_speakers
-                    total_spk_set = set()
-                    tracks = []
-                if len(total_spk_set) == n_speakers:  # meet the number of speakers and duration, break
-                    break
-            else:
-                if (
-                    len(total_spk_set) == n_speakers
-                ):  # meet the number of speakers, but not the duration, starting over --- TODO: will try to find the segments that only contains those speakers
-                    total_duration = 0.0
-                    n_spk_left = n_speakers
-                    total_spk_set = set()
-                    tracks = []
-
-        return tracks, len(total_spk_set)
-
-    def reorder_spk_mapping(self, cut: MixedCut, pattern=r'<\|spltoken\d+\|>') -> str:
-        """
-        Concatenate the texts of the input cuts.
-
-        """
-        global_spk_mapping = {}
-        str_pattern = pattern.replace("\\", '')
-        left_str, right_str = str_pattern.split('d+')
-        for i, track in enumerate(cut.tracks):
-            local_inverse_spk_mapping = {}
-            local_spk_mapping = {}
-            for speaker in track.cut.global_speaker_ids:
-                if speaker not in global_spk_mapping:
-                    global_spk_mapping[speaker] = len(global_spk_mapping)
-                if speaker not in local_spk_mapping:
-                    local_spk_mapping[speaker] = len(local_spk_mapping)
-                    local_inverse_spk_mapping[len(local_inverse_spk_mapping)] = speaker
-
-            if i != 0:
-                text = ''
-                for word in track.cut.text.split():
-                    if len(re.findall(pattern, word)) > 0:
-                        local_spk_idx = int(word.replace(left_str, '').replace(right_str, ''))
-                        spk = local_inverse_spk_mapping[local_spk_idx]
-                        global_spk_idx = global_spk_mapping[spk]
-                        text += f'{left_str}{global_spk_idx}{right_str}'
-                    else:
-                        text += ' ' + word
-                track.cut.supervisions[0].text = text
-                cut.supervisions[i].text = text
-            else:
-                cut.supervisions[0].text = track.cut.text
-                # TODO: need to check the last speaker of last track and the first speaker of the current track
-                # if they are the same, we need to remove the the speaker token from the current track for segment-level
-                # Do not need to remove the speaker token for word-level
-
-        return cut
-
-    def apply_speaker_distribution(self, num_meetings: int, speaker_count_distribution) -> Dict[int, int]:
-        """
-        Balance the speaker distribution for the simulated meetings.
-        Args:
-            num_meetings: The total number of simulated meetings.
-            speaker_count_distribution: The speaker count distribution for the simulated meetings.
-        For each number of speakers, calculate the number of meetings needed to balance the distribution.
-        """
-
-        total_spk = sum(speaker_count_distribution)
-        num_speakers2num_meetings = {}
-        for i_spk in range(self.max_num_speakers):
-            num_speakers2num_meetings[i_spk + 1] = round(num_meetings * speaker_count_distribution[i_spk] / total_spk)
-
-        return num_speakers2num_meetings
-
-    @dill_enabled(True)
-    def simulate(
-        self,
-        cuts: CutSet,
-        num_meetings: int = 10000,
-        seed: int = 0,
-        num_jobs: int = 1,
-    ) -> CutSet:
-        random.seed(seed)
-
-        self.fit(cuts)
-
-        num_speakers2num_meetings = self.apply_speaker_distribution(num_meetings, self.speaker_count_distribution)
-        logging.warn(
-            f"Will be generating {(','.join([str(i) for i in num_speakers2num_meetings.values()]))} samples for {(','.join([str(i) for i in num_speakers2num_meetings.keys()]))} speakers given speaker count distribution of {str(self.speaker_count_distribution)}."
-        )
-        num_speakers2num_meetings[1] = 0  # skip 1-speaker samples
-        logging.warn(
-            f'But 1-speaker samples will be skipped. Will be generating {sum(num_speakers2num_meetings.values()) - num_speakers2num_meetings[1]} samples in total.'
-        )
-
-        # Step 0: Calculate the number of intra-session and inter-session concatentation samples
-        n_spks = [k for k, v in self.num_spk2cut_ids.items() if len(v) > 0]
-        valid_sim_n_spks = set(
-            [i + j for i in n_spks for j in n_spks]
-        )  # valid number of speakers for inter-session samples
-        n_spk2n_intra_mt, n_spk2n_inter_mt = {i + 1: 0 for i in range(self.max_num_speakers)}, {
-            i + 1: 0 for i in range(self.max_num_speakers)
-        }
-        for n_spk, n_mt in num_speakers2num_meetings.items():
-            logging.warn(f"==" * 16 + f"{n_spk}-speaker" + "==" * 16)
-            if n_mt <= 0:
-                logging.warning(
-                    f"No intra-session concatentation samples for {n_spk} speakers. Will skip simulation for {n_spk} speakers."
-                )
-                continue
-            n_intra_mt = int(n_mt * self.intra_session_mix_prob[n_spk - 1])
-            n_inter_mt = n_mt - n_intra_mt
-            if n_spk in self.num_spk2sess_ids:
-                logging.warn(f"Will be genrating {n_intra_mt} {n_spk}-speaker intra-session concatentation samples.")
-                n_spk2n_intra_mt[n_spk] = n_intra_mt
-            else:
-                logging.warning(
-                    f"Cannot generate {n_intra_mt} {n_spk}-speaker intra-session samples by concatenating two samples from the same session since we only have samples for {','.join([str(i) for i in n_spks])} speakers."
-                )
-                n_spk2n_intra_mt[n_spk] = 0
-                n_inter_mt = n_mt
-            if n_spk in valid_sim_n_spks:
-                logging.warn(f"Will be genrating {n_inter_mt} {n_spk}-speaker inter-session concatentation samples.")
-                n_spk2n_inter_mt[n_spk] = n_inter_mt
-            else:
-                logging.warning(
-                    f"Cannot generate {n_inter_mt} {n_spk}-speaker inter-session samples by concatenating two samples from different sessions since we only have samples for {','.join([str(i) for i in n_spks])} speakers."
-                )
-                if n_spk2n_intra_mt[n_spk] != 0:
-                    n_spk2n_intra_mt[n_spk] = n_mt
-                    logging.warn(
-                        f"Will be genrating {n_spk2n_intra_mt[n_spk]} {n_spk}-speaker intra-session concatentation samples instead."
-                    )
-                else:
-                    logging.warning(f"No samples for {n_spk} speakers. Will skip simulation for {n_spk} speakers.")
-        logging.warn(
-            f"""Will be generating {','.join([str(i) for i in n_spk2n_intra_mt.values()])} intra-session concatentation samples and {','.join([str(i) for i in n_spk2n_inter_mt.values()])} inter-session concatentation samples for {','.join([str(i+1) for i in range(self.max_num_speakers)])} speakers."""
-        )
-        # Step 1: intra-session
-        num_intra_meetings = 0
-        intra_mixtures = []
-        logging.info(f"Simulating intra-session concatentation samples.")
-        for n_spk, n_mt in n_spk2n_intra_mt.items():
-            if n_mt <= 0:
-                continue
-
-            for i in tqdm(range(n_mt), desc=f"Simulating {n_spk}-speaker intra-session mixtures", ncols=128):
-                intra_mixtures.append(self._create_mixture(n_speakers=n_spk, is_intra_session_concat=True))
-            num_intra_meetings += n_mt
-        logging.info(
-            f"Finished simulating intra-session concatentation samples. Total number of intra-session concatentation samples: {num_intra_meetings}"
-        )
-
-        # Steo 2: inter-session
-        logging.info(f"Simulating inter-session concatentation samples.")
-
-        num_inter_meetings = 0
-        inter_mixtures = []
-        for n_spk, n_mt in n_spk2n_inter_mt.items():
-            if n_mt <= 0:
-                continue
-
-            for i in tqdm(range(n_mt), desc=f"Simulating {n_spk}-speaker inter-session mixtures", ncols=128):
-                inter_mixtures.append(self._create_mixture(n_speakers=n_spk, is_intra_session_concat=False))
-            num_inter_meetings += n_mt
-        logging.info(
-            f"Finished simulating inter-session concatentation samples. Total number of inter-session concatentation samples: {num_inter_meetings}"
-        )
-
-        if num_inter_meetings + num_intra_meetings == 0:
-            logging.warning(
-                f"No samples are generated. Probably the duration of the segments is not within the range of min {self.min_duration} and max {self.max_duration}, or the speaker count distribution is not correctly set."
-            )
-
-        return CutSet.from_cuts(intra_mixtures + inter_mixtures)
-
-
-class LibriSpeechMixSimulator:
-
-    def __init__(
-        self,
-        min_duration: float = 80.0,
-        max_duration: float = 100.0,
-        n_mix_speakers: List[int] = [1, 2, 3],
-        speaker_count_distribution: List[float] = [1, 1, 1],
-    ):
-        """
-        :param min_duration: the minimum duration of the simulated meeting. [Default: 80.0]
-        :param max_duration: the maximum duration of the simulated meeting. [Default: 100.0]
-        """
-        super().__init__()
-        self.min_duration = min_duration
-        self.max_duration = max_duration
-        self.n_mix_speakers = n_mix_speakers
-        self.speaker_count_distribution = speaker_count_distribution
-        assert len(speaker_count_distribution) == len(
-            n_mix_speakers
-        ), f"Length of speaker_count_distribution {len(speaker_count_distribution)} must be equal to max_num_speakers {len(n_mix_speakers)}"
-
-    def fit(self, cuts) -> CutSet:
-        pass
-
-    def simulate(
-        self,
-        cuts: CutSet,
-        num_meetings: int = 10000,
-        seed: int = 0,
-        num_jobs: int = 1,
-    ) -> CutSet:
-        random.seed(seed)
-
-        cut_set = []
-        for n_speakers, n_mt in zip(self.n_mix_speakers, self.speaker_count_distribution):
-            if n_mt <= 0:
-                continue
-            for i in tqdm(range(n_mt), desc=f"Simulating {n_speakers}-speaker mixtures", ncols=128):
-                cut_set.append(self._create_mixture(n_speakers=n_speakers))
-        return CutSet.from_cuts(cut_set)
-
-
-class LibriSpeechMixGenerator:
-    def __init__(self):
-        pass
-
-    def generate(self, cuts):
-        cut_set = []
-        for cut in tqdm(cuts):
-            offsets = cut.delays
-            durations = cut.durations
-            wavs = cut.wavs
-            texts = cut.texts
-            speakers = cut.speakers
-
-            tracks = []
-            for i, (offset, duration, wav, text, speaker) in enumerate(zip(offsets, durations, wavs, texts, speakers)):
-                wav_dur = soundfile.info(wav).duration
-                wav_samples = soundfile.info(wav).frames
-                custom = {
-                    'speaker': speaker,
-                    'text': text,
-                }
-                cut_1spk = MonoCut(
-                    id=wav.split('/')[-1].replace('.wav', ''),
-                    start=0,
-                    duration=duration,
-                    channel=0,
-                    supervisions=[],
-                    recording=Recording(
-                        id=wav.split('/')[-1].replace('.wav', ''),
-                        sources=[AudioSource(type='file', channels=[0], source=wav)],
-                        sampling_rate=16000,
-                        num_samples=wav_samples,
-                        duration=wav_dur,
-                    ),
-                    custom=custom,
-                )
-
-                tracks.append(MixTrack(cut=cut_1spk, type=type(cut_1spk), offset=offset))
-            sup = SupervisionSegment(
-                id=cut.id,
-                recording_id=cut.recording_id,
-                start=0,
-                duration=offset + wav_dur,
-                text=cut.text,
-            )
-            tracks[0].cut.supervisions.append(sup)
-            cut_multi_spk = MixedCut(id=cut.id, tracks=tracks)
-
-            cut_set.append(cut_multi_spk)
-
-        return CutSet.from_cuts(cut_set)
->>>>>>> 2f44fe1f
+    return mask