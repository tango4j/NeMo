--- conflicted
+++ resolved
@@ -165,11 +165,9 @@
             if cfg.inference.get("apply_query_key_layer_scaling", None) is not None:
                 pretrained_cfg.apply_query_key_layer_scaling = cfg.inference.apply_query_key_layer_scaling
 
-<<<<<<< HEAD
-=======
+
             pretrained_cfg.enforce_fp32_pos_idx = cfg.get('enforce_fp32_pos_idx', False)
 
->>>>>>> 18c80a26
             if cfg.get("model", None) is not None and cfg.model.get("encoder", None) is not None:
                 for k, v in cfg.model.encoder.items():
                     pretrained_cfg[k] = v
