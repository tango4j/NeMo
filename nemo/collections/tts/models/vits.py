from dataclasses import dataclass
from typing import Any, Dict

import omegaconf
import torch
from hydra.utils import instantiate
from omegaconf import MISSING, DictConfig, OmegaConf
from pytorch_lightning import Trainer
from torch.cuda.amp import autocast
from torch.nn import functional as F

import nemo.collections.tts.modules.vits_modules as modules
from nemo.collections.common.parts.preprocessing import parsers
from nemo.collections.tts.helpers.helpers import plot_spectrogram_to_numpy
from nemo.collections.tts.losses.vits_losses import DiscriminatorLoss, FeatureLoss, GeneratorLoss, KlLoss
from nemo.collections.tts.models.base import TextToWaveform
from nemo.collections.tts.modules.vits_modules import SynthesizerTrn, MultiPeriodDiscriminator
from nemo.core.classes.common import PretrainedModelInfo
from nemo.utils import logging
from nemo.collections.tts.models.base import TextToWaveform
from nemo.collections.tts.losses.vits_losses import DiscriminatorLoss, FeatureLoss, GeneratorLoss, KlLoss
import nemo.collections.tts.modules.vits_modules as modules


@dataclass
class VitsConfig:
    parser: Dict[Any, Any] = MISSING
    preprocessor: Dict[Any, Any] = MISSING
    input_fft: Dict[Any, Any] = MISSING
    output_fft: Dict[Any, Any] = MISSING
    duration_predictor: Dict[Any, Any] = MISSING
    pitch_predictor: Dict[Any, Any] = MISSING


class VitsModel(TextToWaveform):
    def __init__(self, cfg: DictConfig, trainer: 'Trainer' = None):

        if isinstance(cfg, dict):
            cfg = OmegaConf.create(cfg)
        
        super().__init__(cfg=cfg, trainer=trainer)

        schema = OmegaConf.structured(VitsConfig)
        # ModelPT ensures that cfg is a DictConfig, but do this second check in case ModelPT changes
        if isinstance(cfg, dict):
            cfg = OmegaConf.create(cfg)
        elif not isinstance(cfg, DictConfig):
            raise ValueError(f"cfg was type: {type(cfg)}. Expected either a dict or a DictConfig")
        # Ensure passed cfg is compliant with schema
        OmegaConf.merge(cfg, schema)

        self.audio_to_melspec_precessor = instantiate(cfg.preprocessor)
        self.melspec_fn = instantiate(cfg.preprocessor, highfreq=None, use_grads=True)

        self.encoder = instantiate(cfg.input_fft)
        self.duration_predictor = instantiate(cfg.duration_predictor)
        self.pitch_predictor = instantiate(cfg.pitch_predictor)

        self.generator = instantiate(cfg.generator)
        self.multiperioddisc = modules.MultiPeriodDiscriminator()
        self.feat_matching_loss = FeatureLoss()
        self.disc_loss = DiscriminatorLoss()
        self.gen_loss = GeneratorLoss()
        self.kl_loss = KlLoss()

        self.max_token_duration = cfg.max_token_duration

        self.pitch_emb = torch.nn.Conv1d(
            1,
            cfg.symbols_embedding_dim,
            kernel_size=cfg.pitch_embedding_kernel_size,
            padding=int((cfg.pitch_embedding_kernel_size - 1) / 2),
        )

        # Store values precomputed from training data for convenience
        self.register_buffer('pitch_mean', torch.zeros(1))
        self.register_buffer('pitch_std', torch.zeros(1))

        self.mel_loss_coeff = cfg.mel_loss_coeff

        self.log_train_images = False
        self.logged_real_samples = False
        self._tb_logger = None
        self.hann_window = None
        self.splice_length = cfg.splice_length
        self.sample_rate = cfg.sample_rate
        self.hop_size = cfg.hop_size
        self.n_fft = cfg.train_ds.dataset.n_fft
        self.win_length = cfg.train_ds.dataset.win_length

        self.net_g = SynthesizerTrn(
            n_vocab = cfg.symbols_embedding_dim,
            spec_channels = cfg.train_ds.dataset.n_fft // 2 + 1,
            segment_size = cfg.segment_size // cfg.train_ds.dataset.hop_length,
            inter_channels = cfg.inter_channels,
            hidden_channels = cfg.hidden_channels,
            filter_channels = cfg.filter_channels,
            n_heads = cfg.n_heads,
            n_layers = cfg.n_layers,
            kernel_size = cfg.pitch_embedding_kernel_size,
            p_dropout = cfg.p_dropout,
            resblock = cfg.generator.resblock,
            resblock_kernel_sizes = cfg.generator.resblock_kernel_sizes,
            resblock_dilation_sizes = cfg.generator.resblock_dilation_sizes,
            upsample_rates = cfg.generator.upsample_rates,
            upsample_initial_channel = cfg.generator.upsample_initial_channel,
            upsample_kernel_sizes = cfg.generator.upsample_kernel_sizes,
            )
        self.net_d = MultiPeriodDiscriminator(cfg.use_spectral_norm)
        self.automatic_optimization = False

        window_fn = {
            'hann': torch.hann_window,
            'hamming': torch.hamming_window,
            'blackman': torch.blackman_window,
            'bartlett': torch.bartlett_window,
            'none': None,
        }.get(self.hann_window, None)

        self.stft = lambda x: torch.stft(
            input=x,
            n_fft=self.n_fft,
            hop_length=self.hop_size,
            win_length=self.win_length,
            window=window_fn(self.win_length, periodic=False).to(torch.float) if window_fn else None,
        )

    def parse(self, str_input: str) -> torch.tensor:
        # TODO: Implement
        pass

    def configure_optimizers(self):
        self.optim_g = torch.optim.AdamW(
            self.net_g.parameters(),
            self._cfg.lr,
            betas=self._cfg.betas,
            eps=self._cfg.eps)
        self.optim_d = torch.optim.AdamW(
            self.net_d.parameters(),
            self._cfg.lr,
            betas=self._cfg.betas,
            eps=self._cfg.eps)

        scheduler_g = torch.optim.lr_scheduler.ExponentialLR(self.optim_g, gamma=self._cfg.lr_decay)
        scheduler_g_dict = {
            'scheduler': scheduler_g,
            'interval': 'step',
        }
        scheduler_d = torch.optim.lr_scheduler.ExponentialLR(self.optim_d, gamma=self._cfg.lr_decay)
        scheduler_d_dict = {
            'scheduler': scheduler_d,
            'interval': 'step'
        }
        return [self.optim_g, self.optim_d], [scheduler_g_dict, scheduler_d_dict]

    def forward(self, batch, batch_idx):
        with torch.no_grad():
            (x, x_lengths, spec, spec_lengths, y, y_lengths) = batch

            # remove else
            x = x[:1]
            x_lengths = x_lengths[:1]

            y_hat, attn, mask, *_ = self.net_g.module.infer(x, x_lengths, max_len=1000)
            y_hat_lengths = mask.sum([1, 2]).long() * self._cfg.hop_size

        return y_hat, y_hat_lengths


    def get_spec(self, audio):
        with torch.cuda.amp.autocast(enabled=False):
            spec = self.stft(audio)
            if spec.dtype in [torch.cfloat, torch.cdouble]:
                spec = torch.view_as_real(spec)
            spec = torch.sqrt(spec.pow(2).sum(-1) + 1e-9)
        return spec

    def training_step(self, batch, batch_idx):
        (y, y_lengths, x, x_lengths) = batch

        spec = self.get_spec(y)
        spec_lengths = self.audio_to_melspec_precessor.get_seq_len(y_lengths)

        with autocast(enabled=False):
            y_hat, l_length, attn, ids_slice, x_mask, z_mask, \
            (z, z_p, m_p, logs_p, m_q, logs_q) = self.net_g(x, x_lengths, spec, spec_lengths)
            mel = modules.spec_to_mel_torch(
                spec,
                self._cfg.filter_length,
                self._cfg.n_mel_channels,
                self._cfg.sample_rate,
                self._cfg.mel_fmin,
                self._cfg.mel_fmax
            )
            y_mel = modules.slice_segments(mel, ids_slice, self._cfg.segment_size // self._cfg.hop_size)
            y_hat_mel = modules.mel_spectrogram_torch(
                y_hat.squeeze(1),
                self._cfg.filter_length,
                self._cfg.n_mel_channels,
                self._cfg.sample_rate,
                self._cfg.hop_size,
                self._cfg.preprocessor.n_window_size,
                self._cfg.mel_fmin,
                self._cfg.mel_fmax
            )
            y = torch.unsqueeze(y, 1)
            y = modules.slice_segments(y, ids_slice * self._cfg.hop_size, self._cfg.segment_size)  # slice
            y_d_hat_r, y_d_hat_g, _, _ = self.net_d(y, y_hat.detach())
            loss_disc, losses_disc_r, losses_disc_g = self.disc_loss(y_d_hat_r, y_d_hat_g)
            loss_disc_all = loss_disc

        # train discriminator
        self.optim_d.zero_grad()
        self.manual_backward(loss_disc_all)
        modules.clip_grad_value_(self.net_d.parameters(), None)
        self.optim_d.step()

        with autocast(enabled=True):
            # Generator
            y_d_hat_r, y_d_hat_g, fmap_r, fmap_g = self.net_d(y, y_hat)
        with autocast(enabled=False):
            loss_dur = torch.sum(l_length.float())
            loss_mel = F.l1_loss(y_mel, y_hat_mel) * self._cfg.c_mel
            loss_kl = self.kl_loss(z_p=z_p, logs_q=logs_q, m_p=m_p, logs_p=logs_p, z_mask=z_mask) * self._cfg.c_kl
            loss_fm = self.feat_matching_loss(fmap_r=fmap_r, fmap_g=fmap_g)
            loss_gen, losses_gen = self.gen_loss(disc_outputs=y_d_hat_g)
            loss_gen_all = loss_gen + loss_fm + loss_mel + loss_dur + loss_kl

        # train generator
        self.optim_g.zero_grad()
        self.manual_backward(loss_gen_all)
        modules.clip_grad_value_(self.net_g.parameters(), None)
        self.optim_d.step()

        schedulers = self.lr_schedulers()
        if schedulers is not None:
            sch1, sch2 = schedulers
            sch1.step()
            sch2.step()

        metrics = {
            "loss_gen": loss_gen,
            "loss_fm": loss_fm,
            "loss_mel * c_mel": loss_mel,
            "loss_dur": loss_dur,
            "loss_kl * c_kl": loss_kl,
            "loss_gen_all": loss_gen_all,
            "losses_disc_r": losses_disc_r,
            "losses_disc_g": losses_disc_g,
            "loss_disc_all": loss_disc_all,
        }
<<<<<<< HEAD

        for i, v in enumerate(losses_gen):
            metrics["loss_gen_i_{}".format(i)] = v

        for i, v in enumerate(losses_disc_r):
            metrics["loss_disc_r_{}".format(i)] = v

        for i, v in enumerate(losses_disc_g):
            metrics["loss_disc_g_{}".format(i)] = v

=======
        
>>>>>>> ec579576
        self.log_dict(metrics, on_step=True, sync_dist=True)

    def validation_step(self, batch, batch_idx):
        (y, y_lengths, x, x_lengths) = batch

        y_hat, attn, mask, *_ = self.net_g.infer(x, x_lengths, max_len=1000)
        y_hat = y_hat.squeeze()
        y_hat_lengths = mask.sum([1, 2]).long() * self._cfg.train_ds.dataset.hop_length

<<<<<<< HEAD
=======
        # Note to modify the functions / use the ones in NeMo, we need the lengths
>>>>>>> ec579576
        mel, mel_lengths = self.audio_to_melspec_precessor(y, y_lengths)
        y_hat_mel, y_hat_mel_lengths = self.audio_to_melspec_precessor(y_hat, y_hat_lengths)

        # plot audio once per epoch
        if batch_idx == 0 and self.logger is not None and self.logger.experiment is not None:
            self.logger.experiment.add_audio(
                "val_wav_target",
                y[0, : y_lengths[0]].data.cpu().numpy(),
                self.global_step,
                sample_rate=self.sample_rate,
            )

            self.logger.experiment.add_audio(
                "val_wav_predicted",
                y_hat[0, : y_hat_lengths[0]].data.cpu().numpy(),
                self.global_step,
                sample_rate=self.sample_rate,
            )

            self.logger.experiment.add_image(
                "val_mel_target",
                plot_spectrogram_to_numpy(mel[0, :, : mel_lengths[0]].cpu().numpy()),
                self.global_step,
                dataformats="HWC",
            )

            self.logger.experiment.add_image(
                "val_mel_predicted",
                plot_spectrogram_to_numpy(y_hat_mel[0, :, : y_hat_mel_lengths[0]].cpu().numpy()),
                self.global_step,
                dataformats="HWC",
            )

    @staticmethod
    def _loader(cfg):
        try:
            # _ = cfg.model.train_ds.manifest_filepath
            _ = cfg['dataset']['manifest_filepath']
        except omegaconf.errors.MissingMandatoryValue:
            logging.warning("manifest_filepath was skipped. No dataset for this model.")
            return None

        dataset = instantiate(cfg.dataset)
        return torch.utils.data.DataLoader(  # noqa
            dataset=dataset, collate_fn=dataset.collate_fn, **cfg.dataloader_params,
        )
        

    def setup_training_data(self, cfg):
        self._train_dl = self._loader(cfg)

    def setup_validation_data(self, cfg):
        self._validation_dl = self._loader(cfg)

    def setup_test_data(self, cfg):
        """Omitted."""
        pass

    def list_available_models(cls) -> 'List[PretrainedModelInfo]':
        list_of_models = []
        # TODO: List available models??
        return list_of_models

    def convert_text_to_waveform(self, *, tokens):
        #  TODO: Convert text to waveforms
        pass
<|MERGE_RESOLUTION|>--- conflicted
+++ resolved
@@ -1,25 +1,20 @@
-from dataclasses import dataclass
-from typing import Any, Dict
-
 import omegaconf
 import torch
+from dataclasses import dataclass
 from hydra.utils import instantiate
 from omegaconf import MISSING, DictConfig, OmegaConf
 from pytorch_lightning import Trainer
 from torch.cuda.amp import autocast
 from torch.nn import functional as F
+from typing import Any, Dict
 
 import nemo.collections.tts.modules.vits_modules as modules
-from nemo.collections.common.parts.preprocessing import parsers
 from nemo.collections.tts.helpers.helpers import plot_spectrogram_to_numpy
 from nemo.collections.tts.losses.vits_losses import DiscriminatorLoss, FeatureLoss, GeneratorLoss, KlLoss
 from nemo.collections.tts.models.base import TextToWaveform
 from nemo.collections.tts.modules.vits_modules import SynthesizerTrn, MultiPeriodDiscriminator
 from nemo.core.classes.common import PretrainedModelInfo
 from nemo.utils import logging
-from nemo.collections.tts.models.base import TextToWaveform
-from nemo.collections.tts.losses.vits_losses import DiscriminatorLoss, FeatureLoss, GeneratorLoss, KlLoss
-import nemo.collections.tts.modules.vits_modules as modules
 
 
 @dataclass
@@ -245,11 +240,8 @@
             "loss_dur": loss_dur,
             "loss_kl * c_kl": loss_kl,
             "loss_gen_all": loss_gen_all,
-            "losses_disc_r": losses_disc_r,
-            "losses_disc_g": losses_disc_g,
             "loss_disc_all": loss_disc_all,
         }
-<<<<<<< HEAD
 
         for i, v in enumerate(losses_gen):
             metrics["loss_gen_i_{}".format(i)] = v
@@ -260,9 +252,6 @@
         for i, v in enumerate(losses_disc_g):
             metrics["loss_disc_g_{}".format(i)] = v
 
-=======
-        
->>>>>>> ec579576
         self.log_dict(metrics, on_step=True, sync_dist=True)
 
     def validation_step(self, batch, batch_idx):
@@ -272,10 +261,6 @@
         y_hat = y_hat.squeeze()
         y_hat_lengths = mask.sum([1, 2]).long() * self._cfg.train_ds.dataset.hop_length
 
-<<<<<<< HEAD
-=======
-        # Note to modify the functions / use the ones in NeMo, we need the lengths
->>>>>>> ec579576
         mel, mel_lengths = self.audio_to_melspec_precessor(y, y_lengths)
         y_hat_mel, y_hat_mel_lengths = self.audio_to_melspec_precessor(y_hat, y_hat_lengths)
 
