--- conflicted
+++ resolved
@@ -103,29 +103,7 @@
         cfg.trainer.devices * cfg.trainer.num_nodes
         == cfg.tensor_model_parallel_size * cfg.pipeline_model_parallel_size
     ), "devices * num_nodes should equal tensor_model_parallel_size * pipeline_model_parallel_size"
-<<<<<<< HEAD
             
-=======
-    app_state = AppState()
-    app_state.model_parallel_size = cfg.tensor_model_parallel_size * cfg.pipeline_model_parallel_size
-    app_state.tensor_model_parallel_size = cfg.tensor_model_parallel_size
-    app_state.pipeline_model_parallel_size = cfg.pipeline_model_parallel_size
-    (
-        app_state.tensor_model_parallel_rank,
-        app_state.pipeline_model_parallel_rank,
-        app_state.model_parallel_size,
-        app_state.data_parallel_size,
-        app_state.pipeline_model_parallel_split_rank,
-        app_state.virtual_pipeline_model_parallel_rank,
-    ) = fake_initialize_model_parallel(
-        world_size=app_state.model_parallel_size,
-        rank=trainer.global_rank,
-        tensor_model_parallel_size_=cfg.tensor_model_parallel_size,
-        pipeline_model_parallel_size_=cfg.pipeline_model_parallel_size,
-        pipeline_model_parallel_split_rank_=cfg.pipeline_model_parallel_split_rank,
-    )
-
->>>>>>> 3bbaf4cf
     if cfg.gpt_model_file:
         save_restore_connector = NLPSaveRestoreConnector()
         if os.path.isdir(cfg.gpt_model_file):
