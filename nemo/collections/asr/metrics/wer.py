--- conflicted
+++ resolved
@@ -17,11 +17,7 @@
 from typing import Callable, Dict, List, Optional, Tuple, Union
 
 import editdistance
-<<<<<<< HEAD
-import Levenshtein
-=======
 import jiwer
->>>>>>> 58d67659
 import numpy as np
 import torch
 from omegaconf import DictConfig, OmegaConf
@@ -32,11 +28,7 @@
 from nemo.collections.asr.parts.utils.rnnt_utils import Hypothesis, NBestHypotheses
 from nemo.utils import logging, logging_mode
 
-<<<<<<< HEAD
-__all__ = ['word_error_rate','word_error_rate_detail', 'WER', 'move_dimension_to_the_front']
-=======
 __all__ = ['word_error_rate', 'word_error_rate_detail', 'WER', 'move_dimension_to_the_front']
->>>>>>> 58d67659
 
 
 def word_error_rate(hypotheses: List[str], references: List[str], use_cer=False) -> float:
@@ -68,12 +60,8 @@
             h_list = h.split()
             r_list = r.split()
         words += len(r_list)
-<<<<<<< HEAD
-        # May deprecate using editdistance in future release for here and rest of codebase once we confirm Levenshtein is reliable and faster.
-=======
         # May deprecate using editdistance in future release for here and rest of codebase
         # once we confirm jiwer is reliable.
->>>>>>> 58d67659
         scores += editdistance.eval(h_list, r_list)
     if words != 0:
         wer = 1.0 * scores / words
@@ -82,13 +70,9 @@
     return wer
 
 
-<<<<<<< HEAD
-def word_error_rate_detail(hypotheses: List[str], references: List[str],  use_cer=False) -> Tuple[float, int, float, float, float]:
-=======
 def word_error_rate_detail(
     hypotheses: List[str], references: List[str], use_cer=False
 ) -> Tuple[float, int, float, float, float]:
->>>>>>> 58d67659
     """
     Computes Average Word Error Rate with details (insertion rate, deletion rate, substitution rate)
     between two texts represented as corresponding lists of string. 
@@ -108,13 +92,8 @@
     """
     scores = 0
     words = 0
-<<<<<<< HEAD
-    ops_count = {'replace':0, 'insert': 0, 'delete': 0}
-    
-=======
     ops_count = {'substitutions': 0, 'insertions': 0, 'deletions': 0}
 
->>>>>>> 58d67659
     if len(hypotheses) != len(references):
         raise ValueError(
             "In word error rate calculation, hypotheses and reference"
@@ -129,25 +108,6 @@
         else:
             h_list = h.split()
             r_list = r.split()
-<<<<<<< HEAD
-            
-        words += len(r_list)
-        
-        #scores += editdistance.eval(h_list, r_list)
-        scores += Levenshtein.distance(r_list, h_list) 
-        
-        # insertion, deletion and substitution added from source -> destination
-        ops = Levenshtein.editops(r_list, h_list) 
-        for op in ops:
-            ops_count[op[0]] += 1
-
-    if words != 0:
-        wer = 1.0 * scores / words
-        ins_rate = 1.0 * ops_count['insert'] / words
-        del_rate = 1.0 * ops_count['delete'] / words
-        sub_rate = 1.0 * ops_count['replace'] / words
-        
-=======
 
         # To get rid of the issue that jiwer does not allow empty string
         if len(r_list) == 0:
@@ -173,17 +133,13 @@
         ins_rate = 1.0 * ops_count['insertions'] / words
         del_rate = 1.0 * ops_count['deletions'] / words
         sub_rate = 1.0 * ops_count['substitutions'] / words
->>>>>>> 58d67659
+
     else:
         wer, ins_rate, del_rate, sub_rate = float('inf'), float('inf'), float('inf'), float('inf')
 
     return wer, words, ins_rate, del_rate, sub_rate
 
 
-<<<<<<< HEAD
-
-=======
->>>>>>> 58d67659
 def move_dimension_to_the_front(tensor, dim_index):
     all_dims = list(range(tensor.ndim))
     return tensor.permute(*([dim_index] + all_dims[:dim_index] + all_dims[dim_index + 1 :]))
