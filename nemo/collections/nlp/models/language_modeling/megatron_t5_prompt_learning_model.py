# Copyright (c) 2022, NVIDIA CORPORATION.  All rights reserved.
#
# Licensed under the Apache License, Version 2.0 (the "License");
# you may not use this file except in compliance with the License.
# You may obtain a copy of the License at
#
#     http://www.apache.org/licenses/LICENSE-2.0
#
# Unless required by applicable law or agreed to in writing, software
# distributed under the License is distributed on an "AS IS" BASIS,
# WITHOUT WARRANTIES OR CONDITIONS OF ANY KIND, either express or implied.
# See the License for the specific language governing permissions and
# limitations under the License.

import itertools
from typing import Any, List

import torch
from omegaconf import OmegaConf
from omegaconf.dictconfig import DictConfig
from omegaconf.omegaconf import open_dict
from pytorch_lightning.trainer.trainer import Trainer

from nemo.collections.nlp.data.language_modeling.megatron.t5_prompt_learning_dataset import T5PromptLearningDataset
from nemo.collections.nlp.models.language_modeling.megatron_base_prompt_learning_model import (
    MegatronBasePromptLearningModel,
)
from nemo.collections.nlp.models.language_modeling.megatron_finetune_model import MegatronT5FinetuneModel
from nemo.collections.nlp.models.language_modeling.megatron_t5_model import MegatronT5Model
from nemo.collections.nlp.modules.common import VirtualPromptSource
from nemo.collections.nlp.modules.common.megatron.utils import average_losses_across_data_parallel_group
from nemo.collections.nlp.parts.nlp_overrides import NLPSaveRestoreConnector
from nemo.collections.nlp.parts.utils_funcs import get_last_rank
from nemo.utils import AppState, logging

try:
    from apex.transformer import parallel_state
    from apex.transformer.enums import ModelType
    from apex.transformer.pipeline_parallel.schedules.fwd_bwd_no_pipelining import forward_backward_no_pipelining
    from apex.transformer.pipeline_parallel.schedules.fwd_bwd_pipelining_without_interleaving import (
        forward_backward_pipelining_without_interleaving,
    )
    from apex.transformer.pipeline_parallel.utils import _reconfigure_microbatch_calculator, get_micro_batch_size

    HAVE_APEX = True

except (ImportError, ModuleNotFoundError):
    HAVE_APEX = False


__all__ = ['MegatronT5PromptLearningModel']


class MegatronT5PromptLearningModel(MegatronBasePromptLearningModel):
    """
    Model class for prompt-tuning or p-tuning a pretrained Megatron T5 model. 

    Prompt Tuning initalizes virtual prompt embeddings directly from a copy of
    certain token embeddings from the the pretrained T5 model's vocabulary
    and directly tunes these embedding weights. The token embeddings used in 
    initalization are specified by the user in the config file. The model can 
    be prompt-tuned for multiple tasks at once. Virtual prompts are stored in a 
    prompt table and can be added or deleted without disrupting virtual prompts 
    for other tasks. 

    P-tuning initializes an LSTM encoder model that generates virtual prompt
    embeddings for every task. Each task shares the same encoder. After p-tuning
    is compelete, the learned virtual prompts can be saved to the prompt table
    using add_ptuned_prompts_to_prompt_table(). Thus, if a user wants to add a 
    new virtual prompt via p-tuning, they do not need to retrain on all previous 
    tasks. This gives p-tuning the same task flexiblity as prompt-tuning.
    """

    def __init__(self, cfg: DictConfig, trainer: Trainer):
        super().__init__(cfg, trainer)

    def first_stage_of_pipeline(self):
        if self.frozen_model.enc_dec_model.pre_process and parallel_state.get_pipeline_model_parallel_rank() == 0:
            return True
        return False

    def forward(
        self, input_ids, dec_input, enc_mask, dec_mask, position_ids, taskname_ids, labels=None, inference=False,
    ):
        """
        Special forward method for p-tuning/prompt-tuning pretrained
        T5 style models.
        """
        batch_size, seq_length = input_ids.shape

        if self.first_stage_of_pipeline():
            # Get embeddings for text tokens and insert virtual token embeddings
            input_embeds = self.embed_input(input_ids, taskname_ids, inference)
            # TODO: This check needs to be revisited with PP support.
            if hasattr(self.frozen_model.enc_dec_model.encoder_embedding, 'position_embeddings'):
                position_embeddings = self.frozen_model.enc_dec_model.encoder_embedding.position_embeddings(
                    position_ids
                )
                encoder_input = input_embeds + position_embeddings
            else:
                encoder_input = input_embeds
        else:
            encoder_input = None

<<<<<<< HEAD
        # TODO: This check needs to be revisited with PP support.
        if hasattr(self.frozen_model.enc_dec_model.encoder_embedding, 'position_embeddings'):
            position_embeddings = self.frozen_model.enc_dec_model.encoder_embedding.position_embeddings(position_ids)
            encoder_input = input_embeds + position_embeddings
        else:
            encoder_input = input_embeds
=======
        # If the decoder input starts with <pad> instead of <bos>, which is the case for huggingface T5 models, we don't want to mask the first token.
        # For NeMo-Megatron, the sequence starts with <bos>, which is never masked so we can always set index 0 to be unmasked.
        dec_mask[:, 0] = 1
>>>>>>> 4a93d287

        # Call forward on T5 model with preprocessed embeddings
        if self.autocast_dtype == torch.float32:
            output = self.frozen_model.enc_dec_model(
                enc_input_ids=None,
                enc_attn_mask=enc_mask,
                dec_input_ids=dec_input,
                dec_attn_mask=dec_mask,
                token_type_ids=None,
                labels=labels,
                output_enc_hidden_only=False,
                enc_input=encoder_input,
            )
        else:
            with torch.autocast(device_type="cuda", dtype=self.autocast_dtype):
                output = self.frozen_model.enc_dec_model(
                    enc_input_ids=None,
                    enc_attn_mask=enc_mask,
                    dec_input_ids=dec_input,
                    dec_attn_mask=dec_mask,
                    token_type_ids=None,
                    labels=labels,
                    output_enc_hidden_only=False,
                    enc_input=encoder_input,
                )

        return output, encoder_input

    def load_frozen_model(self, cfg, trainer):
        self.megatron_amp_o2 = cfg.get('megatron_amp_O2', False)

        # TODO: Fix this once apex patches FusedScaledMaskedSoftmax.
        # This is a workaround for the fact that `masked_softmax_fusion` has issues with certain input sizes that may be present while finetuning.
        t5_cfg = MegatronT5Model.restore_from(cfg.get('language_model_path'), trainer=trainer, return_config=True)
        OmegaConf.set_struct(t5_cfg, True)
        with open_dict(t5_cfg):
            if hasattr(t5_cfg, 'encoder') and hasattr(t5_cfg, 'decoder'):
                t5_cfg.encoder.masked_softmax_fusion = False
                t5_cfg.decoder.masked_softmax_fusion = False
            else:
                t5_cfg.masked_softmax_fusion = False
            t5_cfg.megatron_amp_O2 = self.megatron_amp_o2
            # hack to make the _GLOBAL_NUM_MICROBATCHES_CALCULATOR initialize
            t5_cfg.micro_batch_size = cfg.get('micro_batch_size', 4)
            t5_cfg.global_batch_size = cfg.get('global_batch_size', 4)
            t5_cfg.precision = trainer.precision

        self.frozen_model = MegatronT5Model.restore_from(
            cfg.get('language_model_path'),
            trainer=trainer,
            override_config_path=t5_cfg,
            save_restore_connector=NLPSaveRestoreConnector(),
        )

    def fwd_bwd_step(self, batch, batch_idx, forward_only):
        """
            Dataloader produces a global batch which is turned into a list of microbatches.
            The list of microbatches is then piped through the pipeline using Apex fwd/bwd functions.
        """
        # Get seq length of batch
        _, seq_length = batch[0].shape
        _, dec_seq_length = batch[1].shape
        tensor_shape = [seq_length, get_micro_batch_size(), self.hidden_size]

        if self.cfg.get('pipeline_model_parallel_size', 1) > 1:
            losses_reduced_per_micro_batch = forward_backward_pipelining_without_interleaving(
                forward_step_func=self.get_forward_output_and_loss_func(),
                batch=batch,
                model=self,
                forward_only=forward_only,
                tensor_shape=tensor_shape,
                decoder_sequence_length=dec_seq_length,
                dtype=self.autocast_dtype,
                grad_scaler=self.trainer.precision_plugin.scaler if self.cfg.precision == 16 else None,
                sequence_parallel_enabled=False,
                sync_batch_comm=self.frozen_model.cfg.get('sync_batch_comm', False),
            )
        else:
            losses_reduced_per_micro_batch = forward_backward_no_pipelining(
                forward_step_func=self.get_forward_output_and_loss_func(),
                batch=batch,
                model=self,
                forward_only=forward_only,
                tensor_shape=tensor_shape,
                decoder_sequence_length=dec_seq_length,
                dtype=self.autocast_dtype,
                grad_scaler=self.trainer.precision_plugin.scaler if self.cfg.precision == 16 else None,
                sync_batch_comm=self.frozen_model.cfg.get('sync_batch_comm', False),
            )

        # only the last stages of the pipeline return losses
        if losses_reduced_per_micro_batch:
            # average loss across micro batches
            loss_tensors_list = [loss_reduced['avg'] for loss_reduced in losses_reduced_per_micro_batch]
            loss_tensor = torch.concat(loss_tensors_list)
            loss_mean = loss_tensor.mean()
        else:
            # we're not on the last pipeline stage so no losses
            loss_mean = torch.tensor(0.0).cuda()

        return loss_mean

    def get_forward_output_and_loss_func(self):
        def fwd_output_and_loss_func(batch, model):
            batch = [x.cuda(non_blocking=True) for x in batch]
            enc_input, dec_input, labels, loss_mask, enc_mask, dec_mask, position_ids, taskname_ids = batch

            output_tensor, encoder_input = model(
                enc_input, dec_input, enc_mask, dec_mask, position_ids, taskname_ids, labels, inference=False
            )
            output_tensor = output_tensor.contiguous()

            def loss_func(output_tensor):
                loss = self.frozen_model.loss_func(loss_mask, output_tensor)
                reduced_loss = average_losses_across_data_parallel_group([loss])
                return loss, {'avg': reduced_loss}

            return output_tensor, loss_func

        return fwd_output_and_loss_func

    def backward(self, *args, **kwargs):
        """ LightningModule hook to do backward.
            We want this to do nothing since we run backward in the fwd/bwd functions from apex.
            No need to call it here.
        """
        return

    def optimizer_zero_grad(self, *args, **kwargs):
        """ LightningModule hook to zero grad.
            We want this to do nothing as we are zeroing grads during the training_step.
        """
        return

    def set_input_tensor(self, input_tensor):
        """Set input tensor to be used instead of forward()'s input.
        When using pipeline parallelism the input from the previous
        stage comes from communication, not from the input, so the
        model's forward_step_func won't have it. This function is thus
        used by internal code to bypass the input provided by the
        forward_step_func"""
        self.frozen_model.enc_dec_model.set_input_tensor(input_tensor)

    def _reconfigure_batch_sizes(self, gbs: int, mbs: int):
        app_state = AppState()
        _reconfigure_microbatch_calculator(
            rank=app_state.global_rank,
            rampup_batch_size=None,
            global_batch_size=gbs,
            micro_batch_size=mbs,
            data_parallel_size=parallel_state.get_data_parallel_world_size(),
        )

    def on_train_epoch_start(self) -> None:
        gbs = self.cfg.global_batch_size
        mbs = self.cfg.micro_batch_size
        self._reconfigure_batch_sizes(gbs, mbs)
        return super().on_train_epoch_start()

    def on_validation_epoch_start(self) -> None:
        gbs = self.cfg.get('validation_global_batch_size', self.cfg.global_batch_size)
        mbs = self.cfg.get('validation_micro_batch_size', self.cfg.micro_batch_size)
        self._reconfigure_batch_sizes(gbs, mbs)
        return super().on_validation_epoch_start()

    def training_step(self, batch, batch_idx):
        self._optimizer.zero_grad()
        loss_mean = self.fwd_bwd_step(batch, batch_idx, forward_only=False)
        self.allreduce_gradients()

        ## logging
        # we can only log on one rank if it is rank zero so we broadcast from last rank
        # we can avoid this broadcast by updating the PTL log function to accept specific ranks
        torch.distributed.broadcast(loss_mean, get_last_rank())

        if self.cfg.precision == 16 and hasattr(self.trainer.precision_plugin.scaler, "_scale"):
            loss_scale = self.trainer.precision_plugin.scaler._scale
            if loss_scale is not None:
                self.log('loss_scale', loss_scale)

        self.log('reduced_train_loss', loss_mean, prog_bar=True, rank_zero_only=True)
        lr = self._optimizer.param_groups[0]['lr']
        self.log('lr', lr, rank_zero_only=True)
        self.log('global_step', self.trainer.global_step, prog_bar=True, rank_zero_only=True)
        return loss_mean

<<<<<<< HEAD
    def inference_step(self, batch, batch_idx, inference=False):
        enc_input, dec_input, labels, loss_mask, enc_mask, dec_mask, position_ids, taskname_ids = batch

        mode = self.training
        self.eval()

        input_embeds = self.embed_input_train(enc_input, taskname_ids)

        # TODO: This check needs to be revisited with PP support.
        if hasattr(self.frozen_model.enc_dec_model.encoder_embedding, 'position_embeddings'):
            position_embeddings = self.frozen_model.enc_dec_model.encoder_embedding.position_embeddings(position_ids)
            encoder_input = input_embeds + position_embeddings
        else:
            encoder_input = input_embeds

        loss_mean = self.fwd_bwd_step(batch, batch_idx, forward_only=True)
=======
    def _reconfigure_and_process_inference_batch(self, global_batch_size_per_gpu, gbs):
        # This should happen only on the last batch of the dataset.
        if global_batch_size_per_gpu != gbs // parallel_state.get_data_parallel_world_size():
            # NOTE: This is reconfiguring to make sure there is no grad-acc for validation batches.
            app_state = AppState()
            _reconfigure_microbatch_calculator(
                rank=app_state.global_rank,
                rampup_batch_size=None,
                global_batch_size=global_batch_size_per_gpu * parallel_state.get_data_parallel_world_size(),
                micro_batch_size=global_batch_size_per_gpu,
                data_parallel_size=parallel_state.get_data_parallel_world_size(),
            )
>>>>>>> 4a93d287

    def get_predictions(self, input_ids, enc_mask, encoder_input, labels):
        predicted_token_ids, log_probs = self.frozen_model.decode(
            tokens_enc=input_ids,
            enc_mask=enc_mask,
            num_tokens_to_generate=self.decoder_seq_length,
            encoder_input=encoder_input,
            bos_id=self.tokenizer.pad_id
            if self.cfg.data.get('decoder_starts_with_pad', False)
            else self.tokenizer.bos_id,
        )
        # Special ids to text function to handle stripping <eos> and special tokens with sentencepiece tokenizers.
        preds_text = MegatronT5FinetuneModel.ids_to_text(predicted_token_ids, self.tokenizer)
        labels_text = MegatronT5FinetuneModel.ids_to_text(labels, self.tokenizer)
        input_text = MegatronT5FinetuneModel.ids_to_text(input_ids, self.tokenizer)
        return {
            'predicted_token_ids': preds_text,
            'labels': labels_text,
            'enc_inputs': input_text,
        }

    def validation_step(self, batch, batch_idx, inference=False):
        input_ids, dec_input, labels, loss_mask, enc_mask, dec_mask, position_ids, taskname_ids = batch

        mode = self.training
        self.eval()
        gbs = self.cfg.get('validation_global_batch_size', self.cfg.global_batch_size)
        self._reconfigure_and_process_inference_batch(input_ids.size(0), gbs)
        loss_mean = self.fwd_bwd_step(batch, batch_idx, forward_only=True)

<<<<<<< HEAD
            # Sentencepiece case
            if hasattr(self.tokenizer, 'special_token_to_id'):
                pred = [id for id in pred if id not in self.tokenizer.special_token_to_id.values()]
                label = [id for id in label if id not in self.tokenizer.special_token_to_id.values()]
                enc_input = [id for id in enc_input if id not in self.tokenizer.special_token_to_id.values()]
            # HF Autotokenizer case.
            else:
                pred = [id for id in pred if id not in self.tokenizer.tokenizer.additional_special_tokens_ids]
                label = [id for id in label if id not in self.tokenizer.tokenizer.additional_special_tokens_ids]
                enc_input = [
                    id for id in enc_input if id not in self.tokenizer.tokenizer.additional_special_tokens_ids
                ]
=======
        if self.first_stage_of_pipeline():
            # Get embeddings for text tokens and insert virtual token embeddings
            input_embeds = self.embed_input(input_ids, taskname_ids, False)
>>>>>>> 4a93d287

            if hasattr(self.frozen_model.enc_dec_model.encoder_embedding, 'position_embeddings'):
                position_embeddings = self.frozen_model.enc_dec_model.encoder_embedding.position_embeddings(
                    position_ids
                )
                encoder_input = input_embeds + position_embeddings
            else:
                encoder_input = input_embeds
        else:
            encoder_input = None

        if self.cfg.get("report_validation_metric", False):
            metrics = self.get_predictions(input_ids, enc_mask, encoder_input, labels)
            metrics['loss'] = loss_mean
        else:
            metrics = {'loss': loss_mean}

        self.train(mode=mode)
        self.frozen_model.eval()
        return metrics

    def validation_epoch_end(self, outputs):
        if self.cfg.get('pipeline_model_parallel_size', 1) > 1:
            if parallel_state.is_pipeline_last_stage():
                # only the last pipeline parallel stages return loss
                averaged_loss = torch.stack([i['loss'] for i in outputs]).mean()
            else:
                averaged_loss = torch.tensor(0.0).cuda()

            # we can only log on one rank if it is rank zero so we broadcast from last rank
            torch.distributed.broadcast(averaged_loss, get_last_rank())

            self.log('val_loss', averaged_loss, prog_bar=True, rank_zero_only=True)
            logging.info(f'Validation loss: {averaged_loss}')

        else:
            averaged_loss = torch.stack([item['loss'] for item in outputs]).mean()
            logging.info(f'Validation loss: {averaged_loss}')
            self.log('val_loss', averaged_loss, prog_bar=True, rank_zero_only=True)

        if self.cfg.get("report_validation_metric", False):
            gather_results = [None for _ in range(parallel_state.get_data_parallel_world_size())]

            all_preds = list(itertools.chain(*[item['predicted_token_ids'] for item in outputs]))
            all_labels = list(itertools.chain(*[item['labels'] for item in outputs]))
            all_inputs = list(itertools.chain(*[item['enc_inputs'] for item in outputs]))

            assert len(all_preds) == len(all_labels)
            assert len(all_preds) == len(all_inputs)

            # Gather inputs, preds, labels from all workers
            torch.distributed.all_gather_object(
                gather_results,
                [(input, pred, label) for (input, pred, label) in zip(all_inputs, all_preds, all_labels)],
                group=parallel_state.get_data_parallel_group(),
            )

            # Deduplicate sentences that may have been distributed across multiple data parallel ranks.
            if parallel_state.get_data_parallel_rank() == 0:

                gather_results_dedup = list(set(itertools.chain(*gather_results)))

                val_metric_dict = self.validation_metric.get_score(
                    [i[2] for i in gather_results_dedup], [i[1] for i in gather_results_dedup],
                )

                for metric, val in val_metric_dict.items():
                    logging.info(f'Validation {metric}: {val}')
                val_metric = list(val_metric_dict.items())[0][1]
                metric_name = list(val_metric_dict.items())[0][0]
            else:
                val_metric = torch.tensor(0.0).cuda()
                metric_name = ''

            self.log(f'val_{metric_name}', val_metric, prog_bar=True, rank_zero_only=True)

        gbs = self.cfg.global_batch_size
        mbs = self.cfg.micro_batch_size
        self._reconfigure_batch_sizes(gbs, mbs)

    def test_step(self, batch, batch_idx):
        return self.validation_step(batch, batch_idx)

    def test_epoch_end(self, outputs):
        self.validation_epoch_end(outputs)

    def build_virtual_prompt_dataset(
        self, dataset_paths, batch_size, for_train, drop_last, shuffle, num_workers, pin_memory
    ):
        dataset = T5PromptLearningDataset(
            datasets=dataset_paths,
            tokenizer=self.tokenizer,
            virtual_prompt_source=self.virtual_prompt_source,
            task_templates=self.task_templates,
            pseudo_tokens=self.pseudo_tokens,
            pad_token_id=self.pad_token_id,
            max_seq_length=self.cfg.data.get('max_seq_length', self.frozen_model.cfg.max_position_embeddings),
            min_seq_length=self.cfg.data.get('min_seq_length', 1),
            add_bos=self.cfg.data.get('add_bos', False),
            add_eos=self.cfg.data.get('add_eos', True),
            decoder_starts_with_pad=self.cfg.data.get('decoder_starts_with_pad', False),
            add_eos_to_decoder_output=self.cfg.data.get('add_eos_to_decoder_output', True),
            add_sentinel_to_input=self.cfg.data.get('add_sentinel_to_input', True),
            ul2_prompt_token=self.cfg.data.get('ul2_prompt_token', None),
            for_train=for_train,
        )

        rank = parallel_state.get_data_parallel_rank()
        world_size = parallel_state.get_data_parallel_world_size()
        sampler = torch.utils.data.distributed.DistributedSampler(
            dataset, num_replicas=world_size, rank=rank, shuffle=shuffle, seed=self.cfg.seed
        )

        dataloader = torch.utils.data.DataLoader(
            dataset,
            collate_fn=dataset.collate_fn,
            sampler=sampler,
            batch_size=batch_size // world_size,
            drop_last=drop_last,
            num_workers=num_workers,
            pin_memory=pin_memory,
            persistent_workers=True,  # (@adithyare and @eharper) We need to set this to True to get around issues with spawn=True
        )
        print('build success', len(dataloader), dataset_paths)
        return dataset, dataloader

    def predict_step(self, batch: Any, batch_idx: int, dataloader_idx: int = 0) -> Any:

        input_ids, dec_input, labels, loss_mask, enc_mask, dec_mask, position_ids, taskname_ids = batch

        batch_size, seq_length = input_ids.shape
        if self.first_stage_of_pipeline():
            input_embeds = self.embed_input(input_ids, taskname_ids, use_cached_reps=True)

<<<<<<< HEAD
        # TODO: This check needs to be revisited with PP support.
        if hasattr(self.frozen_model.enc_dec_model.encoder_embedding, 'position_embeddings'):
            position_embeddings = self.frozen_model.enc_dec_model.encoder_embedding.position_embeddings(position_ids)
            encoder_input = input_embeds + position_embeddings
        else:
            encoder_input = input_embeds
=======
            # TODO: This check needs to be revisited with PP support.
            if hasattr(self.frozen_model.enc_dec_model.encoder_embedding, 'position_embeddings'):
                position_embeddings = self.frozen_model.enc_dec_model.encoder_embedding.position_embeddings(
                    position_ids
                )
                encoder_input = input_embeds + position_embeddings
            else:
                encoder_input = input_embeds

        else:
            encoder_input = torch.zeros((batch_size, seq_length, self.hidden_size), dtype=self.autocast_dtype).cuda()
>>>>>>> 4a93d287

        predicted_token_ids, log_probs = self.frozen_model.decode(
            tokens_enc=input_ids,
            enc_mask=enc_mask,
            num_tokens_to_generate=self.decoder_seq_length,
            encoder_input=encoder_input,
            bos_id=self.tokenizer.pad_id
            if self.cfg.data.get('decoder_starts_with_pad', False)
            else self.tokenizer.bos_id,
        )
        # Special ids to text function to handle stripping <eos> and special tokens with sentencepiece tokenizers.
        preds_text = MegatronT5FinetuneModel.ids_to_text(predicted_token_ids, self.tokenizer)
        input_text = MegatronT5FinetuneModel.ids_to_text(input_ids, self.tokenizer)

        if labels is not None:
            labels_text = MegatronT5FinetuneModel.ids_to_text(labels, self.tokenizer)
        else:
            labels_text = [None] * len(preds_text)

        return {
            'input_text': input_text,
            'preds_text': preds_text,
            'labels_text': labels_text,
        }

    def on_predict_epoch_end(self, outputs: List[Any]) -> None:

        gather_results = [None for _ in range(parallel_state.get_data_parallel_world_size())]
        all_preds = list(itertools.chain(*[item['preds_text'] for item in outputs[0]]))
        all_labels = list(itertools.chain(*[item['labels_text'] for item in outputs[0]]))
        all_inputs = list(itertools.chain(*[item['input_text'] for item in outputs[0]]))

        assert len(all_preds) == len(all_labels)
        assert len(all_preds) == len(all_inputs)

        # Gather inputs, predictions, and ground truths from all workers
        torch.distributed.all_gather_object(
            gather_results,
            [(input, pred, label) for (input, pred, label) in zip(all_inputs, all_preds, all_labels)],
            group=parallel_state.get_data_parallel_group(),
        )

        # Deduplicate sentences that may have been distributed across multiple data parallel ranks.
        if parallel_state.get_data_parallel_rank() == 0:
            gather_results_dedup = list(set(itertools.chain(*gather_results)))

            input_prediction_pair = []
            correct = 0
            for (input, pred, label) in gather_results_dedup:
                input_prediction_pair.append((input, pred))
                if label:
                    if pred == label:
                        correct += 1

            acc = correct / len(gather_results_dedup) if all_labels[0] else None
            logging.info(f'Prediction results: {acc}')
            logging.info(f'Test finish')<|MERGE_RESOLUTION|>--- conflicted
+++ resolved
@@ -102,18 +102,9 @@
         else:
             encoder_input = None
 
-<<<<<<< HEAD
-        # TODO: This check needs to be revisited with PP support.
-        if hasattr(self.frozen_model.enc_dec_model.encoder_embedding, 'position_embeddings'):
-            position_embeddings = self.frozen_model.enc_dec_model.encoder_embedding.position_embeddings(position_ids)
-            encoder_input = input_embeds + position_embeddings
-        else:
-            encoder_input = input_embeds
-=======
         # If the decoder input starts with <pad> instead of <bos>, which is the case for huggingface T5 models, we don't want to mask the first token.
         # For NeMo-Megatron, the sequence starts with <bos>, which is never masked so we can always set index 0 to be unmasked.
         dec_mask[:, 0] = 1
->>>>>>> 4a93d287
 
         # Call forward on T5 model with preprocessed embeddings
         if self.autocast_dtype == torch.float32:
@@ -300,24 +291,6 @@
         self.log('global_step', self.trainer.global_step, prog_bar=True, rank_zero_only=True)
         return loss_mean
 
-<<<<<<< HEAD
-    def inference_step(self, batch, batch_idx, inference=False):
-        enc_input, dec_input, labels, loss_mask, enc_mask, dec_mask, position_ids, taskname_ids = batch
-
-        mode = self.training
-        self.eval()
-
-        input_embeds = self.embed_input_train(enc_input, taskname_ids)
-
-        # TODO: This check needs to be revisited with PP support.
-        if hasattr(self.frozen_model.enc_dec_model.encoder_embedding, 'position_embeddings'):
-            position_embeddings = self.frozen_model.enc_dec_model.encoder_embedding.position_embeddings(position_ids)
-            encoder_input = input_embeds + position_embeddings
-        else:
-            encoder_input = input_embeds
-
-        loss_mean = self.fwd_bwd_step(batch, batch_idx, forward_only=True)
-=======
     def _reconfigure_and_process_inference_batch(self, global_batch_size_per_gpu, gbs):
         # This should happen only on the last batch of the dataset.
         if global_batch_size_per_gpu != gbs // parallel_state.get_data_parallel_world_size():
@@ -330,7 +303,6 @@
                 micro_batch_size=global_batch_size_per_gpu,
                 data_parallel_size=parallel_state.get_data_parallel_world_size(),
             )
->>>>>>> 4a93d287
 
     def get_predictions(self, input_ids, enc_mask, encoder_input, labels):
         predicted_token_ids, log_probs = self.frozen_model.decode(
@@ -361,24 +333,9 @@
         self._reconfigure_and_process_inference_batch(input_ids.size(0), gbs)
         loss_mean = self.fwd_bwd_step(batch, batch_idx, forward_only=True)
 
-<<<<<<< HEAD
-            # Sentencepiece case
-            if hasattr(self.tokenizer, 'special_token_to_id'):
-                pred = [id for id in pred if id not in self.tokenizer.special_token_to_id.values()]
-                label = [id for id in label if id not in self.tokenizer.special_token_to_id.values()]
-                enc_input = [id for id in enc_input if id not in self.tokenizer.special_token_to_id.values()]
-            # HF Autotokenizer case.
-            else:
-                pred = [id for id in pred if id not in self.tokenizer.tokenizer.additional_special_tokens_ids]
-                label = [id for id in label if id not in self.tokenizer.tokenizer.additional_special_tokens_ids]
-                enc_input = [
-                    id for id in enc_input if id not in self.tokenizer.tokenizer.additional_special_tokens_ids
-                ]
-=======
         if self.first_stage_of_pipeline():
             # Get embeddings for text tokens and insert virtual token embeddings
             input_embeds = self.embed_input(input_ids, taskname_ids, False)
->>>>>>> 4a93d287
 
             if hasattr(self.frozen_model.enc_dec_model.encoder_embedding, 'position_embeddings'):
                 position_embeddings = self.frozen_model.enc_dec_model.encoder_embedding.position_embeddings(
@@ -513,14 +470,6 @@
         if self.first_stage_of_pipeline():
             input_embeds = self.embed_input(input_ids, taskname_ids, use_cached_reps=True)
 
-<<<<<<< HEAD
-        # TODO: This check needs to be revisited with PP support.
-        if hasattr(self.frozen_model.enc_dec_model.encoder_embedding, 'position_embeddings'):
-            position_embeddings = self.frozen_model.enc_dec_model.encoder_embedding.position_embeddings(position_ids)
-            encoder_input = input_embeds + position_embeddings
-        else:
-            encoder_input = input_embeds
-=======
             # TODO: This check needs to be revisited with PP support.
             if hasattr(self.frozen_model.enc_dec_model.encoder_embedding, 'position_embeddings'):
                 position_embeddings = self.frozen_model.enc_dec_model.encoder_embedding.position_embeddings(
@@ -532,7 +481,6 @@
 
         else:
             encoder_input = torch.zeros((batch_size, seq_length, self.hidden_size), dtype=self.autocast_dtype).cuda()
->>>>>>> 4a93d287
 
         predicted_token_ids, log_probs = self.frozen_model.decode(
             tokens_enc=input_ids,
