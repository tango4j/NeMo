--- conflicted
+++ resolved
@@ -79,15 +79,8 @@
         trim_hop_length=512,
         orig_sr=None,
         channel_selector=None,
-        normalize=False,
-        normalize_target=-20,
-<<<<<<< HEAD
         normalize_db: Optional[float] = None,
         ref_channel: Optional[int] = None,
-=======
-        normalize_db=False,
-        normalize_db_target=-20.0,
->>>>>>> 0e8752b8
     ):
         """Create audio segment from samples.
         Samples are convert float32 internally, with int scaled to [-1, 1].
@@ -122,18 +115,11 @@
         self._samples = samples
         self._sample_rate = sample_rate
         self._orig_sr = orig_sr if orig_sr is not None else sample_rate
-        if normalize:
-            self.normalize(normalize_target)
-<<<<<<< HEAD
         self._ref_channel = ref_channel
         self._normalize_db = normalize_db
 
         if normalize_db is not None:
             self.normalize_db(normalize_db, ref_channel)
-=======
-        if normalize_db:
-            self.normalize_db(normalize_db_target)
->>>>>>> 0e8752b8
 
     def __eq__(self, other):
         """Return whether two objects are equal."""
@@ -203,15 +189,8 @@
         trim_hop_length=512,
         orig_sr=None,
         channel_selector=None,
-        normalize=False,
-        normalize_target=-20,
-<<<<<<< HEAD
         normalize_db=None,
         ref_channel=None,
-=======
-        normalize_db=False,
-        normalize_db_target=-20.0,
->>>>>>> 0e8752b8
     ):
         """
         Load a file supported by librosa and return as an AudioSegment.
@@ -232,15 +211,8 @@
         :param channel selector: string denoting the downmix mode, an integer denoting the channel to be selected, or an iterable
                                  of integers denoting a subset of channels. Channel selector is using zero-based indexing.
                                  If set to `None`, the original signal will be used.
-        :param normalize: if true, normalize the audio signal to a target RMS value
-        :param normalize_target: the target RMS value in decibels
-<<<<<<< HEAD
         :param normalize_db (Optional[float]): if not None, normalize the audio signal to a target RMS value
         :param ref_channel (Optional[int]): channel to use as reference for normalizing multi-channel audio, set None to use max RMS across channels
-=======
-        :param normalize_db (bool): if true, normalize the audio signal to a target RMS value
-        :param normalize_db_target (float): the target RMS value in decibels
->>>>>>> 0e8752b8
         :return: AudioSegment instance
         """
         samples = None
@@ -316,14 +288,8 @@
             trim_hop_length=trim_hop_length,
             orig_sr=orig_sr,
             channel_selector=channel_selector,
-            normalize=normalize,
-            normalize_target=normalize_target,
             normalize_db=normalize_db,
-<<<<<<< HEAD
             ref_channel=ref_channel,
-=======
-            normalize_db_target=normalize_db_target,
->>>>>>> 0e8752b8
         )
 
     @classmethod
@@ -395,11 +361,6 @@
                     raise RuntimeError(
                         f'Loaded samples need to have identical length: {a_samples.shape} != {samples.shape}'
                     )
-                    # Zero-pad the shorter signal
-                    if len(a_samples) < len(samples):
-                        a_samples = np.pad(a_samples, ((0, len(samples) - len(a_samples)), (0, 0)), 'constant')
-                    else:
-                        samples = np.pad(samples, ((0, len(a_samples) - len(samples)), (0, 0)), 'constant')
 
                 # Concatenate along channel dimension
                 samples = np.concatenate([samples, a_samples], axis=1)
@@ -510,10 +471,6 @@
     def gain_db(self, gain):
         self._samples *= 10.0 ** (gain / 20.0)
 
-    def normalize_db(self, target_db=-20):
-        """Normalize the signal to a target RMS value in decibels. 
-        """
-        rms_db = self.rms_db
     def normalize_db(self, target_db=-20, ref_channel=None):
         """Normalize the signal to a target RMS value in decibels. 
         For multi-channel audio, the RMS value is determined by the reference channel (if not None),
