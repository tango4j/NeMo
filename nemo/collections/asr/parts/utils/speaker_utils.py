# Copyright (c) 2020, NVIDIA CORPORATION.  All rights reserved.
#
# Licensed under the Apache License, Version 2.0 (the "License");
# you may not use this file except in compliance with the License.
# You may obtain a copy of the License at
#
#     http://www.apache.org/licenses/LICENSE-2.0
#
# Unless required by applicable law or agreed to in writing, software
# distributed under the License is distributed on an "AS IS" BASIS,
# WITHOUT WARRANTIES OR CONDITIONS OF ANY KIND, either express or implied.
# See the License for the specific language governing permissions and
# limitations under the License.

import gc
import json
import math
import os
import shutil
from copy import deepcopy
from typing import Dict, List, Tuple, Union

import numpy as np
import omegaconf
import soundfile as sf
import torch
from pyannote.core import Annotation, Segment
from tqdm import tqdm
import torch.nn.functional as F

from nemo.collections.asr.data.audio_to_label import repeat_signal
<<<<<<< HEAD
from nemo.collections.asr.metrics.der import get_partial_ref_labels
from nemo.collections.asr.parts.utils.online_clustering import (
    get_minimal_indices,
    stitch_cluster_labels
)

from nemo.collections.asr.parts.utils.offline_clustering import (
ts_vad_post_processing,
SpeakerClustering, 
get_argmin_mat, 
split_input_data,
cos_similarity,
cos_similarity_batch,
)
=======
from nemo.collections.asr.parts.utils.longform_clustering import LongFormSpeakerClustering
from nemo.collections.asr.parts.utils.offline_clustering import SpeakerClustering, get_argmin_mat, split_input_data
>>>>>>> 8b27f3a6
from nemo.utils import logging

"""
This file contains all the utility functions required for speaker embeddings part in diarization scripts
"""


def get_uniqname_from_filepath(filepath):
    """
    Return base name from provided filepath
    """
    if type(filepath) is str:
        uniq_id = os.path.splitext(os.path.basename(filepath))[0]
        return uniq_id
    else:
        raise TypeError("input must be filepath string")


def get_uniq_id_from_manifest_line(line: str) -> str:
    """
    Retrieve `uniq_id` from the `audio_filepath` in a manifest line.
    """
    dic = json.loads(line.strip())
    if 'uniq_id' in dic and dic['uniq_id'] is not None:
        uniq_id = dic['uniq_id']
    else:
        uniq_id = get_uniqname_from_filepath(dic['audio_filepath'])
    return uniq_id


def get_uniq_id_with_dur(meta, decimals=3):
    """
    Return basename with offset and end time labels
    """
    # bare_uniq_id = get_uniqname_from_filepath(meta['audio_filepath'])
    bare_uniq_id = get_uniqname_from_filepath(meta['rttm_filepath'])
    if meta['offset'] is None and meta['duration'] is None:
        return bare_uniq_id
    if meta['offset']:
        offset = str(int(round(meta['offset'], decimals) * pow(10, decimals)))
    else:
        offset = 0
    if meta['duration']:
        endtime = str(int(round(meta['offset'] + meta['duration'], decimals) * pow(10, decimals)))
    else:
        endtime = 'NULL'
    uniq_id = f"{bare_uniq_id}_{offset}_{endtime}"
    return uniq_id


def audio_rttm_map(manifest, attach_dur=False):
    """
    This function creates AUDIO_RTTM_MAP which is used by all diarization components to extract embeddings,
    cluster and unify time stamps
    Args: manifest file that contains keys audio_filepath, rttm_filepath if exists, text, num_speakers if known and uem_filepath if exists

    returns:
    AUDIO_RTTM_MAP (dict) : A dictionary with keys of uniq id, which is being used to map audio files and corresponding rttm files
    """

    AUDIO_RTTM_MAP = {}
    with open(manifest, 'r') as inp_file:
        lines = inp_file.readlines()
        # logging.info("Number of files to diarize: {}".format(len(lines)))
        for line in lines:
            line = line.strip()
            dic = json.loads(line)

            meta = {
                'audio_filepath': dic['audio_filepath'],
                'rttm_filepath': dic.get('rttm_filepath', None),
                'offset': dic.get('offset', None),
                'duration': dic.get('duration', None),
                'text': dic.get('text', None),
                'num_speakers': dic.get('num_speakers', None),
                'uem_filepath': dic.get('uem_filepath', None),
                'ctm_filepath': dic.get('ctm_filepath', None),
            }
            if attach_dur:
                uniqname = get_uniq_id_with_dur(meta)
            else:
                if "uniq_id" in dic.keys():
                    uniqname = dic['uniq_id']
                else:
                    uniqname = get_uniqname_from_filepath(filepath=meta['audio_filepath'])

            if uniqname not in AUDIO_RTTM_MAP:
                AUDIO_RTTM_MAP[uniqname] = meta
            else:
                raise KeyError(
                    "file {} is already part of AUDIO_RTTM_MAP, it might be duplicated, Note: file basename must be unique".format(
                        meta['audio_filepath']
                    )
                )

    return AUDIO_RTTM_MAP


def parse_scale_configs(window_lengths_in_sec, shift_lengths_in_sec, multiscale_weights):
    """
    Check whether multiscale parameters are provided correctly. window_lengths_in_sec, shift_lengfhs_in_sec and
    multiscale_weights should be all provided in omegaconf.listconfig.ListConfig type. In addition, the scales
    should be provided in descending order, from the longest scale to the base scale (the shortest).

    Example:
        Single-scale setting:
            parameters.window_length_in_sec=1.5
            parameters.shift_length_in_sec=0.75
            parameters.multiscale_weights=null

        Multiscale setting (base scale - window_length 0.5 s and shift_length 0.25):
            parameters.window_length_in_sec=[1.5,1.0,0.5]
            parameters.shift_length_in_sec=[0.75,0.5,0.25]
            parameters.multiscale_weights=[1,1,1]

    In addition, you can also specify session-by-session multiscale weight. In this case, each dictionary key
    points to different weights.
    """
    check_float_config = [isinstance(var, float) for var in (window_lengths_in_sec, shift_lengths_in_sec)]
    check_list_config = [
        isinstance(var, (omegaconf.listconfig.ListConfig, list, tuple))
        for var in (window_lengths_in_sec, shift_lengths_in_sec, multiscale_weights)
    ]
    if all(check_list_config) or all(check_float_config):

        # If bare floating numbers are provided, convert them to list format.
        if all(check_float_config):
            window_lengths, shift_lengths, multiscale_weights = (
                [window_lengths_in_sec],
                [shift_lengths_in_sec],
                [1.0],
            )
        else:
            window_lengths, shift_lengths, multiscale_weights = (
                window_lengths_in_sec,
                shift_lengths_in_sec,
                multiscale_weights,
            )

        length_check = (
            len(set([len(window_lengths), len(shift_lengths), len(multiscale_weights)])) == 1
            and len(multiscale_weights) > 0
        )
        scale_order_check = (
            list(window_lengths) == sorted(window_lengths)[::-1] and list(shift_lengths) == sorted(shift_lengths)[::-1]
        )

        # Check whether window lengths are longer than shift lengths
        if len(window_lengths) > 1:
            shift_length_check = all([w > s for w, s in zip(window_lengths, shift_lengths)])
        else:
            shift_length_check = window_lengths[0] > shift_lengths[0]

        multiscale_args_dict = {'use_single_scale_clustering': False}
        if all([length_check, scale_order_check, shift_length_check]):
            if len(window_lengths) > 1:
                multiscale_args_dict['scale_dict'] = {
                    k: (w, s) for k, (w, s) in enumerate(zip(window_lengths, shift_lengths))
                }
            else:
                multiscale_args_dict['scale_dict'] = {0: (window_lengths[0], shift_lengths[0])}
            multiscale_args_dict['multiscale_weights'] = multiscale_weights
            return multiscale_args_dict
        else:
            raise ValueError('Multiscale parameters are not properly setup.')

    elif any(check_list_config):
        raise ValueError(
            'You must provide a list config for all three parameters: window, shift and multiscale weights.'
        )
    else:
        return None


def get_embs_and_timestamps(multiscale_embeddings_and_timestamps, multiscale_args_dict):
    """
    The embeddings and timestamps in multiscale_embeddings_and_timestamps dictionary are
    indexed by scale index. This function rearranges the extracted speaker embedding and
    timestamps by unique ID to make the further processing more convenient.

    Args:
        multiscale_embeddings_and_timestamps (dict):
            Dictionary of embeddings and timestamps for each scale.
        multiscale_args_dict (dict):
            Dictionary of scale information: window, shift and multiscale weights.

    Returns:
        embs_and_timestamps (dict)
            A dictionary containing embeddings and timestamps of each scale, indexed by unique ID.
    """
    embs_and_timestamps = {uniq_id: {} for uniq_id in multiscale_embeddings_and_timestamps[0][0].keys()}
    if multiscale_args_dict['use_single_scale_clustering']:
        _multiscale_args_dict = deepcopy(multiscale_args_dict)
        _multiscale_args_dict['scale_dict'] = {0: multiscale_args_dict['scale_dict'][0]}
        _multiscale_args_dict['multiscale_weights'] = multiscale_args_dict['multiscale_weights'][:1]
    else:
        _multiscale_args_dict = multiscale_args_dict

    embeddings, timestamps = multiscale_embeddings_and_timestamps[0]
    for uniq_id in embeddings.keys():
        embeddings_list, time_stamps_list, segment_index_list = [], [], []
        for scale_idx in sorted(_multiscale_args_dict['scale_dict'].keys()):
            embeddings, timestamps = multiscale_embeddings_and_timestamps[scale_idx]
            if len(embeddings[uniq_id]) != len(timestamps[uniq_id]):
                raise ValueError("Mismatch of counts between embedding vectors and timestamps")
            time_stamps_tensor = torch.tensor(timestamps[uniq_id])
            embeddings_list.append(embeddings[uniq_id])
            segment_index_list.append(embeddings[uniq_id].shape[0])
            time_stamps_list.append(time_stamps_tensor)

        embs_and_timestamps[uniq_id]['multiscale_weights'] = (
            torch.tensor(_multiscale_args_dict['multiscale_weights']).unsqueeze(0).float()
        )
        embs_and_timestamps[uniq_id]['embeddings'] = torch.cat(embeddings_list, dim=0)
        embs_and_timestamps[uniq_id]['timestamps'] = torch.cat(time_stamps_list, dim=0)
        embs_and_timestamps[uniq_id]['multiscale_segment_counts'] = torch.tensor(segment_index_list)

    return embs_and_timestamps


def get_timestamps(multiscale_timestamps, multiscale_args_dict):
    """
    The timestamps in `multiscale_timestamps` dictionary are indexed by scale index.
    This function rearranges the extracted speaker embedding and timestamps by unique ID to make the further processing more convenient.

    Args:
        multiscale_timestamps (dict):
            Dictionary of timestamps for each scale.
        multiscale_args_dict (dict):
            Dictionary of scale information: window, shift and multiscale weights.

    Returns:
        timestamps_dict (dict)
            A dictionary containing embeddings and timestamps of each scale, indexed by unique ID.
    """
    timestamps_dict = {uniq_id: {'scale_dict': {}} for uniq_id in multiscale_timestamps[0].keys()}
    for scale_idx in sorted(multiscale_args_dict['scale_dict'].keys()):
        time_stamps = multiscale_timestamps[scale_idx]
        for uniq_id in time_stamps.keys():
            timestamps_dict[uniq_id]['scale_dict'][scale_idx] = {
                'time_stamps': time_stamps[uniq_id],
            }

    return timestamps_dict


def get_contiguous_stamps(stamps):
    """
    Return contiguous time stamps
    """
    lines = deepcopy(stamps)
    if len(lines) == 0:
        return []
    contiguous_stamps = []
    for i in range(len(lines) - 1):
        start, end, speaker = lines[i].split()
        next_start, next_end, next_speaker = lines[i + 1].split()
        if float(end) > float(next_start):
            avg = str((float(next_start) + float(end)) / 2.0)
            lines[i + 1] = ' '.join([avg, next_end, next_speaker])
            contiguous_stamps.append(start + " " + avg + " " + speaker)
        else:
            contiguous_stamps.append(start + " " + end + " " + speaker)
    start, end, speaker = lines[-1].split()
    contiguous_stamps.append(start + " " + end + " " + speaker)
    return contiguous_stamps


def merge_stamps(lines):
    """
    Merge time stamps of the same speaker.
    """
    if len(lines) == 0:
        return []
    stamps = deepcopy(lines)
    overlap_stamps = []
    for i in range(len(stamps) - 1):
        start, end, speaker = stamps[i].split()
        next_start, next_end, next_speaker = stamps[i + 1].split()
        if float(end) == float(next_start) and speaker == next_speaker:
            stamps[i + 1] = ' '.join([start, next_end, next_speaker])
        else:
            overlap_stamps.append(start + " " + end + " " + speaker)
    start, end, speaker = stamps[-1].split()
    overlap_stamps.append(start + " " + end + " " + speaker)
    return overlap_stamps


def labels_to_pyannote_object(labels, uniq_name=''):
    """
    Convert the given labels to pyannote object to calculate DER and for visualization
    """
    annotation = Annotation(uri=uniq_name)
    if len(labels) == 0:
        return annotation
        # raise ValueError(f"No labels found in labels: {labels}")
    for label in labels:
        start, end, speaker = label.strip().split()
        start, end = float(start), float(end)
        annotation[Segment(start, end)] = speaker

    return annotation


def labels_to_rttmfile(labels, uniq_id, out_rttm_dir):
    """
    Write rttm file with uniq_id name in out_rttm_dir with timestamps in labels
    """
    filename = os.path.join(out_rttm_dir, uniq_id + '.rttm')
    with open(filename, 'w') as f:
        for line in labels:
            line = line.strip()
            start, end, speaker = line.split()
            duration = float(end) - float(start)
            start = float(start)
            log = 'SPEAKER {} 1   {:.3f}   {:.3f} <NA> <NA> {} <NA> <NA>\n'.format(uniq_id, start, duration, speaker)
            f.write(log)

    return filename


def string_to_float(x, round_digits):
    """
    Convert string to float then round the number.
    """
    return round(float(x), round_digits)


def convert_rttm_line(rttm_line, round_digits=3):
    """
    Convert a line in RTTM file to speaker label, start and end timestamps.

    Args:
        rttm_line (str):
            A line in RTTM formatted file containing offset and duration of each segment.
        round_digits (int):
            Number of digits to be rounded.

    Returns:
        start (float)
            Start timestamp in floating point number.
        end (float):
            End timestamp in floating point number.
        speaker (str):
            speaker string in RTTM lines.
    """
    rttm = rttm_line.strip().split()
    start = string_to_float(rttm[3], round_digits)
    end = string_to_float(rttm[4], round_digits) + string_to_float(rttm[3], round_digits)
    speaker = rttm[7]
    return start, end, speaker


def rttm_to_labels(rttm_filename):
    """
    Prepare time stamps label list from rttm file
    """
    labels = []
    with open(rttm_filename, 'r') as f:
        for line in f.readlines():
            start, end, speaker = convert_rttm_line(line, round_digits=3)
            labels.append('{} {} {}'.format(start, end, speaker))
    return labels


def write_cluster_labels(base_scale_idx, lines_cluster_labels, out_rttm_dir):
    """
    Write cluster labels that are generated from clustering into a file.
    Args:
        base_scale_idx (int): The base scale index which is the highest scale index.
        lines_cluster_labels (list): The start and end time-stamps of each segment with the predicted cluster label.
        out_rttm_dir (str): The path where output rttm files are saved.
    """
    out_label_name = os.path.join(
        out_rttm_dir, '../speaker_outputs', f'subsegments_scale{base_scale_idx}_cluster.label'
    )
    with open(out_label_name, 'w') as f:
        for clus_label_line in lines_cluster_labels:
            f.write(clus_label_line)


def generate_cluster_labels(segment_ranges: List[str], cluster_labels: List[int]):
    """
    Generate cluster (speaker labels) from the segment_range list and cluster label list.

    Args:
        segment_ranges (list):
            List containing intervals (start and end timestapms, ranges) of each segment
        cluster_labels (list):
            List containing a cluster label sequence

    Returns:
        diar_hyp (list):
            List containing merged speaker-turn-level timestamps and labels in string format
            Example:
                >>>  diar_hyp = ['0.0 4.375 speaker_1', '4.375 5.125 speaker_0', ...]

        lines (list)
            List containing raw segment-level timestamps and labels in raw digits
                >>>  diar_hyp = ['0.0 0.25 speaker_1', '0.25 0.5 speaker_1', ..., '4.125 4.375 speaker_1']
    """
    lines = []
    for idx, label in enumerate(cluster_labels):
        tag = 'speaker_' + str(label)
        stt, end = segment_ranges[idx]
        lines.append(f"{stt} {end} {tag}")
    cont_lines = get_contiguous_stamps(lines)
    diar_hyp = merge_stamps(cont_lines)
    return diar_hyp, lines
                
def divide_and_conquer_clustering(ms_silsp_embs, cluster_labels_infer, unit_clus_len, base_scale_idx, sync_score_thres=0.75):
    """
    For long form audio files, perform divide and conquer clustering to get fine-grained speaker labels.

    Args:
        ms_silsp_embs (_type_): _description_
        cluster_labels_infer (_type_): _description_
        unit_clus_len (_type_): _description_
        base_scale_idx (_type_): _description_
        sync_score_thres (float, optional): _description_. Defaults to 0.75.

    Returns:
        _type_: _description_
    """
    fine_grained_scale_idx = min(ms_silsp_embs.shape[1]-1, base_scale_idx+1)
    cluster_labels_infer  = cluster_labels_infer.cuda()
    ms_silsp_embs = ms_silsp_embs[:, :(fine_grained_scale_idx+1)].cuda()
    vad_ms_emb_seq =  ms_silsp_embs[cluster_labels_infer > -1]
    ms_emb_seq = torch.split(vad_ms_emb_seq, unit_clus_len, dim=0)
    vad_cluster_labels_infer = cluster_labels_infer[cluster_labels_infer > -1]
    clus_label_index = torch.split(vad_cluster_labels_infer, unit_clus_len, dim=0)
    batch_size = len(ms_emb_seq)
    total_fine_grained_labels = []
    for sample_id in tqdm(range(batch_size), desc='Fine-grained clustering'):
        sample_ms_emb_seq = ms_emb_seq[sample_id]
        vad_mask = clus_label_index[sample_id] > -1
        num_speakers = int(clus_label_index[sample_id].max().item() + 1)
        speaker_clustering = SpeakerClustering(cuda=True)
        _cluster_labels = speaker_clustering.forward_embs(
            embs=sample_ms_emb_seq[vad_mask].mean(dim=1),
            oracle_num_speakers=int(num_speakers),
            max_rp_threshold= 0.05,
            use_drop_and_recluster=False,
        )
        # Resolve permuations
        offset = clus_label_index[sample_id][vad_mask].long().min()
        clus_label_vad = get_minimal_indices(clus_label_index[sample_id][vad_mask].long())
        new_label_index = stitch_cluster_labels(Y_old=clus_label_vad, Y_new=_cluster_labels.long())
        new_label_index = new_label_index.type(clus_label_vad.dtype).to(clus_label_vad.device)
        
        # If local clustering shows too much difference from global clustering, use global clustering
        sync_score =  ((clus_label_vad == new_label_index).sum() / clus_label_vad.shape[0]).item()
        logging.info(f"-----> || Fine grained label sync score|| : [{sync_score:.4f} , offset: {offset} sync_score_thres: {sync_score_thres:.3f}]")
        if sync_score < sync_score_thres:
            new_label_index = clus_label_vad + offset
        
        total_fine_grained_labels.append(new_label_index)
    
    vad_fine_grained_labels = torch.cat(total_fine_grained_labels, dim=0).to(cluster_labels_infer.device)
    fine_grained_labels = (torch.ones_like(cluster_labels_infer) * -1).to(cluster_labels_infer.device)
    fine_grained_labels[cluster_labels_infer > -1] = vad_fine_grained_labels.type(cluster_labels_infer.dtype)
    return fine_grained_labels
               
def get_cluster_labels_infer(
    ms_silsp_embs, 
    cluster_labels, 
    vad_decision_scaled, 
    vad_decision_base, 
    scale_map, 
    base_scale_idx
    ):
    # Convert cluster labels to the finest scale
    clus_labels_infer_org_scale = torch.zeros(ms_silsp_embs.shape[0]+1)
    clus_labels_infer_org_scale[:vad_decision_scaled.shape[0]][vad_decision_scaled] = (cluster_labels + 1).float().to(ms_silsp_embs.device)
    clus_labels_infer_org_scale -= 1

    # Convert clustering to the finest scale (=base scale)
    cluster_labels_infer = -1 * torch.ones(scale_map[0].shape[0]) # Finest scale thus, the longest vector
    max_scm = scale_map[base_scale_idx].shape[0]
    
    cluster_labels_infer[scale_map[-1][vad_decision_base[:max_scm]]]= clus_labels_infer_org_scale[scale_map[base_scale_idx][vad_decision_base[:max_scm]]]
    return cluster_labels_infer, max_scm

def get_ms_embs_and_ts(
    base_scale_idx, 
    embeddings, 
    time_stamps, 
    scale_map, 
    vad_probs, 
    vad_threshold,
    feat_per_sec,
    ):
    """
    
    """
    rep_counts = torch.unique(scale_map[base_scale_idx], return_counts=True)[1]
    base_seg_inds = torch.cumsum(rep_counts, dim=0) - 1 # Pick the last index of each repeating index

    ms_silsp_embs = embeddings[:, :(base_scale_idx+1), :][base_seg_inds, :, :] # [T, num_scales, emb_dim, (num_of_channels)]
    ms_ts_scaled = time_stamps[base_scale_idx][base_seg_inds]/feat_per_sec
    base_feat_len_in_scale = torch.mode( torch.round( time_stamps[-1][:,1]- time_stamps[-1][:,0] ).long() )[0]
    
    feat_len_in_scale = torch.mode( torch.round((ms_ts_scaled[:, 1] - ms_ts_scaled[:, 0])*feat_per_sec).long() )[0]
    vad_index_list = [0] + (base_seg_inds + 1).tolist() # selected scale's T + 1
    
    vad_prob_mat_list = []
    for i in range(len(vad_index_list)-1):
        vad_prob_mat_list.append(torch.mean(vad_probs[vad_index_list[i]:vad_index_list[i+1]]))
        
    vad_prob_mat = torch.stack(vad_prob_mat_list, dim=0)
    vad_prob_mat_base = vad_probs 
        
    # vad_prob_mat_seg = vad_probs[base_seg_inds, base_scale_idx, :feat_len_in_scale] # [T, feat_len]
    # vad_prob_mat = vad_prob_mat_seg.mean(dim=1)
    # vad_prob_mat_base_seg = vad_probs[:, -1, :base_feat_len_in_scale] # [T, feat_len]
    # vad_prob_mat_base = vad_prob_mat_base_seg.mean(dim=1)
    
    hist_ct, bins = torch.histogram(vad_prob_mat, bins=50, range=(0, 1))
    # hist_ct, bins = torch.histogram(vad_prob_mat, bins=1000, range=(0, 1))
    hist_ct_norm = hist_ct / hist_ct.sum()
    vad_thres_knee_argmax = torch.argmax(hist_ct_norm[0:10] - hist_ct_norm[1:11])
    vad_thres_offset = bins[vad_thres_knee_argmax+1].item()
    vad_threshold = vad_thres_offset + vad_threshold
    logging.info(f"-----> Adaptive || vad_threshold || is set to: [{vad_threshold:.3f}]")
    vad_decision_scaled = vad_prob_mat > vad_threshold
    vad_decision_base = vad_prob_mat_base > vad_threshold
    ms_embs_scaled_vadmasked = ms_silsp_embs[vad_decision_scaled, : , :]
    return ms_silsp_embs, ms_embs_scaled_vadmasked, ms_ts_scaled, vad_decision_scaled, vad_decision_base

def get_scaled_drop_length_thres(drop_length_thres, base_scale_idx, clustering_scale_index, multiscale_dict):
    return int((multiscale_dict[clustering_scale_index][0]/multiscale_dict[base_scale_idx][0]) * drop_length_thres)

def get_selected_channel_embs(ms_emb_seq, 
                              max_mc_ch_num, 
                              collapse_scale_dim: bool =False,
                              multiscale_weights: list =[], 
                              ):
    if collapse_scale_dim:
        if len(multiscale_weights) == 0: # If no weights are given, use equal weights
            multiscale_weights = [1.0 for _ in range(ms_emb_seq.shape[1])]
        multiscale_weights_tensor = torch.tensor(multiscale_weights).float().unsqueeze(0).unsqueeze(-1).unsqueeze(-1)
        ms_emb_seq_weighted = ms_emb_seq * multiscale_weights_tensor[:, :ms_emb_seq.shape[1]]
        merged_mono_scale_embs = ms_emb_seq_weighted.sum(dim=1)
        # merged_mono_scale_embs = ms_emb_seq.mean(dim=1) # [T, scale_n, emb_dim, ch] -> [T, emb_dim, ch]
    else:
        merged_mono_scale_embs = ms_emb_seq.reshape(ms_emb_seq.shape[0], -1, ms_emb_seq.shape[-1]) # [T, scale_n, emb_dim, ch] -> [T, scale_n * emb_dim, ch]
    t_embs  = merged_mono_scale_embs.transpose(1, 2) # [T, ch, emb_dim]
    ch_sim = cos_similarity_batch(emb_a=t_embs.float(), emb_b=t_embs.float())  # [T, ch, ch]
    ch_sim_T = ch_sim.mean(dim=1)
    arg_sort_inds = torch.sort(ch_sim_T, descending=True)[1]
    if arg_sort_inds.shape[1] > max_mc_ch_num:
        arg_sort_inds = arg_sort_inds[:, :max_mc_ch_num]
    sorted_ch_inds = torch.sort(arg_sort_inds, dim=1, descending=True)[0]
    merged_mono_scale_embs_list = []
    for tdx in range(sorted_ch_inds.shape[0]):
        merged_mono_scale_embs_list.append(merged_mono_scale_embs[tdx, :, sorted_ch_inds[tdx,:]])
    if collapse_scale_dim:
        selected_ss_mc_embs = torch.stack(merged_mono_scale_embs_list, dim=0)
    else:
        ms_cat_emb_seq = torch.stack(merged_mono_scale_embs_list, dim=0)
        try:
            selected_ss_mc_embs = ms_cat_emb_seq.reshape(ms_emb_seq.shape[0], ms_emb_seq.shape[1], ms_emb_seq.shape[2], ms_cat_emb_seq.shape[-1])
        except:
            import ipdb; ipdb.set_trace()
    return selected_ss_mc_embs

def perform_clustering_embs(
    embeddings_dict, 
    time_stamps_dict,
    vad_probs_dict,
    scale_mapping_dict,
    AUDIO_RTTM_MAP, 
    out_rttm_dir,
    clustering_params, 
    multiscale_weights,
    device, 
    vad_threshold: float,
    multiscale_dict: dict, 
    verbose: bool = True,
    drop_length_thres = 4800,
    feat_per_sec: int = 100,
    long_audio_thres: int = 100000,
    unit_clus_len: int = 1000,
    get_rttm_with_the_finest_scale: bool = True,
):
    if len(embeddings_dict) == 0:
        raise ValueError("Empty embeddings_dict.")
    if len(time_stamps_dict) == 0:
        raise ValueError("Empty time_stamps_dict.")
    uniq_clus_labels_dict = {}
    cuda = True
    all_hypothesis, all_reference = [], []
    no_references = False
    lines_cluster_labels = []
    base_scale_idx = clustering_params.clustering_scale_index
    max_mc_ch_num = clustering_params.max_mc_ch_num 
    if device.type != 'cuda':
        if verbose:
            logging.warning("cuda=False, using CPU for eigen decomposition. This might slow down the clustering process.")
        cuda = False

    speaker_clustering = SpeakerClustering(cuda=cuda)
    # If True, export torch script module and save it to the base folder.
    for uniq_id, audio_rttm_values in tqdm(AUDIO_RTTM_MAP.items(), desc='clustering', leave=True, disable=not verbose):
        scale_map = scale_mapping_dict[uniq_id]
            
        if len(embeddings_dict[uniq_id].shape) > 3:
            # The last dimension is the channel dimension
            embeddings = embeddings_dict[uniq_id]
            time_stamps = time_stamps_dict[uniq_id][:, :, :, 0]
        else:
            embeddings = embeddings_dict[uniq_id]
            time_stamps = time_stamps_dict[uniq_id]
        
        vad_probs = vad_probs_dict[uniq_id]
        if scale_map.shape[1] > long_audio_thres:
            if verbose:
                logging.info(f"---------> Long form audio detected: Using {base_scale_idx}-index scale length {multiscale_dict[base_scale_idx]} Segment Count - {scale_map.shape[1]}")
            base_scale_idx = max(0, base_scale_idx - 1)
            use_fine_grained_clustering = False
        else:
            if verbose:
                logging.info(f"---------> Short form audio detected: Segment Count - {scale_map.shape[1]}")
            use_fine_grained_clustering = False
        
        ms_silsp_embs, ms_embs_scaled_vadmasked, ms_ts_scaled, vad_decision_scaled, vad_decision_base = get_ms_embs_and_ts(base_scale_idx, 
                                                                                                                           embeddings, 
                                                                                                                           time_stamps, 
                                                                                                                           scale_map, 
                                                                                                                           vad_probs, 
                                                                                                                           vad_threshold,
                                                                                                                           feat_per_sec)
        if len(ms_embs_scaled_vadmasked.shape) > 3: # This is multi-channel case
            selected_ss_mc_embs = get_selected_channel_embs(
                ms_embs_scaled_vadmasked, 
                max_mc_ch_num, 
                collapse_scale_dim=True,
                multiscale_weights=multiscale_weights, 
                )
        else:
            multiscale_weights_tensor = torch.tensor(multiscale_weights).float().unsqueeze(0).unsqueeze(-1)
            selected_ss_mc_embs = (ms_embs_scaled_vadmasked * multiscale_weights_tensor[:, :ms_embs_scaled_vadmasked.shape[1]]).sum(dim=1)
        
        if clustering_params.oracle_num_speakers:
            num_speakers = audio_rttm_values.get('num_speakers', None)
            if num_speakers is None:
                raise ValueError("Provided option as oracle num of speakers but num_speakers in manifest is null")
        else:
            num_speakers = -1
            
        drop_length_thres_scaled = get_scaled_drop_length_thres(drop_length_thres, 
                                                                base_scale_idx, 
                                                                clustering_params.clustering_scale_index, 
                                                                multiscale_dict)
        
        cluster_labels = speaker_clustering.forward_embs(
                embs=selected_ss_mc_embs,
                oracle_num_speakers=int(num_speakers),
                max_num_speakers=int(clustering_params.max_num_speakers),
                min_num_speakers=int(clustering_params.get('min_num_speakers', 1)),
                max_rp_threshold=float(clustering_params.max_rp_threshold),
                sparse_search_volume=int(clustering_params.sparse_search_volume),
                drop_length_thres=drop_length_thres_scaled,
            )
        
        cluster_labels_infer, max_scm = get_cluster_labels_infer(ms_silsp_embs, 
                                                                 cluster_labels, 
                                                                 vad_decision_scaled, 
                                                                 vad_decision_base, 
                                                                 scale_map, 
                                                                 base_scale_idx)
            
        # Mask non-speech again with the finest scale resolution.
        if use_fine_grained_clustering:
            logging.info(f"Using fine grained clustering on embedding shape : {embeddings_dict[uniq_id].shape} and unit_clus_len: {unit_clus_len}")
            cluster_base_labels = divide_and_conquer_clustering(embeddings, 
                                                                cluster_labels_infer, 
                                                                unit_clus_len=unit_clus_len, 
                                                                base_scale_idx=base_scale_idx, 
                                                                sync_score_thres=clustering_params.sync_score_thres)
            cluster_labels_infer = cluster_base_labels.cpu()
        
        if cuda:
            torch.cuda.empty_cache()
        else:
            gc.collect()

        uniq_clus_labels_dict[uniq_id] = cluster_labels_infer
       
        del ms_embs_scaled_vadmasked, ms_silsp_embs, selected_ss_mc_embs, ms_ts_scaled, vad_decision_scaled, vad_decision_base
        if get_rttm_with_the_finest_scale: 
            timestamps = time_stamps[-1][:max_scm][cluster_labels_infer != -1]/feat_per_sec
            cluster_labels = cluster_labels_infer[cluster_labels_infer != -1].cpu().numpy()
        else:
            timestamps = ms_ts_scaled[vad_decision_scaled, :] 
            cluster_labels = cluster_labels.cpu().numpy()
        
        if len(cluster_labels) != timestamps.shape[0]:
            raise ValueError("Mismatch of length between cluster_labels and timestamps.")
        labels, lines = generate_cluster_labels(timestamps, cluster_labels)
        if out_rttm_dir:
            labels_to_rttmfile(labels, uniq_id, out_rttm_dir)
            lines_cluster_labels.extend([f'{uniq_id} {seg_line}\n' for seg_line in lines])
        hypothesis = labels_to_pyannote_object(labels, uniq_name=uniq_id)
        all_hypothesis.append([uniq_id, hypothesis])
        rttm_file = audio_rttm_values.get('rttm_filepath', None)
        if rttm_file is not None and os.path.exists(rttm_file) and not no_references:
            ref_labels = rttm_to_labels(rttm_file)
            # ref_labels = get_partial_ref_labels(pred_labels=labels, ref_labels=ref_labels)
            reference = labels_to_pyannote_object(ref_labels, uniq_name=uniq_id)
            all_reference.append([uniq_id, reference])
        else:
            no_references = True
            all_reference = []

    return all_reference, all_hypothesis, uniq_clus_labels_dict

def perform_clustering(
    embs_and_timestamps, AUDIO_RTTM_MAP, out_rttm_dir, clustering_params, device, verbose: bool = True
):
    """
    Performs spectral clustering on embeddings with time stamps generated from VAD output

    Args:
        embs_and_timestamps (dict): This dictionary contains the following items indexed by unique IDs.
            'embeddings' : Tensor containing embeddings. Dimensions:(# of embs) x (emb. dimension)
            'timestamps' : Tensor containing ime stamps list for each audio recording
            'multiscale_segment_counts' : Tensor containing the number of segments for each scale
        AUDIO_RTTM_MAP (dict): AUDIO_RTTM_MAP for mapping unique id with audio file path and rttm path
        out_rttm_dir (str): Path to write predicted rttms
        clustering_params (dict): clustering parameters provided through config that contains max_num_speakers (int),
        oracle_num_speakers (bool), max_rp_threshold(float), sparse_search_volume(int) and enhance_count_threshold (int)
        use_torch_script (bool): Boolean that determines whether to use torch.jit.script for speaker clustering
        device (torch.device): Device we are running on ('cpu', 'cuda').
        verbose (bool): Enable TQDM progress bar.

    Returns:
        all_reference (list[uniq_name,Annotation]): reference annotations for score calculation
        all_hypothesis (list[uniq_name,Annotation]): hypothesis annotations for score calculation

    """
    all_hypothesis = []
    all_reference = []
    no_references = False
    lines_cluster_labels = []

    cuda = True
    if device.type != 'cuda':
        logging.warning("cuda=False, using CPU for eigen decomposition. This might slow down the clustering process.")
        cuda = False

    speaker_clustering = LongFormSpeakerClustering(cuda=cuda)

    if clustering_params.get('export_script_module', False):
        speaker_clustering = torch.jit.script(speaker_clustering)
        torch.jit.save(speaker_clustering, 'speaker_clustering_script.pt')

    for uniq_id, audio_rttm_values in tqdm(AUDIO_RTTM_MAP.items(), desc='clustering', leave=True, disable=not verbose):
        uniq_embs_and_timestamps = embs_and_timestamps[uniq_id]

        if clustering_params.oracle_num_speakers:
            num_speakers = audio_rttm_values.get('num_speakers', None)
            if num_speakers is None:
                raise ValueError("Provided option as oracle num of speakers but num_speakers in manifest is null")
        else:
            num_speakers = -1

        base_scale_idx = uniq_embs_and_timestamps['multiscale_segment_counts'].shape[0] - 1
        
        cluster_labels = speaker_clustering.forward_infer(
            embeddings_in_scales=uniq_embs_and_timestamps['embeddings'],
            timestamps_in_scales=uniq_embs_and_timestamps['timestamps'],
            multiscale_segment_counts=uniq_embs_and_timestamps['multiscale_segment_counts'],
            multiscale_weights=uniq_embs_and_timestamps['multiscale_weights'],
            oracle_num_speakers=int(num_speakers),
            max_num_speakers=int(clustering_params.max_num_speakers),
            min_num_speakers=int(clustering_params.get('min_num_speakers', 1)),
            max_rp_threshold=float(clustering_params.max_rp_threshold),
            sparse_search_volume=int(clustering_params.sparse_search_volume),
            chunk_cluster_count=clustering_params.get('chunk_cluster_count', None),
            embeddings_per_chunk=clustering_params.get('embeddings_per_chunk', None),
        )

        del uniq_embs_and_timestamps
        if cuda:
            torch.cuda.empty_cache()
        else:
            gc.collect()
<<<<<<< HEAD
        
=======
>>>>>>> 8b27f3a6
        timestamps = speaker_clustering.timestamps_in_scales[base_scale_idx]

        cluster_labels = cluster_labels.cpu().numpy()
        if len(cluster_labels) != timestamps.shape[0]:
            raise ValueError("Mismatch of length between cluster_labels and timestamps.")

        labels, lines = generate_cluster_labels(timestamps, cluster_labels)

        if out_rttm_dir:
            labels_to_rttmfile(labels, uniq_id, out_rttm_dir)
            lines_cluster_labels.extend([f'{uniq_id} {seg_line}\n' for seg_line in lines])
        hypothesis = labels_to_pyannote_object(labels, uniq_name=uniq_id)
        all_hypothesis.append([uniq_id, hypothesis])
        

        rttm_file = audio_rttm_values.get('rttm_filepath', None)
        if rttm_file is not None and os.path.exists(rttm_file) and not no_references:
            ref_labels = rttm_to_labels(rttm_file)
            reference = labels_to_pyannote_object(ref_labels, uniq_name=uniq_id)
            all_reference.append([uniq_id, reference])
        else:
            no_references = True
            all_reference = []

    if out_rttm_dir:
        write_cluster_labels(base_scale_idx, lines_cluster_labels, out_rttm_dir)

    return all_reference, all_hypothesis


def get_vad_out_from_rttm_line(rttm_line):
    """
    Extract VAD timestamp from the given RTTM lines.
    """
    vad_out = rttm_line.strip().split()
    if len(vad_out) > 3:
        start, dur, _ = float(vad_out[3]), float(vad_out[4]), vad_out[7]
    else:
        start, dur, _ = float(vad_out[0]), float(vad_out[1]), vad_out[2]
    return start, dur


def get_offset_and_duration(AUDIO_RTTM_MAP, uniq_id, decimals=5):
    """
    Extract offset and duration information from AUDIO_RTTM_MAP dictionary.
    If duration information is not specified, a duration value is extracted from the audio file directly.

    Args:
        AUDIO_RTTM_MAP (dict):
            Dictionary containing RTTM file information, which is indexed by unique file id.
        uniq_id (str):
            Unique file id
    Returns:
        offset (float):
            The offset value that determines the beginning of the audio stream.
        duration (float):
            The length of audio stream that is expected to be used.
    """
    audio_path = AUDIO_RTTM_MAP[uniq_id]['audio_filepath']
    if AUDIO_RTTM_MAP[uniq_id].get('duration', None):
        duration = round(AUDIO_RTTM_MAP[uniq_id]['duration'], decimals)
        offset = round(AUDIO_RTTM_MAP[uniq_id]['offset'], decimals)
    else:
        sound = sf.SoundFile(audio_path)
        duration = sound.frames / sound.samplerate
        offset = 0.0
    return offset, duration


def write_overlap_segments(outfile, AUDIO_RTTM_MAP, uniq_id, overlap_range_list, decimals=5):
    """
    Write the json dictionary into the specified manifest file.

    Args:
        outfile:
            File pointer that indicates output file path.
        AUDIO_RTTM_MAP (dict):
            Dictionary containing the input manifest information
        uniq_id (str):
            Unique file id
        overlap_range_list (list):
            List containing overlapping ranges between target and source.
        decimals (int):
            Number of decimals to round the offset and duration values.
    """
    audio_path = AUDIO_RTTM_MAP[uniq_id]['audio_filepath']
    for (stt, end) in overlap_range_list:
        meta = {
            "audio_filepath": audio_path,
            "offset": round(stt, decimals),
            "duration": round(end - stt, decimals),
            "label": 'UNK',
            "uniq_id": uniq_id,
        }
        json.dump(meta, outfile)
        outfile.write("\n")

def write_diarized_segments(outfile_path, json_dict_list):
    """
    Write the json dictionary into the specified manifest file.
    """
    with open(outfile_path, 'w') as outfile:
        for meta in json_dict_list:
            json.dump(meta, outfile)
            outfile.write("\n")

def read_rttm_lines(rttm_file_path):
    """
    Read rttm files and return the rttm information lines.

    Args:
        rttm_file_path (str):
            An absolute path to an RTTM file

    Returns:
        lines (list):
            List containing the strings from the RTTM file.
    """
    if rttm_file_path and os.path.exists(rttm_file_path):
        with open(rttm_file_path, 'r') as f:
            lines = f.readlines()
    else:
        raise FileNotFoundError(
            "Requested to construct manifest from rttm with oracle VAD option or from NeMo VAD but received filename as {}".format(
                rttm_file_path
            )
        )
    return lines


def validate_vad_manifest(AUDIO_RTTM_MAP, vad_manifest):
    """
    This function will check the valid speech segments in the manifest file which is either
    generated from NeMo voice activity detection(VAD) or oracle VAD.
    If an audio file does not contain any valid speech segments, we ignore the audio file
    (indexed by uniq_id) for the rest of the processing steps.
    """
    vad_uniq_ids = set()
    with open(vad_manifest, 'r') as vad_file:
        for line in vad_file:
            line = line.strip()
            dic = json.loads(line)
            if dic['duration'] > 0:
                vad_uniq_ids.add(dic['uniq_id'])

    provided_uniq_ids = set(AUDIO_RTTM_MAP.keys())
    silence_ids = provided_uniq_ids - vad_uniq_ids
    for uniq_id in silence_ids:
        del AUDIO_RTTM_MAP[uniq_id]
        logging.warning(f"{uniq_id} is ignored since the file does not contain any speech signal to be processed.")

    if len(AUDIO_RTTM_MAP) == 0:
        raise ValueError("All files present in manifest contains silence, aborting next steps")


def is_overlap(rangeA: List[float], rangeB: List[float]) -> bool:
    """
    Check whether two ranges have overlap.

    Args:
        rangeA (list, tuple):
            List or tuple containing start and end value in float.
        rangeB (list, tuple):
            List or tuple containing start and end value in float.
    Returns:
        (bool):
            Boolean that indicates whether the input ranges have overlap.
    """
    start1, end1 = rangeA[0], rangeA[1]
    start2, end2 = rangeB[0], rangeB[1]
    return end1 > start2 and end2 > start1


def get_overlap_range(rangeA: List[float], rangeB: List[float]):
    """
    Calculate the overlapping range between rangeA and rangeB.

    Args:
        rangeA (list, tuple):
            List or tuple containing start and end value in float.
        rangeB (list, tuple):
            List or tuple containing start and end value in float.

    Returns:
        (list):
            List containing the overlapping range between rangeA and rangeB.
    """
    assert is_overlap(rangeA, rangeB), f"There is no overlap between rangeA:{rangeA} and rangeB:{rangeB}"
    return [max(rangeA[0], rangeB[0]), min(rangeA[1], rangeB[1])]


def merge_int_intervals(intervals_in: List[List[int]]) -> List[List[int]]:
    """
    Interval merging algorithm which has `O(N*logN)` time complexity. (N is number of intervals)
    Merge the range pairs if there is overlap exists between the given ranges.
    This algorithm needs a sorted range list in terms of the start time.
    Note that neighboring numbers lead to a merged range.

    Example:
        input: [(1, 10), (11, 20)]
        output: [(1, 20)]

    Refer to the original code at https://stackoverflow.com/a/59378428

    Args:
        intervals_in (list):
            List containing ranges.
            Example:
                >>> intervals_in
                [(102, 103), (104, 109), (107, 120)]

    Returns:
        merged_list (list):
            List containing the combined ranges.
            Example:
                >>> merged_list
                [(102, 120)]
    """
    num_intervals = len(intervals_in)
    if num_intervals == 0:
        return []
    elif num_intervals == 1:
        return intervals_in
    else:
        merged_list: List[List[int]] = []
        stt2: int = 0
        end2: int = 0

        intervals_in = [[int(x[0]), int(x[1])] for x in intervals_in]
        interval_tensor: torch.Tensor = torch.tensor(intervals_in)
        _sorted, _ = torch.sort(interval_tensor, dim=0)
        _sorted_int: List[List[int]] = [[int(x[0]), int(x[1])] for x in _sorted.cpu()]
        intervals: List[List[int]] = _sorted_int

        start, end = intervals[0][0], intervals[0][1]
        for i in range(1, num_intervals):
            stt2, end2 = intervals[i][0], intervals[i][1]
            if end >= stt2:
                end = max(end2, end)
            else:
                start, end = int(start), int(end)
                merged_list.append([start, end])
                start = stt2
                end = max(end2, end)

        start, end = int(start), int(end)
        merged_list.append([start, end])
        return merged_list


def fl2int(x: float, decimals: int = 3) -> int:
    """
    Convert floating point number to integer.
    """
    return torch.round(torch.tensor([x * (10 ** decimals)]), decimals=0).int().item()


def int2fl(x: int, decimals: int = 3) -> float:
    """
    Convert integer to floating point number.
    """
    return torch.round(torch.tensor([x / (10 ** decimals)]), decimals=decimals).item()


def merge_float_intervals(ranges: List[List[float]], decimals: int = 5, margin: int = 2) -> List[List[float]]:
    """
    Combine overlaps with floating point numbers. Since neighboring integers are considered as continuous range,
    we need to add margin to the starting range before merging then subtract margin from the result range.

    Args:
        ranges (list):
            List containing ranges.
            Example: [(10.2, 10.83), (10.42, 10.91), (10.45, 12.09)]
        decimals (int):
            Number of rounding decimals
        margin (int):
            margin for determining overlap of the two ranges when ranges are converted to integer ranges.
            Default is margin=2 which follows the python index convention.

        Examples:
            If margin is 0:
                [(1, 10), (10, 20)] -> [(1, 20)]
                [(1, 10), (11, 20)] -> [(1, 20)]
            If margin is 1:
                [(1, 10), (10, 20)] -> [(1, 20)]
                [(1, 10), (11, 20)] -> [(1, 10), (11, 20)]
            If margin is 2:
                [(1, 10), (10, 20)] -> [(1, 10), (10, 20)]
                [(1, 10), (11, 20)] -> [(1, 10), (11, 20)]

    Returns:
        merged_list (list):
            List containing the combined ranges.
            Example: [(10.2, 12.09)]
    """
    ranges_int: List[List[int]] = []
    merged_ranges_int: List[List[int]] = []
    for x in ranges:
        stt, end = int(fl2int(x[0], decimals) + margin), int(fl2int(x[1], decimals))
        if stt < end:
            ranges_int.append([stt, end])
    merged_ranges_int = merge_int_intervals(ranges_int)
    merged_ranges_float: List[List[float]] = []
    merged_ranges_float = [[int2fl(x[0] - margin, decimals), int2fl(x[1], decimals)] for x in merged_ranges_int]
    return merged_ranges_float


def get_sub_range_list(target_range: List[float], source_range_list: List[List[float]]) -> List[List[float]]:
    """
    Get the ranges that has overlaps with the target range from the source_range_list.

    Example:
        source range:
            |===--======---=====---====--|
        target range:
            |--------================----|
        out_range:
            |--------===---=====---==----|

    Args:
        target_range (list):
            A range (a start and end value pair) that defines the target range we want to select.
            target_range = [(start, end)]
        source_range_list (list):
            List containing the subranges that need to be selected.
            source_range = [(start0, end0), (start1, end1), ...]
    Returns:
        out_range (list):
            List containing the overlap between target_range and
            source_range_list.
    """
    if len(target_range) == 0:
        return []
    else:
        out_range: List[List[float]] = []
        for s_range in source_range_list:
            if is_overlap(s_range, target_range):
                ovl_range = get_overlap_range(s_range, target_range)
                out_range.append(ovl_range)
        return out_range


def write_rttm2manifest(
    AUDIO_RTTM_MAP: str, manifest_file: str, include_uniq_id: bool = False, decimals: int = 5
) -> str:
    """
    Write manifest file based on rttm files (or vad table out files). This manifest file would be used by
    speaker diarizer to compute embeddings and cluster them. This function takes care of overlapping VAD timestamps
    and trimmed with the given offset and duration value.

    Args:
        AUDIO_RTTM_MAP (dict):
            Dictionary containing keys to unique names, that contains audio filepath and rttm_filepath as its contents,
            these are used to extract oracle vad timestamps.
        manifest (str):
            The path to the output manifest file.

    Returns:
        manifest (str):
            The path to the output manifest file.
    """
    with open(manifest_file, 'w') as outfile:
        for uniq_id in AUDIO_RTTM_MAP:
            rttm_file_path = AUDIO_RTTM_MAP[uniq_id]['rttm_filepath']
            rttm_lines = read_rttm_lines(rttm_file_path)
            offset, duration = get_offset_and_duration(AUDIO_RTTM_MAP, uniq_id, decimals)
            vad_start_end_list_raw = []
            for line in rttm_lines:
                start, dur = get_vad_out_from_rttm_line(line)
                vad_start_end_list_raw.append([start, start + dur])
            vad_start_end_list = merge_float_intervals(vad_start_end_list_raw, decimals)
            if len(vad_start_end_list) == 0:
                logging.warning(f"File ID: {uniq_id}: The VAD label is not containing any speech segments.")
            elif duration <= 0:
                logging.warning(f"File ID: {uniq_id}: The audio file has negative or zero duration.")
            else:
                overlap_range_list = get_sub_range_list(
                    source_range_list=vad_start_end_list, target_range=[offset, offset + duration]
                )
                write_overlap_segments(outfile, AUDIO_RTTM_MAP, uniq_id, overlap_range_list, decimals)
    return manifest_file


def segments_manifest_to_subsegments_manifest(
    segments_manifest_file: str,
    subsegments_manifest_file: str = None,
    window: float = 1.5,
    shift: float = 0.75,
    min_subsegment_duration: float = 0.05,
    include_uniq_id: bool = False,
):
    """
    Generate subsegments manifest from segments manifest file
    Args:
        segments_manifest file (str): path to segments manifest file, typically from VAD output
        subsegments_manifest_file (str): path to output subsegments manifest file (default (None) : writes to current working directory)
        window (float): window length for segments to subsegments length
        shift (float): hop length for subsegments shift
        min_subsegments_duration (float): exclude subsegments smaller than this duration value

    Returns:
        returns path to subsegment manifest file
    """
    if subsegments_manifest_file is None:
        pwd = os.getcwd()
        subsegments_manifest_file = os.path.join(pwd, 'subsegments.json')

    with open(segments_manifest_file, 'r') as segments_manifest, open(
        subsegments_manifest_file, 'w'
    ) as subsegments_manifest:
        segments = segments_manifest.readlines()
        for segment in segments:
            segment = segment.strip()
            dic = json.loads(segment)
            audio, offset, duration, label = dic['audio_filepath'], dic['offset'], dic['duration'], dic['label']
            subsegments = get_subsegments(offset=offset, window=window, shift=shift, duration=duration)
            if include_uniq_id and 'uniq_id' in dic and dic['uniq_id'] is not None:
                uniq_id = dic['uniq_id']
            else:
                uniq_id = None
            for subsegment in subsegments:
                start, dur = subsegment
                if dur > min_subsegment_duration:
                    meta = {
                        "audio_filepath": audio,
                        "offset": start,
                        "duration": dur,
                        "label": label,
                        "uniq_id": uniq_id,
                    }

                    json.dump(meta, subsegments_manifest)
                    subsegments_manifest.write("\n")

    return subsegments_manifest_file

def get_subsegments(
    offset: float, 
    window: float, 
    shift: float, 
    duration: float, 
    min_subsegment_duration: float = 0.03,
    decimals: int = 2,
    ) -> List[List[float]]:
    """
    Return subsegments from a segment of audio file.
    
    Example:
        (window, shift) = 1.5, 0.75
        Segment:  [12.05, 14.45]    
        Subsegments: [[12.05, 13.55], [12.8, 14.3], [13.55, 14.45], [14.3, 14.45]]

    Args:
        offset (float): start time of audio segment
        window (float): window length for segments to subsegments length
        shift (float): hop length for subsegments shift
        duration (float): duration of segment
    Returns:
        subsegments (List[tuple[float, float]]): subsegments generated for the segments as list of tuple of start and duration of each subsegment
    """
    subsegments:  List[List[float]] = []
    start = offset
    slice_end = start + duration
    # base = math.ceil((duration - window) / shift)
    # slices = 1 if base < 0 else base + 1
    if min_subsegment_duration <= duration < shift:
        slices = 1
    else:
        slices = int(np.ceil((duration-window)/shift) + 1)
    if slices == 1:
        if min(duration, window) >= min_subsegment_duration:
            subsegments.append([start, min(duration, window)])
    else:
        start_col = torch.arange(offset, slice_end, shift)[:slices]
        dur_col = window * torch.ones(slices)
        dur_col[-1] = min(slice_end - start_col[-1], window)
        dur_col = torch.round(dur_col, decimals=decimals)
        ss_tensor = torch.stack([start_col, dur_col], dim=1)
        for k in range(ss_tensor.shape[0]):
            if dur_col[k] >= min_subsegment_duration:
                subsegments.append([float(ss_tensor[k,0].item()), float(ss_tensor[k,1].item())])
    return subsegments

def get_subsegments_(offset: float, window: float, shift: float, duration: float) -> List[List[float]]:
    """
    Return subsegments from a segment of audio file
    Args:
        offset (float): start time of audio segment
        window (float): window length for segments to subsegments length
        shift (float): hop length for subsegments shift
        duration (float): duration of segment
    Returns:
        subsegments (List[tuple[float, float]]): subsegments generated for the segments as list of tuple of start and duration of each subsegment
    """
    subsegments: List[List[float]] = []
    start = offset
    slice_end = start + duration
    base = math.ceil((duration - window) / shift)
    slices = 1 if base < 0 else base + 1
    for slice_id in range(slices):
        end = start + window
        if end > slice_end:
            end = slice_end
        subsegments.append([start, end - start])
        start = offset + (slice_id + 1) * shift
    return subsegments


def get_target_sig(sig, start_sec: float, end_sec: float, slice_length: int, sample_rate: int,) -> torch.Tensor:
    """
    Extract time-series signal from the given audio buffer based on the start and end
    timestamps.

    Args:
        start_sec (float):
            Start of the targeted segments in second
        end_sec (float):
            Start of the targeted segments in second
        slice_length (int):
            Length of the entire audio segment that the samples are extracted from
        sample_rate (int):
            Sampling rate of the time-series audio signal

    Returns:
        (Tensor) Trimmed ime-series audio signal samples
    """
    start_idx = int(start_sec * sample_rate)
    end_idx = min(int(end_sec * sample_rate), int(slice_length + start_idx))
    return sig[start_idx:end_idx]


def check_ranges(range_tensor):
    """
    Check whether the range list has any faulty timestamp order.

    Args:
        range_tensor (list):
            List containing the start and end time of the segments.
            Example:
                >>> range_tensor = [[0.5, 3.12], [3.51, 7.26], ... ]
    """
    for k in range(range_tensor.shape[0]):
        range_tup = range_tensor[k]
        if range_tup[1] < range_tup[0]:
            raise ValueError("Range start time should be preceding the end time but we got: {range_tup}")
    return True


def tensor_to_list(range_tensor: torch.Tensor) -> List[List[float]]:
    """
    For online segmentation. Force the list elements to be float type.
    """
    return [[float(range_tensor[k][0]), float(range_tensor[k][1])] for k in range(range_tensor.shape[0])]


def get_speech_labels_for_update(
    frame_start: float,
    buffer_end: float,
    vad_timestamps: torch.Tensor,
    cumulative_speech_labels: torch.Tensor,
    cursor_for_old_segments: float,
) -> Tuple[torch.Tensor, torch.Tensor]:
    """
    Bring the new speech labels from the current buffer. Followingly:

    1. Concatenate the old speech labels from self.cumulative_speech_labels for the overlapped region.
        - This goes to new_speech_labels.
    2. Update the new 1 sec of speech label (speech_label_for_new_segments) to self.cumulative_speech_labels.
    3. Return the speech label from cursor_for_old_segments to buffer end.

    Args:
        frame_start (float):
            Start of the middle audio chunk in the audio buffer
        buffer_end (float):
            End of the audio buffer
        vad_timestamps (Tensor):
            Tensor containing VAD intervals (start and end timestamps)
        cumulative_speech_labels (torch.Tensor):
            Cumulative speech/non-speech timestamps (equivalent to VAD timestamps)
        cursor_for_old_segments (float):
            Floating point number that indicates the point where new segments should replace
            the old segments

    Returns:
        speech_label_for_new_segments (Tensor):
            The intervals (start and end) timestamps where the new incoming speech segments should
            be collected from
        cumulative_speech_labels (Tensor):
            Cumulative speech/non-speech timestamps (equivalent to VAD timestamps) with newly added
            speech/non-speech timestamps from the `vad_timestamps` input
    """
    update_overlap_range: List[float] = []
    if cursor_for_old_segments < frame_start:
        update_overlap_range = [float(cursor_for_old_segments), float(frame_start)]

    # Get VAD timestamps that are in (frame_start, buffer_end) range
    vad_timestamps = tensor_to_list(vad_timestamps)
    cumulative_speech_labels = tensor_to_list(cumulative_speech_labels)
    new_incoming_speech_labels = get_sub_range_list(
        target_range=[float(frame_start), float(buffer_end)], source_range_list=vad_timestamps
    )

    # Update the speech label by including overlapping region with the previous output
    update_overlap_speech_labels = get_sub_range_list(
        target_range=update_overlap_range, source_range_list=cumulative_speech_labels
    )

    # Speech segments for embedding extractions
    speech_label_for_new_segments = merge_float_intervals(
        update_overlap_speech_labels + new_incoming_speech_labels, margin=0
    )

    # Keep cumulative VAD labels for the future use
    cumulative_speech_labels = merge_float_intervals(cumulative_speech_labels + new_incoming_speech_labels, margin=0)

    # Convert the lists back to type torch.Tensor
    speech_label_for_new_segments = torch.tensor(speech_label_for_new_segments)
    cumulative_speech_labels = torch.tensor(cumulative_speech_labels)

    return speech_label_for_new_segments, cumulative_speech_labels


def get_new_cursor_for_update(frame_start: float, segment_range_ts: List[List[float]],) -> Tuple[float, int]:
    """
    Function for updating a cursor online speaker diarization. 
    Remove the old segments that overlap with the new frame (self.frame_start)
    cursor_for_old_segments is set to the onset of the t_range popped lastly.


    Args:
        frame_start (float):
            Start of streaming pipeline frame
        segment_range_ts (float):
            Interval (start and end timestamps) of the targeted segments

    Returns:
        cursor_for_old_segments (float):
            Floating point number that indicates the point where new segments should replace
            the old segments
        cursor_index (int):
            The index of the first newly accepted segments
    """
    cursor_for_old_segments = frame_start
    cursor_index: int = len(segment_range_ts)
    count = 0
    while True and len(segment_range_ts) > 0:
        t_range = segment_range_ts[-1 * (count + 1)]
        if frame_start <= t_range[1]:
            count += 1
            cursor_for_old_segments = t_range[0]
        else:
            break
    cursor_index = len(segment_range_ts) - count
    return cursor_for_old_segments, cursor_index


def get_online_segments_from_slices(
    sig: torch.Tensor,
    buffer_start: float,
    buffer_end: float,
    subsegments: List[List[float]],
    ind_offset: int,
    window: float,
    sample_rate: int,
) -> Tuple[int, List[torch.Tensor], List[List[float]], List[int]]:
    """
    Create short speech segments from slices for online processing purpose.

    Args:
        sig (Tensor):
            Tensor containing the raw time-series signal
        buffer_start (float):
            Start point of the time-series signal buffer
        buffer_end (float):
            End point of the time-series signal buffer
        subsegments (list):
            List containing the interval information (start and duration) of each segment
        ind_offset (int):
            Offset for index that compensates the point of the current position in the streaming session
        window (float):
            Window length in second
        shift (float):
            Shift length in second

    Returns:
        sigs_list  (list):
            list of sliced input signal
        audio_lengths (list):
            list of audio sample lengths
    """
    sig_rangel_list: List[List[float]] = []
    sig_indexes: List[int] = []
    sigs_list: List[torch.Tensor] = []
    slice_length: int = int(window * sample_rate)
    end_sec: float = 0.0
    for subseg in subsegments:
        start_sec, dur = subseg[0], subseg[1]

        if start_sec > buffer_end:
            continue
        ind_offset += 1

        buffer_len = buffer_end - buffer_start
        end_sec = float(start_sec + dur)

        if end_sec > buffer_len:
            end_sec = float(min(end_sec, buffer_len))

        signal = get_target_sig(sig, start_sec, end_sec, slice_length, sample_rate)

        if len(signal) == 0:
            raise ValueError("len(signal) is zero. Signal length should not be zero.")
        if len(signal) < slice_length:
            signal = repeat_signal(signal, len(signal), slice_length)

        start_abs_sec = buffer_start + start_sec
        end_abs_sec = buffer_start + end_sec

        sigs_list.append(signal)
        sig_rangel_list.append([start_abs_sec, end_abs_sec])
        sig_indexes.append(ind_offset)

    if not len(sigs_list) == len(sig_rangel_list) == len(sig_indexes):
        raise ValueError("Signal information lists have a mismatch.")

    return ind_offset, sigs_list, sig_rangel_list, sig_indexes


def get_online_subsegments_from_buffer(
    buffer_start: float,
    buffer_end: float,
    sample_rate: int,
    speech_labels_for_update: torch.Tensor,
    audio_buffer: torch.Tensor,
    segment_indexes: List[int],
    window: float,
    shift: float,
) -> Tuple[List[torch.Tensor], List[List[float]], List[int]]:
    """
    Generate subsegments for online processing from the given segment information.
    This function extracts subsegments (embedding vector level) time-series from the
    raw time-series buffer based on the segment interval (start and end timestamps) information.

    Args:
        buffer_start (float):
            Start point of the time-series signal buffer
        buffer_end (float):
            End point of the time-series signal buffer
        sample_rate (int):
            Sampling rate of the audio input
        speech_labels_for_update (Tensor):
            Tensor containing intervals (start and end timestamps) of the speech segments
        audio_buffer (Tensor):
            Tensor containing the raw time-series signal
        segment_indexes (list):
            List containing the unique indices of segments
        window (float):
            Window length in second
        shift (float):
            Shift length in second

    Returns:
        sigs_list (list):
            List containing the tensors of the old and the newly added time-series signals
        sig_rangel_list (list):
            List containing the old and the newly added intervals (timestamps) of the speech segments
        sig_indexes (list):
            List containing the old and the newly added unique indices of segments
    """
    sigs_list: List[torch.Tensor] = []
    sig_rangel_list: List[List[float]] = []
    sig_indexes: List[int] = []
    if len(segment_indexes) > 0:
        ind_offset = segment_indexes[-1]
    else:
        ind_offset = -1

    for idx, range_spl in enumerate(speech_labels_for_update):
        range_offs = [float(range_spl[0].item() - buffer_start), float(range_spl[1].item() - buffer_start)]
        range_t = [max(0, range_offs[0]), range_offs[1]]

        subsegments = get_subsegments(
            offset=range_t[0], window=window, shift=shift, duration=(range_t[1] - range_t[0]),
        )
        ind_offset, sigs, ranges, inds = get_online_segments_from_slices(
            sig=audio_buffer,
            buffer_start=buffer_start,
            buffer_end=buffer_end,
            subsegments=subsegments,
            window=window,
            ind_offset=ind_offset,
            sample_rate=sample_rate,
        )

        sigs_list.extend(sigs)
        sig_rangel_list.extend(ranges)
        sig_indexes.extend(inds)

    assert len(sigs_list) == len(sig_rangel_list) == len(sig_indexes)
    return sigs_list, sig_rangel_list, sig_indexes


def get_scale_mapping_argmat(uniq_embs_and_timestamps: Dict[str, dict]) -> Dict[int, torch.Tensor]:
    """
    Calculate cosine similarity values among speaker embeddings for each scale then
    apply multiscale weights to calculate the fused similarity matrix.

    Args:
        uniq_embs_and_timestamps: (dict)
            The dictionary containing embeddings, timestamps and multiscale weights.
            If uniq_embs_and_timestamps contains only one scale, single scale diarization
            is performed.

    Returns:
        scale_mapping_argmat (dict)
            Dictionary containing scale mapping information matrix for each scale.
    """
    scale_mapping_argmat = {}
    embeddings_in_scales, timestamps_in_scales = split_input_data(
        embeddings_in_scales=uniq_embs_and_timestamps['embeddings'],
        timestamps_in_scales=uniq_embs_and_timestamps['timestamps'],
        multiscale_segment_counts=uniq_embs_and_timestamps['multiscale_segment_counts'],
    )
    session_scale_mapping_list = get_argmin_mat(timestamps_in_scales)
    for scale_idx in range(len(session_scale_mapping_list)):
        mapping_argmat = session_scale_mapping_list[scale_idx]
        scale_mapping_argmat[scale_idx] = mapping_argmat
    return scale_mapping_argmat


def get_overlap_stamps(cont_stamps: List[str], ovl_spk_idx: List[str]):
    """
    Generate timestamps that include overlap speech. Overlap-including timestamps are created based on the segments that are
    created for clustering diarizer. Overlap speech is assigned to the existing speech segments in `cont_stamps`.

    Args:
        cont_stamps (list):
            Non-overlapping (single speaker per segment) diarization output in string format.
            Each line contains the start and end time of segments and corresponding speaker labels.
        ovl_spk_idx (list):
            List containing segment index of the estimated overlapped speech. The start and end of segments are based on the
            single-speaker (i.e., non-overlap-aware) RTTM generation.
    Returns:
        total_ovl_cont_list (list):
            Rendered diarization output in string format. Each line contains the start and end time of segments and
            corresponding speaker labels. This format is identical to `cont_stamps`.
    """
    ovl_spk_cont_list = [[] for _ in range(len(ovl_spk_idx))]
    for spk_idx in range(len(ovl_spk_idx)):
        for idx, cont_a_line in enumerate(cont_stamps):
            start, end, speaker = cont_a_line.split()
            if idx in ovl_spk_idx[spk_idx]:
                ovl_spk_cont_list[spk_idx].append(f"{start} {end} speaker_{spk_idx}")
    total_ovl_cont_list = []
    for ovl_cont_list in ovl_spk_cont_list:
        if len(ovl_cont_list) > 0:
            total_ovl_cont_list.extend(merge_stamps(ovl_cont_list))
    return total_ovl_cont_list


def get_adaptive_threshold(estimated_num_of_spks: int, min_threshold: float, overlap_infer_spk_limit: int):
    """
    This function controls the magnitude of the sigmoid threshold based on the estimated number of speakers. As the number of
    speakers becomes larger, diarization error rate is very sensitive on overlap speech detection. This function linearly increases
    the threshold in proportion to the estimated number of speakers so more confident overlap speech results are reflected when
    the number of estimated speakers are relatively high.

    Args:
        estimated_num_of_spks (int):
            Estimated number of speakers from the clustering result.
        min_threshold (float):
            Sigmoid threshold value from the config file. This threshold value is minimum threshold value when `estimated_num_of_spks=2`
        overlap_infer_spk_limit (int):
            If the `estimated_num_of_spks` is less then `overlap_infer_spk_limit`, overlap speech estimation is skipped.

    Returns:
        adaptive_threshold (float):
            Threshold value that is scaled based on the `estimated_num_of_spks`.
    """
    adaptive_threshold = min_threshold - (estimated_num_of_spks - 2) * (min_threshold - 1) / (
        overlap_infer_spk_limit - 2
    )
    return adaptive_threshold

def generate_speaker_timestamps_(
    clus_labels: List[Union[float, int]], 
    msdd_preds: List[torch.Tensor], 
    timestamps, 
    **params
) -> Tuple[List[str], List[str]]:
    '''
    Generate speaker timestamps from the segmentation information. If `use_clus_as_main=True`, use clustering result for main speaker
    labels and use timestamps from the predicted sigmoid values. In this function, the main speaker labels in `maj_labels` exist for
    every subsegment steps while overlap speaker labels in `ovl_labels` only exist for segments where overlap-speech is occuring.

    Args:
        clus_labels (list):
            List containing integer-valued speaker clustering results.
        msdd_preds (list):
            List containing tensors of the predicted sigmoid values.
            Each tensor has shape of: (Session length, estimated number of speakers).
        params:
            Parameters for generating RTTM output and evaluation. Parameters include:
                infer_overlap (bool): If False, overlap-speech will not be detected.
                use_clus_as_main (bool): Add overlap-speech detection from MSDD to clustering results. If False, only MSDD output
                                         is used for constructing output RTTM files.
                overlap_infer_spk_limit (int): Above this limit, overlap-speech detection is bypassed.
                use_adaptive_thres (bool): Boolean that determines whehther to use adaptive_threshold depending on the estimated
                                           number of speakers.
                max_overlap_spks (int): Maximum number of overlap speakers detected. Default is 2.
                threshold (float): Sigmoid threshold for MSDD output.

    Returns:
        maj_labels (list):
            List containing string-formated single-speaker speech segment timestamps and corresponding speaker labels.
            Example: [..., '551.685 552.77 speaker_1', '552.99 554.43 speaker_0', '554.97 558.19 speaker_0', ...]
        ovl_labels (list):
            List containing string-formated additional overlapping speech segment timestamps and corresponding speaker labels.
            Note that `ovl_labels` includes only overlapping speech that is not included in `maj_labels`.
            Example: [..., '152.495 152.745 speaker_1', '372.71 373.085 speaker_0', '554.97 555.885 speaker_1', ...]
    '''
    if torch.isnan(msdd_preds).any():
        raise ValueError("MSDD output `msdd_preds` contains NaN values. Please check the input data.")
    msdd_preds.squeeze(0)
    estimated_num_of_spks = msdd_preds.shape[-1]
    overlap_speaker_list = [[] for _ in range(estimated_num_of_spks)]
    infer_overlap = estimated_num_of_spks < int(params['overlap_infer_spk_limit'])
    main_speaker_lines = []

    params['use_clus_as_main'] = True
    infer_overlap = False
    threshold = params['threshold']
    for seg_idx, cluster_label in enumerate(clus_labels):
        msdd_preds.squeeze(0)
        spk_for_seg = (msdd_preds[seg_idx] > threshold).int().cpu().numpy().tolist()
        sm_for_seg = msdd_preds[seg_idx].cpu().numpy()

        if params['use_clus_as_main']:
            main_spk_idx = int(cluster_label)
            
        else:
            main_spk_idx = np.argsort(msdd_preds[seg_idx].cpu().numpy())[::-1][0]
        if sum(spk_for_seg) > 1 and infer_overlap:
            idx_arr = np.argsort(sm_for_seg)[::-1]
            for ovl_spk_idx in idx_arr[: params['max_overlap_spks']].tolist():
                if ovl_spk_idx != int(main_spk_idx):
                    overlap_speaker_list[ovl_spk_idx].append(seg_idx)
        if params['use_clus_as_main']:
            main_spk_idx = int(cluster_label)
            main_speaker_lines.append(f"{timestamps[seg_idx][0]} {timestamps[seg_idx][1]} speaker_{main_spk_idx}")
        elif sum(spk_for_seg) > 0 and cluster_label > -1:
            main_spk_idx = np.argsort(msdd_preds[seg_idx].cpu().numpy())[::-1][0]
            main_speaker_lines.append(f"{timestamps[seg_idx][0]} {timestamps[seg_idx][1]} speaker_{main_spk_idx}")
            pass
    cont_stamps = get_contiguous_stamps(main_speaker_lines)
    maj_labels = merge_stamps(cont_stamps)
    ovl_labels = get_overlap_stamps(cont_stamps, overlap_speaker_list)
    return maj_labels, ovl_labels

def generate_speaker_timestamps(
    clus_labels: List[Union[float, int]], 
    msdd_preds: List[torch.Tensor], 
    timestamps, 
    offset,
    threshold,
    vad_params,
    **params,
) -> Tuple[List[str], List[str]]:
    max_overlap_count=2
    if len(msdd_preds.shape) == 3: # Multi-channel late-fusion
        model_spk_num = msdd_preds.shape[1]

        # clus_labels = torch.mode(clus_labels, dim=1)[0]
        vad_mask = (clus_labels > -1)
    elif len(msdd_preds.shape) == 2:
        msdd_preds.squeeze(0)
        model_spk_num = msdd_preds.shape[-1]
    else:
        raise ValueError(f"msdd_preds shape is not correct: {msdd_preds.shape}")
    clus_labels = clus_labels.cpu().numpy().astype(int)
    vad_mask = (clus_labels > -1)
        
    speaker_assign_mat = np.zeros_like(msdd_preds)
    clustering_assign_mat = np.zeros_like(msdd_preds)
   
    # Disable the channels that are not active
    spk_time_each = msdd_preds.sum(dim=0)/msdd_preds.sum()
    if params['mask_spks_with_clus']:
        active_spk_inds = np.unique(clus_labels[clus_labels >= 0])
        mask_ch_inds = torch.ones(msdd_preds.shape[1]).bool()
        mask_ch_inds[active_spk_inds] = False
        msdd_preds[:, mask_ch_inds] = 0.0
    if params['infer_mode'] == 'only_logits':
        msdd_preds_binary = (msdd_preds > threshold).int().cpu().numpy()
        speaker_assign_mat = msdd_preds_binary
    elif params['infer_mode'] == 'only_clus':
        speaker_assign_mat[vad_mask, clus_labels[vad_mask]] = 1
    elif params['infer_mode'].startswith('vad_masked'):
        clustering_assign_mat[vad_mask, clus_labels[vad_mask]] = 1
        msdd_preds_masked = np.zeros_like(msdd_preds)
        if not params['infer_overlap']:
            max_overlap_count = 1
        else:
            max_overlap_count = min(active_spk_inds.shape[0], max_overlap_count) # If there is one speaker, then max_overlap_count = 1
        msdd_preds_topk_per_seg, logit_gap = get_top_k_for_each_row(msdd_preds, k_count=max_overlap_count, orig_dim=model_spk_num)
        msdd_preds_top1_per_seg, _ = get_top_k_for_each_row(msdd_preds, k_count=1, orig_dim=model_spk_num)
        if not torch.all((msdd_preds_topk_per_seg > 0.0).sum(axis=1) == max_overlap_count):
            raise ValueError(f"Top-k per seg operation with max_overlap_count: {max_overlap_count} is not correct")
        msdd_preds_topk_per_seg[:, spk_time_each < params['overlap_infer_spk_limit']] = 0.0
        msdd_preds_masked[msdd_preds_topk_per_seg >= threshold] = 1.0
        msdd_preds_masked[vad_mask == False, :] = 0 # Mask out non-vad frames
        
        msdd_preds_masked = msdd_preds_masked.astype(bool)
        if 'rel_thres' in params['infer_mode']:
            speaker_assign_mat = msdd_preds_masked
            msdd_preds_masked_one = np.zeros_like(msdd_preds)
            msdd_preds_topk_per_seg[logit_gap < threshold] = 0.0
            msdd_preds_masked_ovl = msdd_preds_topk_per_seg.cpu().numpy()
            msdd_preds_masked_one[msdd_preds_top1_per_seg > 0.0] = 1.0
            if not np.all(msdd_preds_masked_one.sum(axis=1) == 1) == True:
                raise ValueError(f"msdd_preds_masked_one is not correct")
            if params['infer_mode'] == 'vad_masked_logits_force_1spk_rel_thres_clus_union':
                speaker_assign_mat = np.logical_or(clustering_assign_mat, msdd_preds_masked_ovl).astype(int)
                # speaker_assign_mat[vad_mask==False, :] = 0
            elif params['infer_mode'] == 'vad_masked_logits_force_1spk_rel_thres':
                speaker_assign_mat = np.logical_or(msdd_preds_masked_one, msdd_preds_masked_ovl).astype(int)
                # speaker_assign_mat[vad_mask==False, :] = 0
               
            if params['ts_vad_threshold'] <= 0:
                speaker_assign_mat[vad_mask==False, :] = 0
            else:
                msdd_step_max = torch.max(msdd_preds, dim=1)[0]
                speaker_assign_mat[(msdd_step_max < params['ts_vad_threshold']), :] = 0
        elif 'force_1spk' in params['infer_mode']:
            speaker_assign_mat = msdd_preds_masked
            msdd_preds_masked_one = np.zeros_like(msdd_preds)
            msdd_preds_masked_ovl = np.zeros_like(msdd_preds)
            msdd_preds_masked_ovl[msdd_preds_topk_per_seg >= threshold] = 1.0
            msdd_preds_masked_one[msdd_preds_top1_per_seg > 0.0] = 1.0
            if not np.all(msdd_preds_masked_one.sum(axis=1) == 1) == True:
                raise ValueError(f"msdd_preds_masked_one is not correct")
            if params['infer_mode'] == 'vad_masked_logits_force_1spk':
                speaker_assign_mat = np.logical_or(msdd_preds_masked_one, msdd_preds_masked_ovl).astype(int)
                # speaker_assign_mat[vad_mask==False, :] = 0
            elif params['infer_mode'] == 'vad_masked_logits_force_1spk_clus_union':
                speaker_assign_mat = np.logical_or(clustering_assign_mat, msdd_preds_masked_ovl).astype(int)
                # speaker_assign_mat[vad_mask==False, :] = 0
            elif params['infer_mode'] == 'vad_masked_logits_force_1spk_clus_intersection':
                speaker_assign_mat = np.logical_and(speaker_assign_mat, clustering_assign_mat).astype(int)
                # speaker_assign_mat[vad_mask==False, :] = 0
            if params['ts_vad_threshold'] <= 0:
                speaker_assign_mat[vad_mask==False, :] = 0
            else:
                msdd_step_max = torch.max(msdd_preds, dim=1)[0]
                speaker_assign_mat[(msdd_step_max < params['ts_vad_threshold']), :] = 0
            
        elif params['infer_mode'] == 'vad_masked_logits':
            speaker_assign_mat = msdd_preds_masked
        elif 'clus_logits' in params['infer_mode']:
            if params['infer_mode'] == 'vad_masked_clus_logits_union':
                speaker_assign_mat = np.logical_or(clustering_assign_mat, msdd_preds_masked).astype(int)
            elif params['infer_mode'] == 'vad_masked_clus_logits_intersection':
                speaker_assign_mat = np.logical_and(clustering_assign_mat, msdd_preds_masked).astype(int)
        else:
            raise ValueError(f"Unknown infer_mode: {params['infer_mode']}")
    return speaker_assign_mat
    # if params['use_ts_vad']:    
    #     spk_ts = []
    #     for spk_id in range(speaker_assign_mat.shape[-1]):
    #         ts_mat = ts_vad_post_processing(speaker_assign_mat[:, spk_id], vad_params, hop_length=params['hop_len_in_cs'])
    #         ts_mat = ts_mat + offset
    #         spk_ts.append(ts_mat.tolist())
    # else:
    #     timestamps = timestamps.cpu().numpy()/100.0
    #     spk_ts = generate_speaker_assignment_intervals(speaker_assign_mat=speaker_assign_mat, timestamps=timestamps)
    # speaker_labels_total = generate_diarization_output_lines(speaker_timestamps=spk_ts, model_spk_num=model_spk_num)
    # return speaker_labels_total

def get_top_k_for_each_row(logit_mat, k_count, orig_dim):
    topk_vals, moc_inds = torch.topk(logit_mat, k=k_count, dim=1)
    top_k_mask = F.one_hot(moc_inds.t().flatten(), num_classes=orig_dim)
    if k_count > 1:
        top_k_mask = top_k_mask.reshape(-1, logit_mat.shape[0], orig_dim).sum(dim=0)
        logit_gap = topk_vals[:, 1]/topk_vals[:, 0]
    else:
        logit_gap = torch.zeros_like(topk_vals[:, 0])
    masked_logit_mat = top_k_mask * logit_mat
    return masked_logit_mat, logit_gap
    
def generate_speaker_assignment_intervals(speaker_assign_mat, timestamps):
    model_spk_num = speaker_assign_mat.shape[-1]
    speaker_assignment = [[] for _ in range(model_spk_num)]
    for seg_idx in range(speaker_assign_mat.shape[0]):
        speaker_vec = speaker_assign_mat[seg_idx]
        for spk_idx in range(model_spk_num):
            if speaker_vec[spk_idx]: 
                speaker_assignment[spk_idx].append(timestamps[seg_idx].tolist())
    return speaker_assignment

def generate_diarization_output_lines(speaker_timestamps, model_spk_num): 
    speaker_lines_total = [] 
    for spk_idx in range(model_spk_num):
        ts_invervals = speaker_timestamps[spk_idx]
        merged_ts_intervals = merge_float_intervals(ts_invervals)
        for ts_interval in merged_ts_intervals:
            speaker_lines_total.extend([f"{ts_interval[0]:.3f} {ts_interval[1]:.3f} speaker_{int(spk_idx)}"])
    return speaker_lines_total
        
def get_uniq_id_list_from_manifest(manifest_file: str):
    """Retrieve `uniq_id` values from the given manifest_file and save the IDs to a list.
    """
    uniq_id_list = []
    with open(manifest_file, 'r', encoding='utf-8') as manifest:
        for i, line in enumerate(manifest.readlines()):
            line = line.strip()
            dic = json.loads(line)
            if 'uniq_id' in dic and dic['uniq_id'] is not None:
                uniq_id = dic['uniq_id']
            else:
                uniq_id = get_uniqname_from_filepath(dic['audio_filepath'])
            uniq_id_list.append(uniq_id)
    return uniq_id_list


def get_id_tup_dict(uniq_id_list: List[str], test_data_collection, preds_list: List[torch.Tensor]):
    """
    Create session-level dictionary containing data needed to construct RTTM diarization output.

    Args:
        uniq_id_list (list):
            List containing the `uniq_id` values.
        test_data_collection (collections.DiarizationLabelEntity):
            Class instance that is containing session information such as targeted speaker indices, audio filepath and RTTM filepath.
        preds_list (list):
            List containing tensors of predicted sigmoid values.

    Returns:
        session_dict (dict):
            Dictionary containing session-level target speakers data and predicted simoid values in tensor format.
    """
    session_dict = {x: [] for x in uniq_id_list}
    for idx, line in enumerate(test_data_collection):
        # If the manifest file contains multi-channel files for a session, get `uniq_id` value from the `test_data_collection`.
        if isinstance(line.audio_file, list):
            uniq_id = line.uniq_id
        else:
            uniq_id = get_uniqname_from_filepath(line.audio_file)
        session_dict[uniq_id].append([line.target_spks, preds_list[idx]])
    return session_dict


def prepare_split_data(manifest_filepath, _out_dir, multiscale_args_dict, global_rank):
    """
    This function is needed for preparing diarization training data for multiscale diarization decoder (MSDD).
    Prepare multiscale timestamp data for training. Oracle VAD timestamps from RTTM files are used as VAD timestamps.
    In this function, timestamps for embedding extraction are extracted without extracting the embedding vectors.

    Args:
        manifest_filepath (str):
            Input manifest file for creating audio-to-RTTM mapping.
        _out_dir (str):
            Output directory where timestamp json files are saved.

    Returns:
        multiscale_args_dict (dict):
            - Dictionary containing two types of arguments: multi-scale weights and subsegment timestamps for each data sample.
            - Each data sample has two keys: `multiscale_weights` and `scale_dict`.
                - `multiscale_weights` key contains a list containing multiscale weights.
                - `scale_dict` is indexed by integer keys which are scale index.
            - Each data sample is indexed by using the following naming convention: `<uniq_id>_<start time in ms>_<end time in ms>`
                Example: `fe_03_00106_mixed_626310_642300`
    """
    speaker_dir = os.path.join(_out_dir, 'speaker_outputs')

    # Only if this is for the first run of modelPT instance, remove temp folders.
    if global_rank == 0:
        if os.path.exists(speaker_dir):
            shutil.rmtree(speaker_dir)
        os.makedirs(speaker_dir)
    split_audio_rttm_map = audio_rttm_map(manifest_filepath, attach_dur=True)

    # Speech Activity Detection part
    _speaker_manifest_path = os.path.join(speaker_dir, f'oracle_vad_manifest.json')
    logging.info(f"Extracting oracle VAD timestamps and saving at {speaker_dir}")
    if not os.path.exists(_speaker_manifest_path):
        write_rttm2manifest(split_audio_rttm_map, _speaker_manifest_path, include_uniq_id=True)

    multiscale_timestamps_by_scale = {}

    # Segmentation
    for scale_idx, (window, shift) in multiscale_args_dict['scale_dict'].items():
        subsegments_manifest_path = os.path.join(speaker_dir, f'subsegments_scale{scale_idx}.json')
        if not os.path.exists(subsegments_manifest_path):
            # Sub-segmentation for the current scale (scale_idx)
            segments_manifest_to_subsegments_manifest(
                segments_manifest_file=_speaker_manifest_path,
                subsegments_manifest_file=subsegments_manifest_path,
                window=window,
                shift=shift,
                include_uniq_id=True,
            )
            logging.info(
                f"Subsegmentation for timestamp extracted for: scale-{scale_idx} at {subsegments_manifest_path}"
            )
        multiscale_timestamps = extract_timestamps(subsegments_manifest_path)
        multiscale_timestamps_by_scale[scale_idx] = multiscale_timestamps

    multiscale_timestamps_dict = get_timestamps(multiscale_timestamps_by_scale, multiscale_args_dict)
    return multiscale_timestamps_dict


def extract_timestamps(manifest_file: str):
    """
    This method extracts timestamps from segments passed through manifest_file.

    Args:
        manifest_file (str):
            Manifest file containing segmentation information.
    Returns:
        time_stamps (dict):
            Dictionary containing lists of timestamps.
    """
    logging.info(f"Extracting timestamps from {manifest_file} for multiscale subsegmentation.")
    time_stamps = {}
    with open(manifest_file, 'r', encoding='utf-8') as manifest:
        for i, line in enumerate(manifest.readlines()):
            line = line.strip()
            dic = json.loads(line)
            uniq_name = dic['uniq_id']
            if uniq_name not in time_stamps:
                time_stamps[uniq_name] = []
            start = dic['offset']
            end = start + dic['duration']
            time_stamps[uniq_name].append([start, end])
    return time_stamps

def change_output_dir_names(params, threshold, verbose=True):
    """
    Create output directories for RTTM and JSON files with the MSDD threshold value.
    """
    head, tail = os.path.split(params['out_rttm_dir']) 
    if not os.path.exists(os.path.join(params['out_rttm_dir'], params['system_name'])):
        os.makedirs(os.path.join(head, params['system_name']), exist_ok=True)
    threshold = "" if not verbose else f"{threshold:.2f}"
    params['out_rttm_dir'] = os.path.join(head, params['system_name'], f"pred_rttms_T{threshold}")
    params['out_json_dir'] = os.path.join(head, params['system_name'], f"pred_jsons_T{threshold}")
    if not os.path.exists(params['out_rttm_dir']):
        os.makedirs(params['out_rttm_dir'], exist_ok=True)
    if not os.path.exists(params['out_json_dir']):
        os.makedirs(params['out_json_dir'], exist_ok=True)
    return params

def mixdown_msdd_preds(clus_labels, msdd_preds, time_stamps, offset, threshold, vad_params, params):
    if len(msdd_preds.shape) > 2: # Multichannel case
        mc_speaker_assign_mat = []
        if params['mc_late_fusion_mode'].startswith('post'):
            for ch_idx in range(msdd_preds.shape[2]):
                msdd_preds_ch = msdd_preds[:, :, ch_idx]
                speaker_assign_mat = generate_speaker_timestamps(clus_labels, msdd_preds_ch, time_stamps, offset, threshold, vad_params, **params)
                mc_speaker_assign_mat.append(speaker_assign_mat)
            mc_speaker_assign_mat = np.stack(mc_speaker_assign_mat, axis=2)
            if params['mc_late_fusion_mode'] == 'post_max':
                speaker_assign_mat = np.max(mc_speaker_assign_mat, axis=2) 
            elif params['mc_late_fusion_mode'] == 'post_mean':
                speaker_assign_mat = np.mean(mc_speaker_assign_mat, axis=2) 
        elif params['mc_late_fusion_mode'].startswith('pre'):
            if params['mc_late_fusion_mode'] == 'pre_mean':
                msdd_preds_mixed = msdd_preds.mean(dim=2)
            speaker_assign_mat = generate_speaker_timestamps(clus_labels, msdd_preds_mixed, time_stamps, offset, threshold, vad_params, **params)
        else:
            raise NotImplementedError(f"mc_late_fusion_mode: {params['mc_late_fusion_mode']} not implemented.")
    else: # Single channel case
        speaker_assign_mat = generate_speaker_timestamps(clus_labels, msdd_preds, time_stamps, offset, threshold, vad_params, **params)
    
    if params['use_ts_vad']:    
        spk_ts = []
        for spk_id in range(speaker_assign_mat.shape[-1]):
            ts_mat = ts_vad_post_processing(speaker_assign_mat[:, spk_id], vad_params, hop_length=params['hop_len_in_cs'])
            ts_mat = ts_mat + offset
            spk_ts.append(ts_mat.tolist())
    else:
        timestamps = timestamps.cpu().numpy()/100.0
        spk_ts = generate_speaker_assignment_intervals(speaker_assign_mat=speaker_assign_mat, timestamps=timestamps)
    return spk_ts

def make_rttm_with_overlap(
    manifest_file_path: str,
    clus_label_dict: Dict[str, List[Union[float, int]]],
    preds_dict: Dict[str, torch.Tensor],
    ms_ts,
    threshold,
    verbose,
    vad_params,
    **params,
):
    """
    Create RTTM files that include detected overlap speech. Note that the effect of overlap detection is only
    notable when RTTM files are evaluated with `ignore_overlap=False` option.

    Args:
        manifest_file_path (str):
            Path to the input manifest file.
        clus_label_dict (dict):
            Dictionary containing subsegment timestamps in float type and cluster labels in integer type.
            Indexed by `uniq_id` string.
        msdd_preds (list):
            List containing tensors of the predicted sigmoid values.
            Each tensor has shape of: (Session length, estimated number of speakers).
        params:
            Parameters for generating RTTM output and evaluation. Parameters include:
                infer_overlap (bool): If False, overlap-speech will not be detected.
            See docstrings of `generate_speaker_timestamps` function for other variables in `params`.

    Returns:
        all_hypothesis (list):
            List containing Pyannote's `Annotation` objects that are created from hypothesis RTTM outputs.
        all_reference
            List containing Pyannote's `Annotation` objects that are created from ground-truth RTTM outputs
    """
    params = change_output_dir_names(params, threshold, verbose)
    AUDIO_RTTM_MAP = audio_rttm_map(manifest_file_path)
    all_hypothesis, all_reference = [], []
    no_references = False
    logging.info(f"Generating RTTM with infer_mode: {params['infer_mode']}")
    with open(manifest_file_path, 'r', encoding='utf-8') as manifest:
        for i, line in tqdm(enumerate(manifest.readlines()), total=len(manifest.readlines()), desc="Generating RTTM"):
            
            uniq_id = get_uniq_id_from_manifest_line(line)
            
            manifest_dic = AUDIO_RTTM_MAP[uniq_id]
            offset = manifest_dic['offset']
            clus_labels = clus_label_dict[uniq_id]
            
            msdd_preds = preds_dict[uniq_id]
            time_stamps = ms_ts[uniq_id][-1] # Last scale (scale_idx=-1) has the time stamps

            if clus_labels.shape[0] < msdd_preds.shape[0]:
                clus_labels = torch.cat([clus_labels, torch.ones(msdd_preds.shape[0]-clus_labels.shape[0]).long()*-1])

            speaker_timestamps = mixdown_msdd_preds(clus_labels, msdd_preds, time_stamps, offset, threshold, vad_params, params)
            hyp_labels = generate_diarization_output_lines(speaker_timestamps=speaker_timestamps, model_spk_num=msdd_preds.shape[1])
            
            hyp_labels = sorted(hyp_labels, key=lambda x: float(x.split()[0]))
            hypothesis = labels_to_pyannote_object(hyp_labels, uniq_name=uniq_id)
            if params['out_rttm_dir']:
                labels_to_rttmfile(hyp_labels, uniq_id, params['out_rttm_dir'])
            if params['out_json_dir']:
                generate_json_output(hyp_labels, uniq_id, params['out_json_dir'], manifest_dic)
            all_hypothesis.append([uniq_id, hypothesis])
            rttm_file = manifest_dic.get('rttm_filepath', None)
            
            if rttm_file is not None and os.path.exists(rttm_file) and not no_references:
                ref_labels = rttm_to_labels(rttm_file)
                # ref_labels = get_partial_ref_labels(pred_labels=hyp_labels, ref_labels=ref_labels)
                reference = labels_to_pyannote_object(ref_labels, uniq_name=uniq_id)
                all_reference.append([uniq_id, reference])
            else:
                no_references = True
                all_reference = []
    return all_reference, all_hypothesis

def generate_json_output(hyp_labels, uniq_id, out_json_dir, manifest_dic, decimals=2):
    json_dict_list = []
    json_dic = {"start_time": None, 
                "end_time": None, 
                "speaker": None, 
                "audio_filepath": manifest_dic['audio_filepath'], 
                "words": None, 
                "offset": None, 
                "duration": None, 
                "text": None}
    
    for line in hyp_labels:
        start, end, label = line.split()
        start, end = float(start), float(end)
        json_dic = deepcopy(json_dic)
        json_dic['start_time'] = start
        json_dic['end_time'] = end 
        json_dic['offset'] = start
        json_dic['duration'] = round(end - start, decimals)
        json_dic['speaker'] = label
        json_dict_list.append(json_dic)
       
    write_diarized_segments(outfile_path=os.path.join(out_json_dir, uniq_id + '.json'), json_dict_list=json_dict_list)
    
def embedding_normalize(embs, use_std=False, eps=1e-10):
    """
    Mean and l2 length normalize the input speaker embeddings

    Args:
        embs: embeddings of shape (Batch,emb_size)
    Returns:
        embs: normalized embeddings of shape (Batch,emb_size)
    """
    embs = embs - embs.mean(axis=0)
    if use_std:
        embs = embs / (embs.std(axis=0) + eps)
    embs_l2_norm = np.expand_dims(np.linalg.norm(embs, ord=2, axis=-1), axis=1)
    embs = embs / embs_l2_norm

    return embs


class OnlineSegmentor:
    """
    Online Segmentor for online (streaming) diarizer.
    - The class instances created by this class takes time-series signal from the audio buffer and
      creates subsegments for embedding extraction.
    - Since online segmentation is based on a short audio buffer, the methods in this class extracts
      a few subsegments from the given intervals for the raw time-series signal.

    Attributes:
        frame_start (float):
            Start of the middle chunk
        buffer_start (float):
            Start of the entire buffer
        buffer_end (float):
            End of the entire buffer
        sample_rate (int):
            Sampling rate of the input time-series signal
        cumulative_speech_labels (Tensor):
            Torch tensor matrix containing culmulative VAD (speech activity) timestamps
    """

    def __init__(self, sample_rate: int):
        self.frame_start: float = 0.0
        self.buffer_start: float = 0.0
        self.buffer_end: float = 0.0
        self.sample_rate: int = sample_rate
        self.cumulative_speech_labels: torch.Tensor = torch.tensor([])

    def run_online_segmentation(
        self,
        audio_buffer: torch.Tensor,
        vad_timestamps: torch.Tensor,
        segment_raw_audio: List[torch.Tensor],
        segment_range_ts: List[List[float]],
        segment_indexes: List[int],
        window: float,
        shift: float,
    ):
        """
        Remove the old segments that overlap with the new frame (self.frame_start)
        cursor_for_old_segments is pointing at the onset of the t_range popped most recently.

        Frame is in the middle of the buffer.

        |___Buffer___[___________]____________|
        |____________[   Frame   ]____________|

        | <- buffer start
        |____________| <- frame start


        Args:
            audio_buffer (Tensor):
                Tensor containing raw time-series signal
            vad_timestamps (Tensor):
                Tensor containing VAD intervals (start and end timestamps)
            segment_raw_audio (list):
                List containing the previously added tensors of the raw time-series signal segments
            segment_range_ts (list):
                List containing the previously added intervals (start and end timestamps) of each segment
            segment_indexes (list):
                List containing the previously added global integer indicies of the segments from
                start to current cursor
            window (float):
                Window length in second
            shift (float):
                Shift length in second

        Returns:
            segment_raw_audio (list):
                List containing the newly added tensors of the raw time-series signal
            segment_range_ts (list):
                List containing the newly added interval (start and end timestamps) of each segment
            segment_indexes (list):
                List containing the newly added global integer indicies of the segments from
                start to current cursor
        """
        if self.buffer_start >= 0:
            # Check if this is the very first step
            if len(segment_raw_audio) == 0 and vad_timestamps.shape[0] > 0:
                vad_timestamps[0][0] = max(vad_timestamps[0][0], 0.0)
                speech_labels_for_update = vad_timestamps
                self.cumulative_speech_labels = speech_labels_for_update
            else:
                # Calculate a cursor for the update point
                cursor_for_old_segments, cursor_index = get_new_cursor_for_update(self.frame_start, segment_range_ts)

                segment_range_ts = segment_range_ts[:cursor_index]
                segment_raw_audio = segment_raw_audio[:cursor_index]
                segment_indexes = segment_indexes[:cursor_index]

                if not len(segment_raw_audio) == len(segment_range_ts) == len(segment_indexes):
                    raise ValueError("Scale-wise segment information has a mismatch in length.")

                speech_labels_for_update, self.cumulative_speech_labels = get_speech_labels_for_update(
                    self.frame_start,
                    self.buffer_end,
                    self.cumulative_speech_labels,
                    vad_timestamps,
                    cursor_for_old_segments,
                )

            # Collect the timeseries signal from the buffer
            sigs_list, sig_rangel_list, sig_indexes = get_online_subsegments_from_buffer(
                buffer_start=self.buffer_start,
                buffer_end=self.buffer_end,
                sample_rate=self.sample_rate,
                speech_labels_for_update=speech_labels_for_update,
                audio_buffer=audio_buffer,
                segment_indexes=segment_indexes,
                window=window,
                shift=shift,
            )

            segment_raw_audio.extend(sigs_list)
            segment_range_ts.extend(sig_rangel_list)
            segment_indexes.extend(sig_indexes)

        if not len(segment_raw_audio) == len(segment_range_ts) == len(segment_indexes):
            raise ValueError("Segment information has a mismatch in length.")
        return segment_raw_audio, segment_range_ts, segment_indexes<|MERGE_RESOLUTION|>--- conflicted
+++ resolved
@@ -29,7 +29,6 @@
 import torch.nn.functional as F
 
 from nemo.collections.asr.data.audio_to_label import repeat_signal
-<<<<<<< HEAD
 from nemo.collections.asr.metrics.der import get_partial_ref_labels
 from nemo.collections.asr.parts.utils.online_clustering import (
     get_minimal_indices,
@@ -44,10 +43,8 @@
 cos_similarity,
 cos_similarity_batch,
 )
-=======
 from nemo.collections.asr.parts.utils.longform_clustering import LongFormSpeakerClustering
 from nemo.collections.asr.parts.utils.offline_clustering import SpeakerClustering, get_argmin_mat, split_input_data
->>>>>>> 8b27f3a6
 from nemo.utils import logging
 
 """
@@ -836,10 +833,6 @@
             torch.cuda.empty_cache()
         else:
             gc.collect()
-<<<<<<< HEAD
-        
-=======
->>>>>>> 8b27f3a6
         timestamps = speaker_clustering.timestamps_in_scales[base_scale_idx]
 
         cluster_labels = cluster_labels.cpu().numpy()
