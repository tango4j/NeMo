# coding=utf-8
# Copyright (c) 2020, NVIDIA CORPORATION.  All rights reserved.
#
# Licensed under the Apache License, Version 2.0 (the "License");
# you may not use this file except in compliance with the License.
# You may obtain a copy of the License at
#
#     http://www.apache.org/licenses/LICENSE-2.0
#
# Unless required by applicable law or agreed to in writing, software
# distributed under the License is distributed on an "AS IS" BASIS,
# WITHOUT WARRANTIES OR CONDITIONS OF ANY KIND, either express or implied.
# See the License for the specific language governing permissions and
# limitations under the License.
import math

import torch
import torch.nn.functional as F
from einops import rearrange, repeat

from nemo.collections.nlp.modules.common.megatron.adapters.parallel_adapters import (
    AdapterName,
    InfusedAdapterConfig,
    LoraKQVAdapterConfig,
    LoraKVAdapterConfig,
    LoraQAdapterConfig,
)
from nemo.collections.nlp.modules.common.megatron.fused_softmax import MatchedScaleMaskSoftmax
from nemo.collections.nlp.modules.common.megatron.module import MegatronModule
from nemo.collections.nlp.modules.common.megatron.position_embedding import XPOSPositionEmbedding
from nemo.collections.nlp.modules.common.megatron.position_embedding.rotary_position_embedding import (
    apply_rotary_pos_emb,
)
from nemo.collections.nlp.modules.common.megatron.utils import (
    ApexGuardDefaults,
    _cast_if_autocast_enabled,
    attention_mask_func,
)
from nemo.collections.nlp.parts import utils_funcs
from nemo.core import adapter_mixins

try:
    from apex.transformer.enums import AttnMaskType, AttnType
    from apex.transformer.utils import divide as safe_divide

    HAVE_APEX = True

except (ImportError, ModuleNotFoundError):

    HAVE_APEX = False

    # fake missing classes with None attributes
    ModelType = AttnMaskType = AttnType = LayerType = ApexGuardDefaults()


try:
    from megatron.core import parallel_state, tensor_parallel

    HAVE_MEGATRON_CORE = True

except (ImportError, ModuleNotFoundError):

    HAVE_MEGATRON_CORE = False

try:
    # Flash Attention 1.X
    from flash_attn.bert_padding import pad_input, unpad_input
    from flash_attn.flash_attn_interface import flash_attn_unpadded_func
    from flash_attn.flash_attn_triton import flash_attn_func as flash_attn_func_triton

    HAVE_FLASH_ATTENTION = True
    flash_attn_func = None

except (ImportError, ModuleNotFoundError):
    try:
        # Flash Attention 2.X
        from flash_attn import flash_attn_func
        from flash_attn.flash_attn_interface import flash_attn_varlen_func as flash_attn_unpadded_func

        HAVE_FLASH_ATTENTION = True

    except (ImportError, ModuleNotFoundError):

        HAVE_FLASH_ATTENTION = False

        flash_attn_unpadded_func, flash_attn_func_triton, flash_attn_func = None, None, None
        unpad_input, pad_input = None, None

""" We use the following notation throughout this file:
     h: hidden size
     n: number of attention heads
     p: number of model parallel partitions
     np: n/p
     hp: h/p
     hn: h/n
     b: batch size
     s: sequence length
     l: number of layers
    Transformer takes input of size [s, b, h] and returns a
    tensor of the same size. We use the following arguments:
        hyperparameters: transformer hyperparameters
"""


class ParallelAttention(MegatronModule, adapter_mixins.AdapterModuleMixin):
    """Parallel self-attention layer abstract class.

    Self-attention layer takes input with size [s, b, h]
    and returns output of the same size.
    """

    def __init__(
        self,
        init_method,
        output_layer_init_method,
        layer_number,
        num_attention_heads,
        hidden_size,
        attention_type=AttnType.self_attn,
        attn_mask_type=AttnMaskType.padding,
        precision=16,
        apply_query_key_layer_scaling=False,
        kv_channels=None,
        use_cpu_initialization=False,
        megatron_amp_O2=False,
        masked_softmax_fusion=True,
        attention_dropout=0.1,
        layer_type=None,
        megatron_legacy=False,
        bias=True,
        headscale=False,
        position_embedding_type='learned_absolute',
        multi_query_attention=False,
        activations_checkpoint_granularity=None,
        sequence_parallel=False,
        gradient_accumulation_fusion=False,
        normalize_attention_scores=True,
        use_flash_attention=False,
    ):
        super(ParallelAttention, self).__init__()
        self.layer_number = max(1, layer_number)
        self.attention_type = attention_type
        self.attn_mask_type = attn_mask_type
        self.normalize_attention_scores = normalize_attention_scores
        self.position_embedding_type = position_embedding_type
        self.multi_query_attention = multi_query_attention

        self.megatron_legacy = megatron_legacy
        self.dtype = utils_funcs.dtype_from_precision(precision, megatron_amp_O2)

        self.set_accepted_adapter_types(
            [
                InfusedAdapterConfig._target_,
                LoraKQVAdapterConfig._target_,
                LoraQAdapterConfig._target_,
                LoraKVAdapterConfig._target_,
            ]
        )

        if kv_channels is None:
            assert (
                hidden_size % num_attention_heads == 0
            ), 'hidden_size must be divisible by num_attention_heads if kv_channels is None'
            kv_channels = hidden_size // num_attention_heads
        projection_size = kv_channels * num_attention_heads

        # Per attention head and per partition values.
        world_size = parallel_state.get_tensor_model_parallel_world_size()
        self.hidden_size_per_attention_head = safe_divide(projection_size, num_attention_heads)
        self.num_attention_heads_per_partition = safe_divide(num_attention_heads, world_size)
        self.num_attention_heads_partition_offset = (
            self.num_attention_heads_per_partition * parallel_state.get_tensor_model_parallel_rank()
        )

        async_tensor_model_parallel_allreduce = (
            parallel_state.get_tensor_model_parallel_world_size() > 1 and not sequence_parallel
        )

        # Strided linear layer.
        if attention_type == AttnType.self_attn:
            self.query_key_value = tensor_parallel.ColumnParallelLinear(
                hidden_size,
                3 * projection_size,
                gather_output=False,
                init_method=init_method,
                use_cpu_initialization=use_cpu_initialization,
                params_dtype=self.dtype,
                bias=bias,
                sequence_parallel_enabled=sequence_parallel,
                async_tensor_model_parallel_allreduce=async_tensor_model_parallel_allreduce,
                gradient_accumulation_fusion=gradient_accumulation_fusion,
            )
        else:
            assert attention_type == AttnType.cross_attn
            self.query = tensor_parallel.ColumnParallelLinear(
                hidden_size,
                projection_size,
                gather_output=False,
                init_method=init_method,
                use_cpu_initialization=use_cpu_initialization,
                params_dtype=self.dtype,
                bias=bias,
                sequence_parallel_enabled=sequence_parallel,
                async_tensor_model_parallel_allreduce=async_tensor_model_parallel_allreduce,
                gradient_accumulation_fusion=gradient_accumulation_fusion,
            )

            self.key_value = tensor_parallel.ColumnParallelLinear(
                hidden_size,
                2 * projection_size,
                gather_output=False,
                init_method=init_method,
                use_cpu_initialization=use_cpu_initialization,
                params_dtype=self.dtype,
                bias=bias,
                sequence_parallel_enabled=sequence_parallel,
                async_tensor_model_parallel_allreduce=async_tensor_model_parallel_allreduce,
                gradient_accumulation_fusion=gradient_accumulation_fusion,
            )

        self.core_attention = CoreAttention(
            layer_number=self.layer_number,
            num_attention_heads=num_attention_heads,
            hidden_size=hidden_size,
            attention_type=self.attention_type,
            attn_mask_type=self.attn_mask_type,
            precision=precision,
            apply_query_key_layer_scaling=apply_query_key_layer_scaling,
            kv_channels=kv_channels,
            masked_softmax_fusion=masked_softmax_fusion,
            attention_dropout=attention_dropout,
            multi_query_attention=multi_query_attention,
            sequence_parallel=sequence_parallel,
            normalize_attention_scores=normalize_attention_scores,
            position_embedding_type=position_embedding_type,
            use_flash_attention=use_flash_attention,
        )

        # Output.
        self.dense = tensor_parallel.RowParallelLinear(
            projection_size,
            hidden_size,
            input_is_parallel=True,
            init_method=output_layer_init_method,
            skip_bias_add=True,
            use_cpu_initialization=use_cpu_initialization,
            params_dtype=self.dtype,
            bias=bias,
            sequence_parallel_enabled=sequence_parallel,
            gradient_accumulation_fusion=gradient_accumulation_fusion,
        )

        self.headscale = headscale
        if headscale:
            self.head_scale_tensor = torch.nn.Parameter(
                torch.ones(1, self.num_attention_heads_per_partition, 1, 1), requires_grad=True
            )

        # Inference key-value memory
        self.inference_key_memory = None
        self.inference_value_memory = None
        self.inference_current_sequence_len = 0

        # relative position embedding
        self.layer_type = layer_type

    def _checkpointed_attention_forward(
        self,
        query_layer,
        key_layer,
        value_layer,
        attention_mask,
        rotary_pos_emb=None,
        relative_position_bias=None,
        headscale_tensor=None,
        inference_mode=None,
    ):
        """Forward method with activation checkpointing."""

        def custom_forward(*inputs):
            if len(inputs) == 8:
                query_layer = inputs[0]
                key_layer = inputs[1]
                value_layer = inputs[2]
                attention_mask = inputs[3]
                rotary_pos_emb = inputs[4]
                relative_position_bias = inputs[5]
                headscale_tensor = inputs[6]
                inference_mode = inputs[7]
            elif len(inputs) == 9:
                query_layer = inputs[0]
                key_layer = inputs[1]
                value_layer = inputs[2]
                attention_mask = inputs[3]
                rotary_pos_emb = (inputs[4], inputs[5])
                relative_position_bias = inputs[6]
                headscale_tensor = inputs[7]
                inference_mode = inputs[8]
            else:
                raise ValueError('unexpected number of inputs')
            output_ = self.core_attention(
                query_layer,
                key_layer,
                value_layer,
                attention_mask,
                rotary_pos_emb=rotary_pos_emb,
                relative_position_bias=relative_position_bias,
                headscale_tensor=headscale_tensor,
                inference_mode=inference_mode,
            )
            return output_

        if rotary_pos_emb is None:
            rot_tuple = (rotary_pos_emb,)
        else:
            rot_tuple = (rotary_pos_emb[0], rotary_pos_emb[1])

        hidden_states = tensor_parallel.checkpoint(
            custom_forward,
            False,
            query_layer,
            key_layer,
            value_layer,
            attention_mask,
            *rot_tuple,
            relative_position_bias,
            headscale_tensor,
        )

        return hidden_states

    def _allocate_memory(self, inference_max_sequence_len, batch_size, dtype, device):
        return torch.empty(
            inference_max_sequence_len,
            batch_size,
            self.num_attention_heads_per_partition,
            self.hidden_size_per_attention_head,
            dtype=dtype,
            device=device,
        )

    def _transpose_last_dim(self, mixed_layer, num_splits, num_splits_first):
        input_shape = mixed_layer.size()
        if num_splits_first:
            """[s, b, num_splits * np * hn]
            -->(view) [s, b, num_splits, np, hn]
            -->(tranpose) [s, b, np, num_splits, hn]
            -->(view) [s, b, np * num_splits * hn] """

            intermediate_shape = input_shape[:-1] + (
                num_splits,
                self.num_attention_heads_per_partition,
                self.hidden_size_per_attention_head,
            )

            mixed_layer = mixed_layer.view(*intermediate_shape)
            mixed_layer = mixed_layer.transpose(-2, -3).contiguous()
        else:
            """[s, b, np * hn * num_splits]
            -->(view) [s, b, np, hn, num_splits]
            -->(tranpose) [s, b, np, num_splits, hn]
            -->(view) [s, b, np * num_splits * hn] """

            intermediate_shape = input_shape[:-1] + (
                self.num_attention_heads_per_partition,
                self.hidden_size_per_attention_head,
                num_splits,
            )

            mixed_layer = mixed_layer.view(*intermediate_shape)
            mixed_layer = mixed_layer.transpose(-1, -2).contiguous()
        mixed_layer = mixed_layer.view(*input_shape)

        return mixed_layer

    def forward(
        self,
        hidden_states,
        attention_mask,
        layer_past=None,
        get_key_value=False,
        encoder_output=None,
        set_inference_key_value_memory=False,
        inference_max_sequence_len=None,
        rotary_pos_emb=None,  # rotary positional embedding
        relative_position_bias=None,
        checkpoint_core_attention=False,
    ):
        # hidden_states: [sq, b, h]

        # =================================================
        # Pre-allocate memory for key-values for inference.
        # =================================================
        if set_inference_key_value_memory:
            assert inference_max_sequence_len and inference_max_sequence_len > 0
            self.inference_key_memory = self._allocate_memory(
                inference_max_sequence_len, hidden_states.size(1), hidden_states.dtype, hidden_states.device
            )
            self.inference_value_memory = self._allocate_memory(
                inference_max_sequence_len, hidden_states.size(1), hidden_states.dtype, hidden_states.device
            )
            self.inference_current_sequence_len = 0

        # Some consistency check.
        if inference_max_sequence_len:
            assert self.inference_current_sequence_len < self.inference_key_memory.size(0)
            assert inference_max_sequence_len == self.inference_key_memory.size(0)
        # This is added for safety. In case inference_max_sequence_len
        # is not provided, make sure there is no potential memory left
        # from previous inference.
        if not inference_max_sequence_len:
            self.inference_key_memory = None
            self.inference_value_memory = None

        # =====================
        # Query, Key, and Value
        # =====================

        if self.attention_type == AttnType.self_attn:
            # Attention heads [sq, b, h] --> [sq, b, (np * 3 * hn)]
            mixed_x_layer, _ = self.query_key_value(hidden_states)
            if self.is_adapter_available():
                lora_kqv_adapter = self.get_adapter_module(AdapterName.LORA_KQV_ADAPTER)
                if lora_kqv_adapter:
                    lora_mixed_x_layer = lora_kqv_adapter(hidden_states)
                    mixed_x_layer = mixed_x_layer + lora_mixed_x_layer

            # [sq, b, (np * 3 * hn)] --> [sq, b, np, 3 * hn]
            new_tensor_shape = mixed_x_layer.size()[:-1] + (
                self.num_attention_heads_per_partition,
                3 * self.hidden_size_per_attention_head,
            )
            if self.megatron_legacy:
                mixed_x_layer = self._transpose_last_dim(mixed_x_layer, 3, True)
            mixed_x_layer = mixed_x_layer.view(*new_tensor_shape)

            # [sq, b, np, 3 * hn] --> 3 [sq, b, np, hn]
            (query_layer, key_layer, value_layer) = tensor_parallel.split_tensor_along_last_dim(
                mixed_x_layer, 3, contiguous_split_chunks=True
            )
        else:
            # Attention heads [sk, b, h] --> [sk, b, (np * 2 * hn)]
            mixed_kv_layer, _ = self.key_value(encoder_output)
            if self.is_adapter_available():
                lora_kv_adapter = self.get_adapter_module(AdapterName.LORA_KV_ADAPTER)
                if lora_kv_adapter:
                    lora_mixed_kv_layer = lora_kv_adapter(encoder_output)
                    mixed_kv_layer = mixed_kv_layer + lora_mixed_kv_layer

            # [sk, b, (np * 2 * hn)] --> [sk, b, np, 2 * hn]
            new_tensor_shape = mixed_kv_layer.size()[:-1] + (
                self.num_attention_heads_per_partition,
                2 * self.hidden_size_per_attention_head,
            )
            if self.megatron_legacy:
                mixed_kv_layer = self._transpose_last_dim(mixed_kv_layer, 2, True)
            mixed_kv_layer = mixed_kv_layer.view(*new_tensor_shape)

            # [sk, b, np, 2 * hn] --> 2 [sk, b, np, hn]
            (key_layer, value_layer) = tensor_parallel.split_tensor_along_last_dim(
                mixed_kv_layer, 2, contiguous_split_chunks=True
            )

            # Attention head [sq, b, h] --> [sq, b, hp]
            query_layer, _ = self.query(hidden_states)
            if self.is_adapter_available():
                lora_q_adapter = self.get_adapter_module(AdapterName.LORA_Q_ADAPTER)
                if lora_q_adapter:
                    lora_q_layer = lora_q_adapter(hidden_states)
                    query_layer = query_layer + lora_q_layer
            # [sq, b, hp] --> [sq, b, np, hn]
            new_tensor_shape = query_layer.size()[:-1] + (
                self.num_attention_heads_per_partition,
                self.hidden_size_per_attention_head,
            )
            query_layer = query_layer.view(*new_tensor_shape)

        if self.is_adapter_available():
            key_infused_adapter = self.get_adapter_module(AdapterName.KEY_INFUSED)
            value_infused_adapter = self.get_adapter_module(AdapterName.VALUE_INFUSED)
            if key_infused_adapter:
                assert value_infused_adapter is not None, "Expected value_infused_adapter not found!"
                kls = key_layer.shape
                key_layer = key_infused_adapter(key_layer.reshape(kls[0], kls[1], -1)).reshape(kls)
            if value_infused_adapter:
                assert key_infused_adapter is not None, "Expected key_infused_adapter not found!"
                vls = value_layer.shape
                value_layer = value_infused_adapter(value_layer.reshape(vls[0], vls[1], -1)).reshape(vls)

        # ===================================================
        # Adjust key, value, and attention mask for inference
        # ===================================================

        # duplicate the pos_emb for self attention
        if rotary_pos_emb is not None:
            rotary_pos_emb = rotary_pos_emb if isinstance(rotary_pos_emb, tuple) else ((rotary_pos_emb,) * 2)

        if inference_max_sequence_len:
            # Adjust the range variables.
            start = self.inference_current_sequence_len
            self.inference_current_sequence_len += key_layer.size(0)
            end = self.inference_current_sequence_len
            # Copy key and values.
            self.inference_key_memory[start:end, ...] = key_layer
            self.inference_value_memory[start:end, ...] = value_layer
            key_layer = self.inference_key_memory[:end, ...]
            value_layer = self.inference_value_memory[:end, ...]
            # Adjust attention mask
            if attention_mask is not None:
                attention_mask = attention_mask[..., start:end, :end]
            # adjust the key rotary positional embedding
            if rotary_pos_emb is not None:
                q_pos_emb, k_pos_emb = rotary_pos_emb
                if not set_inference_key_value_memory:
                    # In inference, we compute one token at a time.
                    # Select the correct positional embedding.
                    q_pos_emb = q_pos_emb[end - 1 : end]
                else:
                    q_pos_emb = q_pos_emb[:end, :, :, :]
                k_pos_emb = k_pos_emb[:end, :, :, :]
                rotary_pos_emb = (q_pos_emb, k_pos_emb)

        if layer_past is not None:
            past_key, past_value = layer_past
            key_layer = torch.cat((past_key.type_as(key_layer), key_layer), dim=0)
            value_layer = torch.cat((past_value.type_as(value_layer), value_layer), dim=0)

        if get_key_value:
            present = (key_layer, value_layer)

        if checkpoint_core_attention:
            context_layer = self._checkpointed_attention_forward(
                query_layer,
                key_layer,
                value_layer,
                attention_mask,
                rotary_pos_emb=rotary_pos_emb,
                relative_position_bias=relative_position_bias,
                headscale_tensor=self.head_scale_tensor if self.headscale else None,
                inference_mode=inference_max_sequence_len is not None and query_layer.shape[0] == 1,
            )
        else:
            context_layer = self.core_attention(
                query_layer,
                key_layer,
                value_layer,
                attention_mask,
                layer_past=layer_past,
                get_key_value=get_key_value,
                rotary_pos_emb=rotary_pos_emb,
                relative_position_bias=relative_position_bias,
                headscale_tensor=self.head_scale_tensor if self.headscale else None,
                inference_mode=inference_max_sequence_len is not None and query_layer.shape[0] == 1,
            )

        # =================
        # Output. [sq, b, h]
        # =================

        output, bias = self.dense(context_layer)

        if get_key_value:
            output = [output, present]

        return output, bias


class ParallelChunkedCrossAttention(MegatronModule):
    """Parallel chunked cross-attention layer class.

    Self-attention layer takes input with size [b, s, h]
    and returns output of the same size.
    """

    def __init__(
        self,
        init_method,
        output_layer_init_method,
        layer_number,
        num_attention_heads,
        hidden_size,
        precision=16,
        apply_query_key_layer_scaling=False,
        kv_channels=None,
        use_cpu_initialization=False,
        megatron_amp_O2=False,
        masked_softmax_fusion=True,
        attention_dropout=0.1,
        megatron_legacy=False,
        chunk_size=64,  # each chunk, how many tokens
        bias=True,
        headscale=False,
        gradient_accumulation_fusion=False,
        normalize_attention_scores=True,
    ):
        super(ParallelChunkedCrossAttention, self).__init__()
        self.cross_attention = ParallelAttention(
            init_method=init_method,
            output_layer_init_method=output_layer_init_method,
            layer_number=layer_number,
            num_attention_heads=num_attention_heads,
            hidden_size=hidden_size,
            attention_type=AttnType.cross_attn,
            attn_mask_type=AttnMaskType.padding,
            precision=precision,
            apply_query_key_layer_scaling=apply_query_key_layer_scaling,
            kv_channels=kv_channels,
            use_cpu_initialization=use_cpu_initialization,
            megatron_amp_O2=megatron_amp_O2,
            masked_softmax_fusion=masked_softmax_fusion,
            attention_dropout=attention_dropout,
            megatron_legacy=megatron_legacy,
            bias=bias,
            headscale=headscale,
            gradient_accumulation_fusion=gradient_accumulation_fusion,
            normalize_attention_scores=normalize_attention_scores,
        )
        self.chunk_size = chunk_size

    def forward(
        self,
        hidden_states,
        attention_mask,
        encoder_output=None,
        set_inference_key_value_memory=False,
        inference_max_sequence_len=None,
        rotary_pos_emb=None,
        checkpoint_core_attention=False,
    ):
        if checkpoint_core_attention:
            raise ValueError(
                'checkpoint_core_attention during forward not implemented yet for ParallelChunkedCrossAttention'
            )

        # hidden_states is assumed to have dimension [token length, batch, dimension]
        # derive variables
        # encoder_output here is the retrieved context
        context = encoder_output
        # context is assumed to have dimension [num_chunks, num_neighbors, context_token_len, batch, dimension]
        chunk_size = self.chunk_size
        b, n, dim = (
            hidden_states.shape[1],
            hidden_states.shape[0],
            hidden_states.shape[2],
        )
        default_bias = self.cross_attention.dense.bias
        if set_inference_key_value_memory:
            seq_index = (n // chunk_size) * chunk_size
            self.current_len = n
        elif inference_max_sequence_len is not None:
            # only handles single token increment
            assert n == 1
            self.current_len += n
            chunk_id = self.current_len // chunk_size
            if chunk_id <= 0:
                # if sequence length less than chunk size, do an early return
                return torch.zeros_like(hidden_states), default_bias
            causal_padding = chunk_size - 1
            # pad it as a full chunk, put it at the end of the chunk position
            hidden_states = F.pad(hidden_states, (0, 0, 0, 0, causal_padding, 0), value=0.0)
            # only use the relevant context
            context = context[chunk_id - 1 : chunk_id, :, :, :, :]
            attention_mask = rearrange(attention_mask, '(b k) 1 q v -> b k 1 q v', b=b)
            # select the relevant chunk attn mask
            attention_mask = attention_mask[:, chunk_id - 1]
            seq_index = chunk_size
        else:
            # this is normal forward without inference
            seq_index = (n // chunk_size) * chunk_size

        # if sequence length less than chunk size, do an early return
        if n < self.chunk_size and set_inference_key_value_memory and inference_max_sequence_len is not None:
            return torch.zeros_like(hidden_states), default_bias

        num_chunks, num_retrieved = (
            context.shape[-5],
            context.shape[-4],
        )

        # causal padding
        causal_padding = chunk_size - 1

        x = F.pad(hidden_states, (0, 0, 0, 0, -causal_padding, causal_padding), value=0.0)

        # remove sequence which is ahead of the neighbors retrieved (during inference)

        # seq_index = (n // chunk_size) * chunk_size
        x, x_remainder = x[:seq_index], x[seq_index:]

        seq_remain_len = x_remainder.shape[0]

        # take care of rotary positional embedding
        # make sure queries positions are properly shifted to the future

        if rotary_pos_emb is not None:
            q_pos_emb, k_pos_emb = rotary_pos_emb
            # currently implementation is broken
            # q need to extend to causal_padding, and just do
            # q_pos_emb = F.pad(q_pos_emb, (0, 0, -causal_padding, 0), value = 0.)
            if inference_max_sequence_len is not None and not set_inference_key_value_memory:
                token_pos = (self.current_len - 1) % chunk_size
                q_pos_emb = F.pad(
                    q_pos_emb, (0, 0, 0, 0, 0, 0, -causal_padding - token_pos, -causal_padding + token_pos), value=0.0
                )
            else:
                q_pos_emb = F.pad(q_pos_emb, (0, 0, 0, 0, 0, 0, -causal_padding, 0), value=0.0)

            k_pos_emb = repeat(k_pos_emb, 'n b h d -> (r n) b h d', r=num_retrieved)
            rotary_pos_emb = (q_pos_emb, k_pos_emb)

        # make sure number context chunks is enough
        assert x.shape[0] // chunk_size == num_chunks

        # reshape so we have chunk to chunk attention, without breaking causality
        x = rearrange(x, '(k n) b d -> n (b k) d', k=num_chunks)
        context = rearrange(context, 'k r n b d -> (r n) (b k) d')
        # cross attention
        out, bias = self.cross_attention(x, attention_mask, encoder_output=context, rotary_pos_emb=rotary_pos_emb)

        # reshape back to original sequence

        out = rearrange(out, 'n (b k) d -> (k n) b d', b=b)

        # pad back to original, with 0s at the beginning (which will be added to the residual and be fine)

        out = F.pad(out, (0, 0, 0, 0, causal_padding, -causal_padding + seq_remain_len), value=0.0)
        if not set_inference_key_value_memory and inference_max_sequence_len is not None:
            out = out[-1:]
        return out, bias


class CoreAttention(MegatronModule):
    """ Region where selective activation recomputation is applied.
        See Figure 3. in Reducing Activation Recomputation in Large Transformer Models
        https://arxiv.org/pdf/2205.05198.pdf for more details.

    """

    def __init__(
        self,
        layer_number,
        num_attention_heads,
        hidden_size,
        attention_type=AttnType.self_attn,
        attn_mask_type=AttnMaskType.padding,
        precision=16,
        apply_query_key_layer_scaling=False,
        kv_channels=None,
        masked_softmax_fusion=True,
        attention_dropout=0.1,
        sequence_parallel=False,
        normalize_attention_scores=True,
        multi_query_attention=False,
        position_embedding_type='learned_absolute',
        use_flash_attention=False,
    ):

        super(CoreAttention, self).__init__()

        self.precision = precision
        self.fp16 = False
        self.bf16 = False
        if precision in ['bf16', 'bf16-mixed']:
            self.bf16 = True
        elif precision in [16, '16', '16-mixed']:
            self.fp16 = True
        self.multi_query_attention = multi_query_attention
        self.position_embedding_type = position_embedding_type

        self.apply_query_key_layer_scaling = apply_query_key_layer_scaling
        self.attention_softmax_in_fp32 = False
        if self.apply_query_key_layer_scaling:
            self.attention_softmax_in_fp32 = True
        self.layer_number = max(1, layer_number)
        self.attention_type = attention_type
        self.attn_mask_type = attn_mask_type
        self.sequence_parallel = sequence_parallel
        # If True, will scale attention scores by 1 / sqrt(hidden_size_per_attention_head).
        # This arg is been provided mostly to support weight conversion of Huggingface models. (ex: T5v1.1)
        self.normalize_attention_scores = normalize_attention_scores

        if kv_channels is None:
            assert (
                hidden_size % num_attention_heads == 0
            ), 'hidden_size must be divisible by num_attention_heads if kv_channels is None'
            kv_channels = hidden_size // num_attention_heads

        projection_size = kv_channels * num_attention_heads

        # Per attention head and per partition values.
        world_size = parallel_state.get_tensor_model_parallel_world_size()
        self.hidden_size_per_partition = safe_divide(projection_size, world_size)
        self.hidden_size_per_attention_head = safe_divide(projection_size, num_attention_heads)
        self.num_attention_heads_per_partition = safe_divide(num_attention_heads, world_size)
        self.num_attention_heads_partition_offset = (
            self.num_attention_heads_per_partition * parallel_state.get_tensor_model_parallel_rank()
        )

        coeff = None
        self.norm_factor = math.sqrt(self.hidden_size_per_attention_head)
        if self.apply_query_key_layer_scaling:
            coeff = self.layer_number
            self.norm_factor *= coeff

        self.scale_mask_softmax = MatchedScaleMaskSoftmax(
            self.fp16,
            self.bf16,
            self.attn_mask_type,
            masked_softmax_fusion,
            attention_mask_func,
            self.attention_softmax_in_fp32,
            coeff,
        )

        # Dropout. Note that for a single iteration, this layer will generate
        # different outputs on different number of parallel partitions but
        # on average it should not be partition dependent.
        self.attention_dropout_p = attention_dropout
        self.attention_dropout = torch.nn.Dropout(attention_dropout)

        if use_flash_attention:
            self.attn_fn = self.flash_attention
        else:
            self.attn_fn = self.torch_attention

        if position_embedding_type.lower() == 'xpos':
            self.xpos = XPOSPositionEmbedding(kv_channels)

    def forward(
        self,
        query_layer,
        key_layer,
        value_layer,
        attention_mask,
        layer_past=None,
        get_key_value=False,
        rotary_pos_emb=None,
        relative_position_bias=None,
        headscale_tensor=None,
        inference_mode=None,
    ):
        b, np, sq, sk, hn = (
            query_layer.size(1),
            query_layer.size(2),
            query_layer.size(0),
            key_layer.size(0),
            query_layer.size(3),
        )

        # ==================================================
        # Update attention mask for inference. [b, np, sq, sk]
        # ==================================================
        if get_key_value:
            with torch.no_grad():
                if layer_past is not None:
                    attention_mask = attention_mask[..., sq - 1, :sk].unsqueeze(2)
                else:
                    attention_mask = attention_mask[..., :sq, :sk]

        # ==================================================
        # Update attention bias. [b, np, sq, sk]
        # ==================================================
        if relative_position_bias is not None:
            relative_position_bias = relative_position_bias[
                :,
                self.num_attention_heads_partition_offset : self.num_attention_heads_partition_offset
                + self.num_attention_heads_per_partition,
                -sq:,
                -sk:,
            ]

        # ==================================================
        # Update query_layer, key_layer, value_layer
        # ==================================================
        # TODO: figure out how to do this
        # apply relative positional encoding (rotary embedding)
        if rotary_pos_emb is not None:
            q_pos_emb, k_pos_emb = rotary_pos_emb
            query_layer = apply_rotary_pos_emb(query_layer, q_pos_emb)
            key_layer = apply_rotary_pos_emb(key_layer, k_pos_emb)
            # TODO, can apply positional embedding to value_layer so it has
            # absolute positional embedding.
            # otherwise, only relative positional embedding takes effect
            # value_layer = apply_rotary_pos_emb(value_layer, k_pos_emb)

        if self.position_embedding_type.lower() == 'xpos':
            query_layer = self.xpos(query_layer, offset=key_layer.shape[-2] - query_layer.shape[-2], downscale=False)
            key_layer = self.xpos(key_layer, offset=0, downscale=True)

        # ==================================================
        # query_layer [sq, b, np, hn]
        # key_layer   [sk, b, np, hn]
        # value_layer [sk, b, np, hn]
        # attention_mask [b, 1, sq, sk] or [b, s]
        # relative_position_bias [b, np, sq, sk]
        # context_layer [b, np, sq, hn]
        # ==================================================
        context_layer = self.attn_fn(
            query_layer, key_layer, value_layer, attention_mask, relative_position_bias, inference_mode
        )

        if headscale_tensor is not None:
            context_layer = context_layer * headscale_tensor

        # [b, np, sq, hn] --> [sq, b, np, hn]
        context_layer = context_layer.permute(2, 0, 1, 3).contiguous()

        # [sq, b, np, hn] --> [sq, b, hp]
        new_context_layer_shape = context_layer.size()[:-2] + (self.hidden_size_per_partition,)
        context_layer = context_layer.view(*new_context_layer_shape)

        return context_layer

    def torch_attention(self, query_layer, key_layer, value_layer, attention_mask, attention_bias, inference_mode):
        sq, b, np, hn = query_layer.shape
        sk = key_layer.shape[0]

        if self.multi_query_attention:
            query_layer = rearrange(query_layer, 'sq b np hn -> b (np sq) hn')
            key_layer = rearrange(key_layer, 'sk b 1 hn -> b hn sk')
            value_layer = rearrange(value_layer, 'sv b np hn -> (b np) sv hn')
        else:
            query_layer = rearrange(query_layer, 'sq b np hn -> (b np) sq hn')
            key_layer = rearrange(key_layer, 'sk b np hn -> (b np) hn sk')
            value_layer = rearrange(value_layer, 'sv b np hn -> (b np) sv hn')

        matmul_input_buffer = torch.empty(
            query_layer.shape[0],
            query_layer.shape[1],
            key_layer.shape[2],
            dtype=query_layer.dtype,
            device=query_layer.device,
        )

        matmul_result = torch.baddbmm(
            matmul_input_buffer,
            query_layer,
            key_layer,
            beta=0.0,
            alpha=(1.0 / self.norm_factor) if self.normalize_attention_scores else 1.0,
        )

        # change view to [b, np, sq, sk]
        attention_scores = matmul_result.view(b, np, sq, sk)

        if attention_bias is not None:
            attention_scores += attention_bias

        attention_probs = self.scale_mask_softmax(attention_scores, attention_mask)
        # This is actually dropping out entire tokens to attend to, which might
        # seem a bit unusual, but is taken from the original Transformer paper.

        if not self.sequence_parallel:
            with tensor_parallel.random.get_cuda_rng_tracker().fork():
                attention_probs = self.attention_dropout(attention_probs)
        else:
            attention_probs = self.attention_dropout(attention_probs)

        # change view [b * np, sq, sk]
        attention_probs = rearrange(attention_probs, 'b np sq sk -> (b np) sq sk')

        # matmul: [b * np, sq, hn]
        context_layer = torch.bmm(attention_probs, value_layer)

        # change view [b, np, sq, hn]
        context_layer = rearrange(context_layer, '(b np) sq hn -> b np sq hn', np=np)

        return context_layer

    def flash_attention(self, query_layer, key_layer, value_layer, attention_mask, attention_bias, inference_mode):
        query_layer = rearrange(query_layer, 'sq b np hn -> b sq np hn')
        key_layer = rearrange(key_layer, 'sk b np hn -> b sk np hn')
        value_layer = rearrange(value_layer, 'sv b np hn -> b sv np hn')

        # Use to ensure dtype cast to fp16 or bf16
        query_layer = _cast_if_autocast_enabled(query_layer)
        key_layer = _cast_if_autocast_enabled(key_layer)
        value_layer = _cast_if_autocast_enabled(value_layer)
        attention_bias = _cast_if_autocast_enabled(attention_bias)

        is_causal = self.attn_mask_type == AttnMaskType.causal and not inference_mode

        if attention_bias is not None:
            return self.flash_attention_triton(
                query_layer, key_layer, value_layer, attention_mask, attention_bias, is_causal,
            )
        else:
            return self.flash_attention_cuda(query_layer, key_layer, value_layer, attention_mask, is_causal,)

    def flash_attention_cuda(self, query_layer, key_layer, value_layer, attention_mask, is_causal):
        batch_size, seqlen, nheads, _ = query_layer.shape

        # True: attend / False: not attend
        if attention_mask is None:
            attention_mask_q = torch.ones(batch_size, query_layer.shape[1], device=query_layer.device).bool()
            attention_mask_kv = torch.ones(batch_size, key_layer.shape[1], device=query_layer.device).bool()
        elif len(attention_mask.shape) == 4:
            # [b, 1, sq, sk] -> [b, sq] / [b, sk]
            attention_mask_q = torch.any(torch.eq(attention_mask, False), dim=3).squeeze(1)
            attention_mask_kv = torch.any(torch.eq(attention_mask, False), dim=2).squeeze(1)
        else:
            assert len(attention_mask.shape) == 2
            attention_mask_q = ~attention_mask
            attention_mask_kv = ~attention_mask

<<<<<<< HEAD
        is_causal = self.attn_mask_type == AttnMaskType.causal and query_layer.shape[1] == key_layer.shape[1]
        seqlens_q_in_batch = len(attention_mask_q.sum(dim=-1, dtype=torch.int32).unique())
        seqlens_kv_in_batch = len(attention_mask_kv.sum(dim=-1, dtype=torch.int32).unique())

        if seqlens_q_in_batch == 1 and seqlens_kv_in_batch == 1 and flash_attn_func is not None:
            # [b, sq, np, hn]
            context_layer = flash_attn_func(
                query_layer,
                key_layer,
                value_layer,
                dropout_p=self.attention_dropout_p if self.training else 0.0,
                causal=is_causal,
            )
        else:
            q, indices_q, cu_seqlens_q, max_seqlen_q = unpad_input(query_layer, attention_mask_q)
            k, _, cu_seqlens_k, max_seqlen_k = unpad_input(key_layer, attention_mask_kv)
            v, _, _, _ = unpad_input(value_layer, attention_mask_kv)

            context_layer = flash_attn_unpadded_func(
                q,
                k,
                v,
                cu_seqlens_q,
                cu_seqlens_k,
                max_seqlen_q,
                max_seqlen_k,
                dropout_p=self.attention_dropout_p if self.training else 0.0,
                causal=is_causal,
            )
=======
        q, indices_q, cu_seqlens_q, max_seqlen_q = unpad_input(query_layer, attention_mask_q)
        k, _, cu_seqlens_k, max_seqlen_k = unpad_input(key_layer, attention_mask_kv)
        v, _, _, _ = unpad_input(value_layer, attention_mask_kv)

        context_layer = flash_attn_unpadded_func(
            q,
            k,
            v,
            cu_seqlens_q,
            cu_seqlens_k,
            max_seqlen_q,
            max_seqlen_k,
            dropout_p=self.attention_dropout_p if self.training else 0.0,
            causal=is_causal,
        )
>>>>>>> 329629d9

            # [b, sq, np, hn]
            context_layer = pad_input(context_layer, indices_q, batch_size, seqlen)

        # [b, sq, np, hn] -> [b, np, sq, hn]
        context_layer = context_layer.permute(0, 2, 1, 3)
        return context_layer

    def flash_attention_triton(self, query_layer, key_layer, value_layer, attention_mask, attention_bias, is_causal):
        if self.attention_dropout_p > 0.0:
            raise NotImplementedError(f'attention_dropout not implemented for flash_attention with attention bias')

        if attention_mask is not None:
            if len(attention_mask.shape) == 4:
                # [b, 1, sq, sk] -> [b, 1, sq, 1] / [b, 1, 1, sk]
                attention_mask_q = torch.any(torch.eq(attention_mask, False), dim=3).unsqueeze(3)
                attention_mask_kv = torch.any(torch.eq(attention_mask, False), dim=2).unsqueeze(2)
            else:
                # [b, s] -> [b, 1, s, 1] / [b, 1, 1, s]
                assert len(attention_mask.shape) == 2
                attention_mask_q = (~attention_mask).unsqueeze(1).unsqueeze(3)
                attention_mask_kv = (~attention_mask).unsqueeze(1).unsqueeze(2)

            if attention_bias.shape[2] == attention_mask_q.shape[2]:
                attention_bias = attention_bias.masked_fill(~attention_mask_q, torch.finfo(query_layer.dtype).min)
            if attention_bias.shape[3] == attention_mask_kv.shape[3]:
                attention_bias = attention_bias.masked_fill(~attention_mask_kv, torch.finfo(query_layer.dtype).min)

<<<<<<< HEAD
        is_causal = self.attn_mask_type == AttnMaskType.causal and query_layer.shape[1] == key_layer.shape[1]
        context_layer = flash_attn_func_triton(query_layer, key_layer, value_layer, attention_bias, is_causal,)
=======
        context_layer = flash_attn_func(query_layer, key_layer, value_layer, attention_bias, is_causal,)
>>>>>>> 329629d9

        # [b, sq, np, hn] -> [b, np, sq, hn]
        context_layer = context_layer.permute(0, 2, 1, 3)

        if attention_mask is not None:
            context_layer = context_layer * attention_mask_q

        return context_layer<|MERGE_RESOLUTION|>--- conflicted
+++ resolved
@@ -1003,8 +1003,6 @@
             attention_mask_q = ~attention_mask
             attention_mask_kv = ~attention_mask
 
-<<<<<<< HEAD
-        is_causal = self.attn_mask_type == AttnMaskType.causal and query_layer.shape[1] == key_layer.shape[1]
         seqlens_q_in_batch = len(attention_mask_q.sum(dim=-1, dtype=torch.int32).unique())
         seqlens_kv_in_batch = len(attention_mask_kv.sum(dim=-1, dtype=torch.int32).unique())
 
@@ -1033,23 +1031,6 @@
                 dropout_p=self.attention_dropout_p if self.training else 0.0,
                 causal=is_causal,
             )
-=======
-        q, indices_q, cu_seqlens_q, max_seqlen_q = unpad_input(query_layer, attention_mask_q)
-        k, _, cu_seqlens_k, max_seqlen_k = unpad_input(key_layer, attention_mask_kv)
-        v, _, _, _ = unpad_input(value_layer, attention_mask_kv)
-
-        context_layer = flash_attn_unpadded_func(
-            q,
-            k,
-            v,
-            cu_seqlens_q,
-            cu_seqlens_k,
-            max_seqlen_q,
-            max_seqlen_k,
-            dropout_p=self.attention_dropout_p if self.training else 0.0,
-            causal=is_causal,
-        )
->>>>>>> 329629d9
 
             # [b, sq, np, hn]
             context_layer = pad_input(context_layer, indices_q, batch_size, seqlen)
@@ -1078,12 +1059,7 @@
             if attention_bias.shape[3] == attention_mask_kv.shape[3]:
                 attention_bias = attention_bias.masked_fill(~attention_mask_kv, torch.finfo(query_layer.dtype).min)
 
-<<<<<<< HEAD
-        is_causal = self.attn_mask_type == AttnMaskType.causal and query_layer.shape[1] == key_layer.shape[1]
         context_layer = flash_attn_func_triton(query_layer, key_layer, value_layer, attention_bias, is_causal,)
-=======
-        context_layer = flash_attn_func(query_layer, key_layer, value_layer, attention_bias, is_causal,)
->>>>>>> 329629d9
 
         # [b, sq, np, hn] -> [b, np, sq, hn]
         context_layer = context_layer.permute(0, 2, 1, 3)
