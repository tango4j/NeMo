--- conflicted
+++ resolved
@@ -14,11 +14,7 @@
 # See the License for the specific language governing permissions and
 # limitations under the License.
 
-<<<<<<< HEAD
-ARG BASE_IMAGE=nvcr.io/nvidia/pytorch:22.12-py3
-=======
 ARG BASE_IMAGE=nvcr.io/nvidia/pytorch:23.08-py3
->>>>>>> 8b27f3a6
 
 # build an image that includes only the nemo dependencies, ensures that dependencies
 # are included first for optimal caching, and useful for building a development
@@ -96,16 +92,6 @@
 
 # install k2, skip if installation fails
 COPY scripts /tmp/nemo/scripts/
-<<<<<<< HEAD
-# RUN INSTALL_MSG=$(/bin/bash /tmp/nemo/scripts/speech_recognition/k2/setup.sh); INSTALL_CODE=$?; \
-#   echo ${INSTALL_MSG}; \
-#   if [ ${INSTALL_CODE} -ne 0 ]; then \
-#   echo "k2 installation failed";  \
-#   if [ "${REQUIRE_K2}" = true ]; then \
-#   exit ${INSTALL_CODE};  \
-#   else echo "Skipping failed k2 installation"; fi \
-#   else echo "k2 installed successfully"; fi
-=======
 RUN INSTALL_MSG=$(/bin/bash /tmp/nemo/scripts/installers/install_k2.sh); INSTALL_CODE=$?; \
   echo ${INSTALL_MSG}; \
   if [ ${INSTALL_CODE} -ne 0 ]; then \
@@ -114,7 +100,6 @@
   exit ${INSTALL_CODE};  \
   else echo "Skipping failed k2 installation"; fi \
   else echo "k2 installed successfully"; fi
->>>>>>> 8b27f3a6
 
 # copy nemo source into a scratch image
 FROM scratch as nemo-src
