--- conflicted
+++ resolved
@@ -1045,11 +1045,7 @@
             "audio_signal": NeuralType(('B', 'T'), AudioSignal()),
             "audio_length": NeuralType(('B'), LengthsType()),
             "targets": NeuralType(('B', 'T', 'C'), ProbsType()),
-<<<<<<< HEAD
-            "target_len": NeuralType(('B', 'C'), LengthsType()),
-=======
             "target_len": NeuralType(('B'), LengthsType()),
->>>>>>> fa2a6637
         }
 
         return output_types
@@ -1297,11 +1293,7 @@
         targets_list.append(padded_tgt)
         audio_signal = torch.stack(audio_signal_list)
     feature_length = torch.stack(feature_length_list)
-<<<<<<< HEAD
-    target_lens = torch.stack(target_len_list)
-=======
     target_lens = torch.stack(target_len_list).squeeze(1)
->>>>>>> fa2a6637
     targets = torch.stack(targets_list)
     return audio_signal, feature_length, targets, target_lens
 
