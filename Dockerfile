# syntax=docker/dockerfile:experimental

# Copyright (c) 2019, NVIDIA CORPORATION. All rights reserved.
#
# Licensed under the Apache License, Version 2.0 (the "License");
# you may not use this file except in compliance with the License.
# You may obtain a copy of the License at
#
#     http://www.apache.org/licenses/LICENSE-2.0
#
# Unless required by applicable law or agreed to in writing, software
# distributed under the License is distributed on an "AS IS" BASIS,
# WITHOUT WARRANTIES OR CONDITIONS OF ANY KIND, either express or implied.
# See the License for the specific language governing permissions and
# limitations under the License.

<<<<<<< HEAD
ARG BASE_IMAGE=nvcr.io/nvidia/pytorch:22.12-py3
=======
ARG BASE_IMAGE=nvcr.io/nvidia/pytorch:23.04-py3
>>>>>>> af42ce7b

# build an image that includes only the nemo dependencies, ensures that dependencies
# are included first for optimal caching, and useful for building a development
# image (by specifying build target as `nemo-deps`)
FROM ${BASE_IMAGE} as nemo-deps

# dependency flags; should be declared after FROM
# torchaudio: not required by default
ARG REQUIRE_TORCHAUDIO=false
# k2: not required by default
ARG REQUIRE_K2=false
# ais cli: not required by default, install only if required
ARG REQUIRE_AIS_CLI=false

# Ensure apt-get won't prompt for selecting options
ENV DEBIAN_FRONTEND=noninteractive
# libavdevice-dev rerquired for latest torchaudio
RUN apt-get update && \
  apt-get upgrade -y && \
  apt-get install -y \
  libsndfile1 sox \
  libfreetype6 \
  swig \
  ffmpeg \
  libavdevice-dev && \
  rm -rf /var/lib/apt/lists/*

WORKDIR /workspace/

WORKDIR /tmp/
# TODO: Remove once this Apex commit (2/24/23) is included in PyTorch
# container
<<<<<<< HEAD
# RUN git clone https://github.com/NVIDIA/apex.git && \
#   cd apex && \
#   git checkout 03c9d80ed54c0eaa5b581bf42ceca3162f085327 && \
#   pip3 install -v --disable-pip-version-check --no-cache-dir --global-option="--cpp_ext" --global-option="--cuda_ext" --global-option="--fast_layer_norm" --global-option="--distributed_adam" --global-option="--deprecated_fused_adam" ./
=======
RUN git clone https://github.com/NVIDIA/apex.git && \
  cd apex && \
  git checkout 57057e2fcf1c084c0fcc818f55c0ff6ea1b24ae2 && \
  pip3 install -v --disable-pip-version-check --no-cache-dir --global-option="--cpp_ext" --global-option="--cuda_ext" --global-option="--fast_layer_norm" --global-option="--distributed_adam" --global-option="--deprecated_fused_adam" ./
>>>>>>> af42ce7b

# uninstall stuff from base container
RUN pip3 uninstall -y sacrebleu torchtext

# build torchaudio
WORKDIR /tmp/torchaudio_build
COPY scripts/installers /tmp/torchaudio_build/scripts/installers/
RUN INSTALL_MSG=$(/bin/bash /tmp/torchaudio_build/scripts/installers/install_torchaudio_latest.sh); INSTALL_CODE=$?; \
  echo ${INSTALL_MSG}; \
  if [ ${INSTALL_CODE} -ne 0 ]; then \
  echo "torchaudio installation failed";  \
  if [ "${REQUIRE_TORCHAUDIO}" = true ]; then \
  exit ${INSTALL_CODE};  \
  else echo "Skipping failed torchaudio installation"; fi \
  else echo "torchaudio installed successfully"; fi

# install nemo dependencies
WORKDIR /tmp/nemo
COPY requirements .
RUN for f in $(ls requirements*.txt); do pip3 install --disable-pip-version-check --no-cache-dir -r $f; done

# install k2, skip if installation fails
COPY scripts /tmp/nemo/scripts/
# RUN INSTALL_MSG=$(/bin/bash /tmp/nemo/scripts/speech_recognition/k2/setup.sh); INSTALL_CODE=$?; \
#   echo ${INSTALL_MSG}; \
#   if [ ${INSTALL_CODE} -ne 0 ]; then \
#   echo "k2 installation failed";  \
#   if [ "${REQUIRE_K2}" = true ]; then \
#   exit ${INSTALL_CODE};  \
#   else echo "Skipping failed k2 installation"; fi \
#   else echo "k2 installed successfully"; fi

# copy nemo source into a scratch image
FROM scratch as nemo-src
COPY . .

# start building the final container
FROM nemo-deps as nemo
ARG NEMO_VERSION=1.19.0

# Check that NEMO_VERSION is set. Build will fail without this. Expose NEMO and base container
# version information as runtime environment variable for introspection purposes
RUN /usr/bin/test -n "$NEMO_VERSION" && \
  /bin/echo "export NEMO_VERSION=${NEMO_VERSION}" >> /root/.bashrc && \
  /bin/echo "export BASE_IMAGE=${BASE_IMAGE}" >> /root/.bashrc

# Install NeMo
RUN --mount=from=nemo-src,target=/tmp/nemo cd /tmp/nemo && pip install ".[all]"

# Check install
RUN python -c "import nemo.collections.nlp as nemo_nlp" && \
  python -c "import nemo.collections.tts as nemo_tts" && \
  python -c "import nemo_text_processing.text_normalization as text_normalization"


# copy scripts/examples/tests into container for end user
WORKDIR /workspace/nemo
COPY scripts /workspace/nemo/scripts
COPY examples /workspace/nemo/examples
COPY tests /workspace/nemo/tests
COPY tutorials /workspace/nemo/tutorials
# COPY README.rst LICENSE /workspace/nemo/

RUN printf "#!/bin/bash\njupyter lab --no-browser --allow-root --ip=0.0.0.0" >> start-jupyter.sh && \
  chmod +x start-jupyter.sh

# If required, install AIS CLI
RUN if [ "${REQUIRE_AIS_CLI}" = true ]; then \
  INSTALL_MSG=$(/bin/bash scripts/installers/install_ais_cli_latest.sh); INSTALL_CODE=$?; \
  echo ${INSTALL_MSG}; \
  if [ ${INSTALL_CODE} -ne 0 ]; then \
  echo "AIS CLI installation failed"; \
  exit ${INSTALL_CODE}; \
  else echo "AIS CLI installed successfully"; fi \
  else echo "Skipping AIS CLI installation"; fi

# RUN pip uninstall -y 'cupy-cuda118'
RUN pip install 'cupy-cuda11x<12'
RUN pip install espnet
RUN git clone https://github.com/espnet/espnet.git /workspace/espnet<|MERGE_RESOLUTION|>--- conflicted
+++ resolved
@@ -14,11 +14,7 @@
 # See the License for the specific language governing permissions and
 # limitations under the License.
 
-<<<<<<< HEAD
 ARG BASE_IMAGE=nvcr.io/nvidia/pytorch:22.12-py3
-=======
-ARG BASE_IMAGE=nvcr.io/nvidia/pytorch:23.04-py3
->>>>>>> af42ce7b
 
 # build an image that includes only the nemo dependencies, ensures that dependencies
 # are included first for optimal caching, and useful for building a development
@@ -51,17 +47,10 @@
 WORKDIR /tmp/
 # TODO: Remove once this Apex commit (2/24/23) is included in PyTorch
 # container
-<<<<<<< HEAD
-# RUN git clone https://github.com/NVIDIA/apex.git && \
-#   cd apex && \
-#   git checkout 03c9d80ed54c0eaa5b581bf42ceca3162f085327 && \
-#   pip3 install -v --disable-pip-version-check --no-cache-dir --global-option="--cpp_ext" --global-option="--cuda_ext" --global-option="--fast_layer_norm" --global-option="--distributed_adam" --global-option="--deprecated_fused_adam" ./
-=======
 RUN git clone https://github.com/NVIDIA/apex.git && \
   cd apex && \
   git checkout 57057e2fcf1c084c0fcc818f55c0ff6ea1b24ae2 && \
   pip3 install -v --disable-pip-version-check --no-cache-dir --global-option="--cpp_ext" --global-option="--cuda_ext" --global-option="--fast_layer_norm" --global-option="--distributed_adam" --global-option="--deprecated_fused_adam" ./
->>>>>>> af42ce7b
 
 # uninstall stuff from base container
 RUN pip3 uninstall -y sacrebleu torchtext
