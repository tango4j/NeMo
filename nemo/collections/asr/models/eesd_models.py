--- conflicted
+++ resolved
@@ -836,11 +836,7 @@
             preds = self.sort_probs_and_labels(preds, discrete=False)
         else:
             preds = _preds
-<<<<<<< HEAD
         return preds, _preds, attn_score_stack, preds_list, encoder_states_list
-=======
-        return preds, _preds, preds_mean, attn_score_stack, sfmr_enc_states_list
->>>>>>> 431dd8e2
     
     def forward_encoder(
         self, 
@@ -917,13 +913,8 @@
             batch_cos_sim = get_batch_cosine_sim(ms_emb_seq)
             emb_seq = ms_emb_seq.mean(dim=2)
         # Step 3: SortFormer Diarization Inference
-<<<<<<< HEAD
         preds, _preds, attn_score_stack, preds_list, encoder_states_list = self.forward_infer(emb_seq)
         return preds, _preds, attn_score_stack, preds_list, encoder_states_list
-=======
-        preds, _preds, preds_mean, attn_score_stack, enc_states_list= self.forward_infer(emb_seq)
-        return preds, _preds, preds_mean, attn_score_stack, enc_states_list
->>>>>>> 431dd8e2
     
     def find_first_nonzero(self, mat, max_cap_val=-1):
         # non zero values mask
@@ -989,11 +980,7 @@
         
         sequence_lengths = torch.tensor([x[-1] for x in ms_seg_counts.detach()])
         self.validation_mode = False
-<<<<<<< HEAD
         preds, _preds, attn_score_stack, preds_list, encoder_states_list = self.forward(
-=======
-        preds, _preds, preds_mean, attn_score_stack, enc_states_list = self.forward(
->>>>>>> 431dd8e2
             audio_signal=audio_signal,
             audio_signal_length=audio_signal_length,
             ms_seg_timestamps=ms_seg_timestamps,
@@ -1047,11 +1034,7 @@
         scale_mapping = self.scale_mapping.unsqueeze(0).repeat(batch_size, 1, 1)
         sequence_lengths = torch.tensor([x[-1] for x in ms_seg_counts])
         self.validation_mode = True
-<<<<<<< HEAD
         preds, _preds, attn_score_stack, preds_list, encoder_states_list = self.forward(
-=======
-        preds, _preds, preds_mean, attn_score_stack, enc_states_list = self.forward(
->>>>>>> 431dd8e2
             audio_signal=audio_signal,
             audio_signal_length=audio_signal_length,
             ms_seg_timestamps=ms_seg_timestamps,
