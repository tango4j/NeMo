# Copyright (c) 2020, NVIDIA CORPORATION.  All rights reserved.
#
# Licensed under the Apache License, Version 2.0 (the "License");
# you may not use this file except in compliance with the License.
# You may obtain a copy of the License at
#
#     http://www.apache.org/licenses/LICENSE-2.0
#
# Unless required by applicable law or agreed to in writing, software
# distributed under the License is distributed on an "AS IS" BASIS,
# WITHOUT WARRANTIES OR CONDITIONS OF ANY KIND, either express or implied.
# See the License for the specific language governing permissions and
# limitations under the License.

from typing import Dict, List, Optional, Tuple

import numpy as np
import torch

from nemo.collections.asr.losses.audio_losses import temporal_mean
from nemo.collections.asr.modules.conformer_encoder import ConformerEncoder
from nemo.collections.asr.parts.preprocessing.features import make_seq_mask_like
from nemo.collections.asr.parts.submodules.multichannel_modules import (
<<<<<<< HEAD
    ParametricMultichannelWienerFilter,
    WeightedMinimumPowerDistortionlessResponseFilter,
=======
    ChannelAttentionPool,
    ChannelAveragePool,
    ParametricMultichannelWienerFilter,
    TransformAttendConcatenate,
    TransformAverageConcatenate,
>>>>>>> 8b27f3a6
)
from nemo.collections.asr.parts.utils.audio_utils import db2mag, wrap_to_pi
from nemo.core.classes import NeuralModule, typecheck
from nemo.core.neural_types import FloatType, LengthsType, NeuralType, SpectrogramType
from nemo.utils import logging
from nemo.utils.decorators import experimental

__all__ = [
    'MaskEstimatorRNN',
    'MaskEstimatorFlexChannels',
    'MaskReferenceChannel',
    'MaskBasedBeamformer',
    'MaskBasedDereverbWPE',
]


class SpectrogramToMultichannelFeatures(NeuralModule):
    """Convert a complex-valued multi-channel spectrogram to
    multichannel features.

    Args:
        num_subbands: Expected number of subbands in the input signal
        num_input_channels: Optional, provides the number of channels
                            of the input signal. Used to infer the number
                            of output channels.
        mag_reduction: Reduction across channels. Default `None`, will calculate
                       magnitude of each channel.
        mag_power: Optional, apply power on the magnitude.
        use_ipd: Use inter-channel phase difference (IPD).
        mag_normalization: Normalization for magnitude features
        ipd_normalization: Normalization for IPD features
        eps: Small regularization constant.
    """

    def __init__(
        self,
        num_subbands: int,
        num_input_channels: Optional[int] = None,
        mag_reduction: Optional[str] = None,
        mag_power: Optional[float] = None,
        use_ipd: bool = False,
        mag_normalization: Optional[str] = None,
        ipd_normalization: Optional[str] = None,
        eps: float = 1e-8,
    ):
        super().__init__()
        self.mag_reduction = mag_reduction
        self.mag_power = mag_power
        self.use_ipd = use_ipd

        if mag_normalization not in [None, 'mean', 'mean_var']:
            raise NotImplementedError(f'Unknown magnitude normalization {mag_normalization}')
        self.mag_normalization = mag_normalization

        if ipd_normalization not in [None, 'mean', 'mean_var']:
            raise NotImplementedError(f'Unknown ipd normalization {ipd_normalization}')
        self.ipd_normalization = ipd_normalization

        if self.use_ipd:
            self._num_features = 2 * num_subbands
            self._num_channels = num_input_channels
        else:
            self._num_features = num_subbands
            self._num_channels = num_input_channels if self.mag_reduction is None else 1

        self.eps = eps

        logging.debug('Initialized %s with', self.__class__.__name__)
        logging.debug('\tnum_subbands:      %d', num_subbands)
        logging.debug('\tmag_reduction:     %s', self.mag_reduction)
        logging.debug('\tmag_power:         %s', self.mag_power)
        logging.debug('\tuse_ipd:           %s', self.use_ipd)
        logging.debug('\tmag_normalization: %s', self.mag_normalization)
        logging.debug('\tipd_normalization: %s', self.ipd_normalization)
        logging.debug('\teps:               %f', self.eps)
        logging.debug('\t_num_features:     %s', self._num_features)
        logging.debug('\t_num_channels:     %s', self._num_channels)

    @property
    def input_types(self) -> Dict[str, NeuralType]:
        """Returns definitions of module output ports.
        """
        return {
            "input": NeuralType(('B', 'C', 'D', 'T'), SpectrogramType()),
            "input_length": NeuralType(('B',), LengthsType()),
        }

    @property
    def output_types(self) -> Dict[str, NeuralType]:
        """Returns definitions of module output ports.
        """
        return {
            "output": NeuralType(('B', 'C', 'D', 'T'), SpectrogramType()),
            "output_length": NeuralType(('B',), LengthsType()),
        }

    @property
    def num_features(self) -> int:
        """Configured number of features
        """
        return self._num_features

    @property
    def num_channels(self) -> int:
        """Configured number of channels
        """
        if self._num_channels is not None:
            return self._num_channels
        else:
            raise ValueError(
                'Num channels is not configured. To configure this, `num_input_channels` '
                'must be provided when constructing the object.'
            )

    @staticmethod
    def get_mean_time_channel(input: torch.Tensor, input_length: Optional[torch.Tensor] = None) -> torch.Tensor:
        """Calculate mean across time and channel dimensions.

        Args:
            input: tensor with shape (B, C, F, T)
            input_length: tensor with shape (B,)

        Returns:
            Mean of `input` calculated across time and channel dimension
            with shape (B, 1, F, 1)
        """
        assert input.ndim == 4, f'Expected input to have 4 dimensions, got {input.ndim}'

        if input_length is None:
            mean = torch.mean(input, dim=(-1, -3), keepdim=True)
        else:
            # temporal mean
            mean = temporal_mean(input, input_length, keepdim=True)
            # channel mean
            mean = torch.mean(mean, dim=-3, keepdim=True)

        return mean

    @classmethod
    def get_mean_std_time_channel(
        cls, input: torch.Tensor, input_length: Optional[torch.Tensor] = None, eps: float = 1e-10
    ) -> torch.Tensor:
        """Calculate mean and standard deviation across time and channel dimensions.

        Args:
            input: tensor with shape (B, C, F, T)
            input_length: tensor with shape (B,)

        Returns:
            Mean and standard deviation of the `input` calculated across time and
            channel dimension, each with shape (B, 1, F, 1).
        """
        assert input.ndim == 4, f'Expected input to have 4 dimensions, got {input.ndim}'

        if input_length is None:
            std, mean = torch.std_mean(input, dim=(-1, -3), unbiased=False, keepdim=True)
        else:
            mean = cls.get_mean_time_channel(input, input_length)
            std = (input - mean).pow(2)
            # temporal mean
            std = temporal_mean(std, input_length, keepdim=True)
            # channel mean
            std = torch.mean(std, dim=-3, keepdim=True)
            # final value
            std = torch.sqrt(std.clamp(eps))

        return mean, std

    @typecheck(
        input_types={
            'input': NeuralType(('B', 'C', 'D', 'T'), SpectrogramType()),
            'input_length': NeuralType(tuple('B'), LengthsType()),
        },
        output_types={'output': NeuralType(('B', 'C', 'D', 'T'), SpectrogramType()),},
    )
    def normalize_mean(self, input: torch.Tensor, input_length: torch.Tensor) -> torch.Tensor:
        """Mean normalization for the input tensor.

        Args:
            input: input tensor
            input_length: valid length for each example

        Returns:
            Mean normalized input.
        """
        mean = self.get_mean_time_channel(input=input, input_length=input_length)
        output = input - mean
        return output

    @typecheck(
        input_types={
            'input': NeuralType(('B', 'C', 'D', 'T'), SpectrogramType()),
            'input_length': NeuralType(tuple('B'), LengthsType()),
        },
        output_types={'output': NeuralType(('B', 'C', 'D', 'T'), SpectrogramType()),},
    )
    def normalize_mean_var(self, input: torch.Tensor, input_length: torch.Tensor) -> torch.Tensor:
        """Mean and variance normalization for the input tensor.

        Args:
            input: input tensor
            input_length: valid length for each example

        Returns:
            Mean and variance normalized input.
        """
        mean, std = self.get_mean_std_time_channel(input=input, input_length=input_length, eps=self.eps)
        output = (input - mean) / std
        return output

    @typecheck()
    def forward(self, input: torch.Tensor, input_length: torch.Tensor) -> torch.Tensor:
        """Convert input batch of C-channel spectrograms into
        a batch of time-frequency features with dimension num_feat.
        The output number of channels may be the same as input, or
        reduced to 1, e.g., if averaging over magnitude and not appending individual IPDs.

        Args:
            input: Spectrogram for C channels with F subbands and N time frames, (B, C, F, N)
            input_length: Length of valid entries along the time dimension, shape (B,)

        Returns:
            num_feat_channels channels with num_feat features, shape (B, num_feat_channels, num_feat, N)
        """
        # Magnitude spectrum
        if self.mag_reduction is None:
            mag = torch.abs(input)
        elif self.mag_reduction == 'abs_mean':
            mag = torch.abs(torch.mean(input, axis=1, keepdim=True))
        elif self.mag_reduction == 'mean_abs':
            mag = torch.mean(torch.abs(input), axis=1, keepdim=True)
        elif self.mag_reduction == 'rms':
            mag = torch.sqrt(torch.mean(torch.abs(input) ** 2, axis=1, keepdim=True))
        else:
            raise ValueError(f'Unexpected magnitude reduction {self.mag_reduction}')

        if self.mag_power is not None:
            mag = torch.pow(mag, self.mag_power)

        if self.mag_normalization == 'mean':
            # normalize mean across channels and time steps
            mag = self.normalize_mean(input=mag, input_length=input_length)
        elif self.mag_normalization == 'mean_var':
            mag = self.normalize_mean_var(input=mag, input_length=input_length)

        features = mag

        if self.use_ipd:
            # Calculate IPD relative to the average spec
            spec_mean = torch.mean(input, axis=1, keepdim=True)  # channel average
            ipd = torch.angle(input) - torch.angle(spec_mean)
            # Modulo to [-pi, pi]
            ipd = wrap_to_pi(ipd)

            if self.ipd_normalization == 'mean':
                # normalize mean across channels and time steps
                # mean across time
                ipd = self.normalize_mean(input=ipd, input_length=input_length)
            elif self.ipd_normalization == 'mean_var':
                ipd = self.normalize_mean_var(input=ipd, input_length=input_length)

            # Concatenate to existing features
            features = torch.cat([features.expand(ipd.shape), ipd], axis=2)

        if self._num_channels is not None and features.size(1) != self._num_channels:
            raise RuntimeError(
                f'Number of channels in features {features.size(1)} is different than the configured number of channels {self._num_channels}'
            )

        return features, input_length


class MaskEstimatorRNN(NeuralModule):
    """Estimate `num_outputs` masks from the input spectrogram
    using stacked RNNs and projections.

    The module is structured as follows:
        input --> spatial features --> input projection -->
            --> stacked RNNs --> output projection for each output --> sigmoid

    Reference:
        Multi-microphone neural speech separation for far-field multi-talker
        speech recognition (https://ieeexplore.ieee.org/stamp/stamp.jsp?arnumber=8462081)

    Args:
        num_outputs: Number of output masks to estimate
        num_subbands: Number of subbands of the input spectrogram
        num_features: Number of features after the input projections
        num_layers: Number of RNN layers
        num_hidden_features: Number of hidden features in RNN layers
        num_input_channels: Number of input channels
        dropout: If non-zero, introduces dropout on the outputs of each RNN layer except the last layer, with dropout
                 probability equal to `dropout`. Default: 0
        bidirectional: If `True`, use bidirectional RNN.
        rnn_type: Type of RNN, either `lstm` or `gru`. Default: `lstm`
        mag_reduction: Channel-wise reduction for magnitude features
        use_ipd: Use inter-channel phase difference (IPD) features
    """

    def __init__(
        self,
        num_outputs: int,
        num_subbands: int,
        num_features: int = 1024,
        num_layers: int = 3,
        num_hidden_features: Optional[int] = None,
        num_input_channels: Optional[int] = None,
        dropout: float = 0,
        bidirectional=True,
        rnn_type: str = 'lstm',
        mag_reduction: str = 'rms',
        use_ipd: bool = None,
    ):
        super().__init__()
        if num_hidden_features is None:
            num_hidden_features = num_features

        self.features = SpectrogramToMultichannelFeatures(
            num_subbands=num_subbands,
            num_input_channels=num_input_channels,
            mag_reduction=mag_reduction,
            use_ipd=use_ipd,
        )

        self.input_projection = torch.nn.Linear(
            in_features=self.features.num_features * self.features.num_channels, out_features=num_features
        )

        if rnn_type == 'lstm':
            self.rnn = torch.nn.LSTM(
                input_size=num_features,
                hidden_size=num_hidden_features,
                num_layers=num_layers,
                batch_first=True,
                dropout=dropout,
                bidirectional=bidirectional,
            )
        elif rnn_type == 'gru':
            self.rnn = torch.nn.GRU(
                input_size=num_features,
                hidden_size=num_hidden_features,
                num_layers=num_layers,
                batch_first=True,
                dropout=dropout,
                bidirectional=bidirectional,
            )
        else:
            raise ValueError(f'Unknown rnn_type: {rnn_type}')

        self.fc = torch.nn.Linear(
            in_features=2 * num_features if bidirectional else num_features, out_features=num_features
        )
        self.norm = torch.nn.LayerNorm(num_features)

        # Each output shares the RNN and has a separate projection
        self.output_projections = torch.nn.ModuleList(
            [torch.nn.Linear(in_features=num_features, out_features=num_subbands) for _ in range(num_outputs)]
        )
        self.output_nonlinearity = torch.nn.Sigmoid()

    @property
    def input_types(self) -> Dict[str, NeuralType]:
        """Returns definitions of module output ports.
        """
        return {
            "input": NeuralType(('B', 'C', 'D', 'T'), SpectrogramType()),
            "input_length": NeuralType(('B',), LengthsType()),
        }

    @property
    def output_types(self) -> Dict[str, NeuralType]:
        """Returns definitions of module output ports.
        """
        return {
            "output": NeuralType(('B', 'C', 'D', 'T'), FloatType()),
            "output_length": NeuralType(('B',), LengthsType()),
        }

    @typecheck()
    def forward(self, input: torch.Tensor, input_length: torch.Tensor) -> Tuple[torch.Tensor, torch.Tensor]:
        """Estimate `num_outputs` masks from the input spectrogram.

        Args:
            input: C-channel input, shape (B, C, F, N)
            input_length: Length of valid entries along the time dimension, shape (B,)

        Returns:
            Returns `num_outputs` masks in a tensor, shape (B, num_outputs, F, N),
            and output length with shape (B,)
        """
        input, _ = self.features(input=input, input_length=input_length)
        B, num_feature_channels, num_features, N = input.shape

        # (B, num_feat_channels, num_feat, N) -> (B, N, num_feat_channels, num_feat)
        input = input.permute(0, 3, 1, 2)

        # (B, N, num_feat_channels, num_feat) -> (B, N, num_feat_channels * num_features)
        input = input.view(B, N, -1)

        # Apply projection on num_feat
        input = self.input_projection(input)

        # Apply RNN on the input sequence
        input_packed = torch.nn.utils.rnn.pack_padded_sequence(
            input, input_length.cpu(), batch_first=True, enforce_sorted=False
        ).to(input.device)
        self.rnn.flatten_parameters()
        input_packed, _ = self.rnn(input_packed)
        output, output_length = torch.nn.utils.rnn.pad_packed_sequence(input_packed, batch_first=True)
        output_length = output_length.to(input.device)

        # Layer normalization and skip connection
        output = self.norm(self.fc(output)) + input

        # Create `num_outputs` masks
        masks = []
        for output_projection in self.output_projections:
            # Output projection
            mask = output_projection(output)
            mask = self.output_nonlinearity(mask)

            # Back to the original format
            # (B, N, F) -> (B, F, N)
            mask = mask.transpose(2, 1)

            # Append to the output
            masks.append(mask)

        # Stack along channel dimension to get (B, M, F, N)
        masks = torch.stack(masks, axis=1)

        # Mask frames beyond output length
        length_mask: torch.Tensor = make_seq_mask_like(
            lengths=output_length, like=masks, time_dim=-1, valid_ones=False
        )
        masks = masks.masked_fill(length_mask, 0.0)

        return masks, output_length


class MaskEstimatorFlexChannels(NeuralModule):
    """Estimate `num_outputs` masks from the input spectrogram
    using stacked channel-wise and temporal layers.

    This model is using interlaved channel blocks and temporal blocks, and
    it can process arbitrary number of input channels.
    Default channel block is the transform-average-concatenate layer.
    Default temporal block is the Conformer encoder.
    Reduction from multichannel signal to single-channel signal is performed
    after `channel_reduction_position` blocks. Only temporal blocks are used afterwards.
    After the sequence of blocks, the output mask is computed using an additional
    output temporal layer and a nonlinearity.

    References:
        - Yoshioka et al, VarArray: Array-Geometry-Agnostic Continuous Speech Separation, 2022
        - Jukić et al, Flexible multichannel speech enhancement for noise-robust frontend, 2023

    Args:
        num_outputs: Number of output masks.
        num_subbands: Number of subbands on the input spectrogram.
        num_blocks: Number of blocks in the model.
        channel_reduction_position: After this block, the signal will be reduced across channels.
        channel_reduction_type: Reduction across channels: 'average' or 'attention'
        channel_block_type: Block for channel processing: 'transform_average_concatenate' or 'transform_attend_concatenate'
        temporal_block_type: Block for temporal processing: 'conformer_encoder'
        temporal_block_num_layers: Number of layers for the temporal block
        temporal_block_num_heads: Number of heads for the temporal block
        temporal_block_dimension: The hidden size of the model
        temporal_block_self_attention_model: Self attention model for the temporal block
        temporal_block_att_context_size: Attention context size for the temporal block
        mag_reduction: Channel-wise reduction for magnitude features
        mag_power: Power to apply on magnitude features
        use_ipd: Use inter-channel phase difference (IPD) features
        mag_normalization: Normalize using mean ('mean') or mean and variance ('mean_var')
        ipd_normalization: Normalize using mean ('mean') or mean and variance ('mean_var')
    """

    def __init__(
        self,
        num_outputs: int,
        num_subbands: int,
        num_blocks: int,
        channel_reduction_position: int = -1,  # if 0, apply before block 0, if -1 apply at the end
        channel_reduction_type: str = 'attention',
        channel_block_type: str = 'transform_attend_concatenate',
        temporal_block_type: str = 'conformer_encoder',
        temporal_block_num_layers: int = 5,
        temporal_block_num_heads: int = 4,
        temporal_block_dimension: int = 128,
        temporal_block_self_attention_model: str = 'rel_pos',
        temporal_block_att_context_size: Optional[List[int]] = None,
        num_input_channels: Optional[int] = None,
        mag_reduction: str = 'abs_mean',
        mag_power: Optional[float] = None,
        use_ipd: bool = True,
        mag_normalization: Optional[str] = None,
        ipd_normalization: Optional[str] = None,
    ):
        super().__init__()

        self.features = SpectrogramToMultichannelFeatures(
            num_subbands=num_subbands,
            num_input_channels=num_input_channels,
            mag_reduction=mag_reduction,
            mag_power=mag_power,
            use_ipd=use_ipd,
            mag_normalization=mag_normalization,
            ipd_normalization=ipd_normalization,
        )
        self.num_blocks = num_blocks
        logging.debug('Total number of blocks: %d', self.num_blocks)

        # Channel reduction
        if channel_reduction_position == -1:
            # Apply reduction after the last layer
            channel_reduction_position = num_blocks

        if channel_reduction_position > num_blocks:
            raise ValueError(
                f'Channel reduction position {channel_reduction_position} exceeds the number of blocks {num_blocks}'
            )
        self.channel_reduction_position = channel_reduction_position
        logging.debug('Channel reduction will be applied before block %d', self.channel_reduction_position)

        # Prepare processing blocks
        self.channel_blocks = torch.nn.ModuleList()
        self.temporal_blocks = torch.nn.ModuleList()

        for n in range(num_blocks):
            logging.debug('Prepare block %d', n)

            # Setup channel block
            if n < channel_reduction_position:
                # Number of input features is either the number of input channels or the number of temporal block features
                channel_in_features = self.features.num_features if n == 0 else temporal_block_dimension
                logging.debug(
                    'Setup channel block %s with %d input features and %d output features',
                    channel_block_type,
                    channel_in_features,
                    temporal_block_dimension,
                )

                # Instantiante the channel block
                if channel_block_type == 'transform_average_concatenate':
                    channel_block = TransformAverageConcatenate(
                        in_features=channel_in_features, out_features=temporal_block_dimension
                    )
                elif channel_block_type == 'transform_attend_concatenate':
                    channel_block = TransformAttendConcatenate(
                        in_features=channel_in_features, out_features=temporal_block_dimension
                    )
                else:
                    raise ValueError(f'Unknown channel layer type: {channel_block_type}')
                self.channel_blocks.append(channel_block)

            # Setup temporal block
            temporal_in_features = (
                self.features.num_features if n == self.channel_reduction_position == 0 else temporal_block_dimension
            )
            logging.debug('Setup temporal block %s', temporal_block_type)
            if temporal_block_type == 'conformer_encoder':
                temporal_block = ConformerEncoder(
                    feat_in=temporal_in_features,
                    n_layers=temporal_block_num_layers,
                    d_model=temporal_block_dimension,
                    subsampling_factor=1,
                    self_attention_model=temporal_block_self_attention_model,
                    att_context_size=temporal_block_att_context_size,
                    n_heads=temporal_block_num_heads,
                )
            else:
                raise ValueError(f'Unknown temporal block {temporal_block}.')

            self.temporal_blocks.append(temporal_block)

        logging.debug('Setup channel reduction %s', channel_reduction_type)
        if channel_reduction_type == 'average':
            # Mean across channel dimension
            self.channel_reduction = ChannelAveragePool()
        elif channel_reduction_type == 'attention':
            # Number of input features is either the number of input channels or the number of temporal block features
            channel_reduction_in_features = (
                self.features.num_features if self.channel_reduction_position == 0 else temporal_block_dimension
            )
            # Attention across channel dimension
            self.channel_reduction = ChannelAttentionPool(in_features=channel_reduction_in_features)
        else:
            raise ValueError(f'Unknown channel reduction type: {channel_reduction_type}')

        logging.debug('Setup %d output layers', num_outputs)
        self.output_layers = torch.nn.ModuleList(
            [
                ConformerEncoder(
                    feat_in=temporal_block_dimension,
                    n_layers=1,
                    d_model=temporal_block_dimension,
                    feat_out=num_subbands,
                    subsampling_factor=1,
                    self_attention_model=temporal_block_self_attention_model,
                    att_context_size=temporal_block_att_context_size,
                    n_heads=temporal_block_num_heads,
                )
                for _ in range(num_outputs)
            ]
        )

        # Output nonlinearity
        self.output_nonlinearity = torch.nn.Sigmoid()

    @property
    def input_types(self) -> Dict[str, NeuralType]:
        """Returns definitions of module output ports.
        """
        return {
            "input": NeuralType(('B', 'C', 'D', 'T'), SpectrogramType()),
            "input_length": NeuralType(('B',), LengthsType()),
        }

    @property
    def output_types(self) -> Dict[str, NeuralType]:
        """Returns definitions of module output ports.
        """
        return {
            "output": NeuralType(('B', 'C', 'D', 'T'), FloatType()),
            "output_length": NeuralType(('B',), LengthsType()),
        }

    @typecheck()
    def forward(self, input: torch.Tensor, input_length: torch.Tensor) -> Tuple[torch.Tensor, torch.Tensor]:
        """Estimate `num_outputs` masks from the input spectrogram.
        """
        # get input features from a complex-valued spectrogram, (B, C, F, T)
        output, output_length = self.features(input=input, input_length=input_length)

        # batch and num channels
        B, M = input.size(0), input.size(1)

        # process all blocks
        for n in range(self.num_blocks):
            if n < self.channel_reduction_position:
                # apply multichannel block
                output = self.channel_blocks[n](input=output)
                # change to a single-stream format
                F, T = output.size(-2), output.size(-1)
                # (B, M, F, T) -> (B * M, F, T)
                output = output.reshape(-1, F, T)
                if M > 1:
                    # adjust the lengths accordingly
                    output_length = output_length.repeat_interleave(M)

            elif n == self.channel_reduction_position:
                # apply channel reduction
                # (B, M, F, T) -> (B, F, T)
                output = self.channel_reduction(input=output)

            # apply temporal model on each channel independently
            with typecheck.disable_checks():
                # output is AcousticEncodedRepresentation, conformer encoder requires SpectrogramType
                output, output_length = self.temporal_blocks[n](audio_signal=output, length=output_length)

            # if channel reduction has not been applied yet, go back to multichannel layout
            if n < self.channel_reduction_position:
                # back to multi-channel format with possibly a different number of features
                T = output.size(-1)
                # (B * M, F, T) -> (B, M, F, T)
                output = output.reshape(B, M, -1, T)
                if M > 1:
                    # convert lengths from single-stream format to original multichannel
                    output_length = output_length[0:-1:M]

        if self.channel_reduction_position == self.num_blocks:
            # apply channel reduction after the last layer
            # (B, M, F, T) -> (B, F, T)
            output = self.channel_reduction(input=output)

        # final mask for each output
        masks = []
        for output_layer in self.output_layers:
            # calculate mask
            with typecheck.disable_checks():
                # output is AcousticEncodedRepresentation, conformer encoder requires SpectrogramType
                mask, mask_length = output_layer(audio_signal=output, length=output_length)
            mask = self.output_nonlinearity(mask)
            # append to all masks
            masks.append(mask)

        # stack masks along channel dimensions
        masks = torch.stack(masks, dim=1)

        return masks, mask_length


class MaskEstimatorGSS(NeuralModule):
    """Estimate masks using guided source separation with a complex
    angular Central Gaussian Mixture Model (cACGMM) [1].

    This module corresponds to `GSS` in Fig. 2 in [2].

    Notation is approximately following [1], where `gamma` denotes
    the time-frequency mask, `alpha` denotes the mixture weights,
    and `BM` denotes the shape matrix. Additionally, the provided
    source activity is denoted as `activity`.

    Args:
        num_iterations: Number of iterations for the EM algorithm
        eps: Small value for regularization
        dtype: Data type for internal computations (default `torch.cdouble`)

    References:
        [1] Ito et al., Complex Angular Central Gaussian Mixture Model for Directional Statistics in Mask-Based Microphone Array Signal Processing, 2016
        [2] Boeddeker et al., Front-End Processing for the CHiME-5 Dinner Party Scenario, 2018
    """

    def __init__(self, num_iterations: int = 3, eps: float = 1e-8, dtype: torch.dtype = torch.cdouble):
        super().__init__()

        if num_iterations <= 0:
            raise ValueError(f'Number of iterations must be positive, got {num_iterations}')

        # number of iterations for the EM algorithm
        self.num_iterations = num_iterations

        if eps <= 0:
            raise ValueError(f'eps must be positive, got {eps}')

        # small regularization constant
        self.eps = eps

        # internal calculations
        if dtype not in [torch.cfloat, torch.cdouble]:
            raise ValueError(f'Unsupported dtype {dtype}, expecting cfloat or cdouble')
        self.dtype = dtype

        logging.debug('Initialized %s', self.__class__.__name__)
        logging.debug('\tnum_iterations: %s', self.num_iterations)
        logging.debug('\teps:            %g', self.eps)
        logging.debug('\tdtype:          %s', self.dtype)

    def normalize(self, x: torch.Tensor, dim: int = 1) -> torch.Tensor:
        """Normalize input to have a unit L2-norm across `dim`.
        By default, normalizes across the input channels.

        Args:
            x: C-channel input signal, shape (B, C, F, T)
            dim: Dimension for normalization, defaults to -3 to normalize over channels

        Returns:
            Normalized signal, shape (B, C, F, T)
        """
        norm_x = torch.linalg.vector_norm(x, ord=2, dim=dim, keepdim=True)
        x = x / (norm_x + self.eps)
        return x

    @typecheck(
        input_types={
            'alpha': NeuralType(('B', 'C', 'D')),
            'activity': NeuralType(('B', 'C', 'T')),
            'log_pdf': NeuralType(('B', 'C', 'D', 'T')),
        },
        output_types={'gamma': NeuralType(('B', 'C', 'D', 'T')),},
    )
    def update_masks(self, alpha: torch.Tensor, activity: torch.Tensor, log_pdf: torch.Tensor) -> torch.Tensor:
        """Update masks for the cACGMM.

        Args:
            alpha: component weights, shape (B, num_outputs, F)
            activity: temporal activity for the components, shape (B, num_outputs, T)
            log_pdf: logarithm of the PDF, shape (B, num_outputs, F, T)

        Returns:
            Masks for the components of the model, shape (B, num_outputs, F, T)
        """
        # (B, num_outputs, F)
        # normalize across outputs in the log domain
        log_gamma = log_pdf - torch.max(log_pdf, axis=-3, keepdim=True)[0]

        gamma = torch.exp(log_gamma)

        # calculate the mask using weight, pdf and source activity
        gamma = alpha[..., None] * gamma * activity[..., None, :]

        # normalize across components/output channels
        gamma = gamma / (torch.sum(gamma, dim=-3, keepdim=True) + self.eps)

        return gamma

    @typecheck(
        input_types={'gamma': NeuralType(('B', 'C', 'D', 'T')),}, output_types={'alpha': NeuralType(('B', 'C', 'D')),},
    )
    def update_weights(self, gamma: torch.Tensor) -> torch.Tensor:
        """Update weights for the individual components
        in the mixture model.

        Args:
            gamma: masks, shape (B, num_outputs, F, T)

        Returns:
            Component weights, shape (B, num_outputs, F)
        """
        alpha = torch.mean(gamma, dim=-1)
        return alpha

    @typecheck(
        input_types={
            'z': NeuralType(('B', 'C', 'D', 'T')),
            'gamma': NeuralType(('B', 'C', 'D', 'T')),
            'zH_invBM_z': NeuralType(('B', 'C', 'D', 'T')),
        },
        output_types={'log_pdf': NeuralType(('B', 'C', 'D', 'T')), 'zH_invBM_z': NeuralType(('B', 'C', 'D', 'T')),},
    )
    def update_pdf(
        self, z: torch.Tensor, gamma: torch.Tensor, zH_invBM_z: torch.Tensor
    ) -> Tuple[torch.Tensor, torch.Tensor]:
        """Update PDF of the cACGMM.

        Args:
            z: directional statistics, shape (B, num_inputs, F, T)
            gamma: masks, shape (B, num_outputs, F, T)
            zH_invBM_z: energy weighted by shape matrices, shape (B, num_outputs, F, T)

        Returns:
            Logarithm of the PDF, shape (B, num_outputs, F, T), the energy term, shape (B, num_outputs, F, T)
        """
        num_inputs = z.size(-3)

        # shape (B, num_outputs, F, T)
        scale = gamma / (zH_invBM_z + self.eps)

        # scale outer product and sum over time
        # shape (B, num_outputs, F, num_inputs, num_inputs)
        BM = num_inputs * torch.einsum('bmft,bift,bjft->bmfij', scale.to(z.dtype), z, z.conj())

        # normalize across time
        denom = torch.sum(gamma, dim=-1)
        BM = BM / (denom[..., None, None] + self.eps)

        # make sure the matrix is Hermitian
        BM = (BM + BM.conj().transpose(-1, -2)) / 2

        # use eigenvalue decomposition to calculate the log determinant
        # and the inverse-weighted energy term
        L, Q = torch.linalg.eigh(BM)

        # BM is positive definite, so all eigenvalues should be positive
        # However, small negative values may occur due to a limited precision
        L = torch.clamp(L.real, min=self.eps)

        # PDF is invariant to scaling of the shape matrix [1], so
        # eignevalues can be normalized (across num_inputs)
        L = L / (torch.max(L, axis=-1, keepdim=True)[0] + self.eps)

        # small regularization to avoid numerical issues
        L = L + self.eps

        # calculate the log determinant using the eigenvalues
        log_detBM = torch.sum(torch.log(L), dim=-1)

        # calculate the energy term using the inverse eigenvalues
        # NOTE: keeping an alternative implementation for reference (slower)
        # zH_invBM_z = torch.einsum('bift,bmfij,bmfj,bmfkj,bkft->bmft', z.conj(), Q, (1 / L).to(Q.dtype), Q.conj(), z)
        # zH_invBM_z = zH_invBM_z.abs() + self.eps # small regularization

        # calc sqrt(L) * Q^H * z
        zH_invBM_z = torch.einsum('bmfj,bmfkj,bkft->bmftj', (1 / L.sqrt()).to(Q.dtype), Q.conj(), z)
        # calc squared norm
        zH_invBM_z = zH_invBM_z.abs().pow(2).sum(-1)
        # small regularization
        zH_invBM_z = zH_invBM_z + self.eps

        # final log PDF
        log_pdf = -num_inputs * torch.log(zH_invBM_z) - log_detBM[..., None]

        return log_pdf, zH_invBM_z

    @property
    def input_types(self) -> Dict[str, NeuralType]:
        """Returns definitions of module output ports.
        """
        return {
            "input": NeuralType(('B', 'C', 'D', 'T'), SpectrogramType()),
            "activity": NeuralType(('B', 'C', 'T')),
        }

    @property
    def output_types(self) -> Dict[str, NeuralType]:
        """Returns definitions of module output ports.
        """
        return {
            "gamma": NeuralType(('B', 'C', 'D', 'T')),
        }

    @typecheck()
    def forward(self, input: torch.Tensor, activity: torch.Tensor) -> torch.Tensor:
        """Apply GSS to estimate the time-frequency masks for each output source.

        Args:
            input: batched C-channel input signal, shape (B, num_inputs, F, T)
            activity: batched frame-wise activity for each output source, shape (B, num_outputs, T)

        Returns:
            Masks for the components of the model, shape (B, num_outputs, F, T)
        """
        B, num_inputs, F, T = input.shape
        num_outputs = activity.size(1)

        if activity.size(0) != B:
            raise ValueError(f'Batch dimension mismatch: activity {activity.shape} vs input {input.shape}')

        if activity.size(-1) != T:
            raise ValueError(f'Time dimension mismatch: activity {activity.shape} vs input {input.shape}')

        if num_outputs == 1:
            raise ValueError(f'Expecting multiple outputs, got {num_outputs}')

        with torch.cuda.amp.autocast(enabled=False):
            input = input.to(dtype=self.dtype)

            assert input.is_complex(), f'Expecting complex input, got {input.dtype}'

            # convert input to directional statistics by normalizing across channels
            z = self.normalize(input, dim=-3)

            # initialize masks
            gamma = torch.clamp(activity, min=self.eps)
            # normalize across channels
            gamma = gamma / torch.sum(gamma, dim=-2, keepdim=True)
            # expand to input shape
            gamma = gamma.unsqueeze(2).expand(-1, -1, F, -1)

            # initialize the energy term
            zH_invBM_z = torch.ones(B, num_outputs, F, T, dtype=input.dtype, device=input.device)

            # EM iterations
            for it in range(self.num_iterations):
                alpha = self.update_weights(gamma=gamma)
                log_pdf, zH_invBM_z = self.update_pdf(z=z, gamma=gamma, zH_invBM_z=zH_invBM_z)
                gamma = self.update_masks(alpha=alpha, activity=activity, log_pdf=log_pdf)

        if torch.any(torch.isnan(gamma)):
            raise RuntimeError(f'gamma contains NaNs: {gamma}')

        return gamma


class MaskEstimatorGSS(torch.nn.Module):
    """Estimate masks using guided source separation with a complex
    angular Central Gaussian Mixture Model (cACGMM).

    Notation is approximately following [1], where `gamma` denotes
    the time-frequency mask, `alpha` denotes the mixture weights,
    and `BM` denotes the shape matrix. Additionally, provided
    source activity is denoted as `activity`.

    Args:
        num_iterations: Number of iterations for the EM algorithm
        eps: Small value for regularization
        dtype: Data type for internal computations


    References:
        [1] Ito et al., Complex Angular Central Gaussian Mixture Model for Directional Statistics in Mask-Based Microphone Array Signal Processing, 2016
        [2] Boeddeker et al., Front-End Processing for the CHiME-5 Dinner Party Scenario, 2018
    """

    def __init__(self, num_iterations: int = 3, eps=1e-8, dtype: torch.dtype = torch.cdouble):
        super().__init__()

        self.num_iterations = num_iterations
        self.eps = eps
        # Internal calculations
        assert dtype in [torch.cfloat, torch.cdouble], f'Unsupported dtype {dtype}, expecting cfloat or cdouble'
        self.dtype = dtype

        logging.debug('Initialized %s', self.__class__.__name__)
        logging.debug('\tnum_iterations: %s', self.num_iterations)
        logging.debug('\teps:            %g', self.eps)
        logging.debug('\tdtype:          %s', self.dtype)

    def normalize(self, x: torch.Tensor, dim=-3) -> torch.Tensor:
        """Normalize input to have a unit L2-norm across `dim`.
        By default, normalizes across the input channels.

        Args:
            x: C-channel input signal, shape (B, C, F, T)
            dim: Dimension for normalization, defaults to -3 to normalize over channels

        Returns:
            Normalized signal, shape (B, C, F, T)
        """
        norm_x = torch.linalg.vector_norm(x, ord=2, dim=dim, keepdim=True)
        x = x / (norm_x + self.eps)
        return x

    def update_masks(self, alpha: torch.Tensor, activity, log_pdf):
        """Update masks for the cACGMM.

        Args:
            alpha: component weights, shape (B, num_outputs, F)
            activity: temporal activity for the components, shape (B, num_outputs, T)
            log_pdf: logarithm of the PDF, shape (B, num_outputs, F, T)

        Returns:
            Masks for the components of the model, shape (B, num_outputs, F, T)
        """
        num_inputs = log_pdf.size(-1)

        # (B, num_outputs, F)
        # normalize across outputs in the log domain
        gamma = log_pdf - torch.max(log_pdf, axis=-3, keepdim=True)[0]

        gamma = torch.exp(gamma)

        # calculate the mask using weight, pdf and source activity
        gamma = alpha[..., None] * gamma * activity[..., None, :]

        # normalize across components/output channels
        gamma = gamma / (torch.sum(gamma, dim=-3, keepdim=True) + self.eps)

        return gamma

    def update_weights(self, gamma):
        """Update weights for the individual components
        in the mixture model.

        Args:
            gamma: masks, shape (B, num_outputs, F, T)

        Returns:
            Component weights, shape (B, num_outputs, F)
        """
        alpha = torch.mean(gamma, dim=-1)
        return alpha

    def update_pdf(
        self, z: torch.Tensor, gamma: torch.Tensor, zH_invBM_z: torch.Tensor
    ) -> Tuple[torch.Tensor, torch.Tensor]:
        """Update PDF of the cACGMM.

        Args:
            z: directional statistics, shape (B, num_inputs, F, T)
            gamma: masks, shape (B, num_outputs, F, T)
            zH_invBM_z: energy weighted by shape matrices, shape (B, num_outputs, F, T)

        Returns:
            Logarithm of the PDF, shape (B, num_outputs, F, T), the energy term, shape (B, num_outputs, F, T)
        """
        num_inputs = z.size(-3)

        # shape (B, num_outputs, F, T)
        scale = gamma / (zH_invBM_z + self.eps)

        # scale outer product and sum over time
        # shape (B, num_outputs, F, num_inputs, num_inputs)
        BM = num_inputs * torch.einsum('bmft,bift,bjft->bmfij', scale.to(z.dtype), z, z.conj())

        # normalize across time
        denom = torch.sum(gamma, dim=-1)
        BM = BM / (denom[..., None, None] + self.eps)

        # make sure the matrix is Hermitian
        BM = (BM + BM.conj().transpose(-1, -2)) / 2

        # use eigenvalue decomposition to calculate the log determinant
        # --
        # and the inverse-weighted energy term
        L, Q = torch.linalg.eigh(BM)

        # BM is positive definite, so all eigenvalues should be positive
        # However, small negative values may occur due to a limited precision
        L = torch.clamp(L.real, min=self.eps)

        # PDF is invariant to scaling of the shape matrix [1], so
        # eignevalues can be normalized (across num_inputs)
        L = L / (torch.max(L, axis=-1, keepdim=True)[0] + self.eps)

        # small regularization to avoid numerical issues
        L = L + self.eps

        # calculate the log determinant using the eigenvalues
        log_detBM = torch.sum(torch.log(L), dim=-1)

        # calculate the energy term using the inverse eigenvalues
        # --
        # zH_invBM_z = torch.einsum('bift,bmfij,bmfj,bmfkj,bkft->bmft', z.conj(), Q, (1 / L).to(Q.dtype), Q.conj(), z)
        # # small regularization
        # zH_invBM_z = zH_invBM_z.abs() + self.eps

        # calc sqrt(L) * Q^H * z
        zH_invBM_z = torch.einsum('bmfj,bmfkj,bkft->bmftj', (1 / L.sqrt()).to(Q.dtype), Q.conj(), z)
        # calc squared norm
        zH_invBM_z = zH_invBM_z.abs().pow(2).sum(-1)
        # small regularization
        zH_invBM_z = zH_invBM_z + self.eps

        # final log PDF
        # --
        log_pdf = -num_inputs * torch.log(zH_invBM_z) - log_detBM[..., None]

        return log_pdf, zH_invBM_z

    def forward(self, input: torch.Tensor, activity: torch.Tensor) -> torch.Tensor:
        """Apply GSS to estimate the masks.

        Args:
            input: batched C-channel input signal, shape (B, num_inputs, F, T)
            activity: batched frame-wise activity for each output/component, shape (B, num_outputs, T)

        Returns:
            Masks for the components of the model, shape (B, num_outputs, F, T)
        """
        B, num_inputs, F, T = input.shape
        num_outputs = activity.size(1)
        assert (
            activity.size(0) == B and activity.size(-1) == T
        ), f'Expecting activity of shape ({B}, num_outputs, {T}), got {activity.shape}'
        assert num_outputs > 1, f'Expecting multiple outputs, got {num_outputs}'

        with torch.cuda.amp.autocast(enabled=False):
            input = input.to(dtype=self.dtype)

            assert input.is_complex(), f'Expecting complex input, got {input.dtype}'

            # convert input to directional statistics
            # by normalizing across channels
            z = self.normalize(input, dim=-3)

            # initialize masks
            gamma = torch.clamp(activity, min=self.eps)
            # normalize across channels
            gamma = gamma / torch.sum(gamma, dim=-2, keepdim=True)
            # expand to input shape
            gamma = gamma.unsqueeze(2).expand(-1, -1, F, -1)

            # initialize energy term
            zH_invBM_z = torch.ones(B, num_outputs, F, T, dtype=input.dtype, device=input.device)

            # EM iterations
            for it in range(self.num_iterations):
                alpha = self.update_weights(gamma)
                log_pdf, zH_invBM_z = self.update_pdf(z, gamma, zH_invBM_z)
                gamma = self.update_masks(alpha, activity, log_pdf)

        if torch.any(torch.isnan(gamma)):
            raise RuntimeError(f'gamma contains NaNs: {gamma}')

        return gamma


class MaskReferenceChannel(NeuralModule):
    """A simple mask processor which applies mask
    on ref_channel of the input signal.

    Args:
        ref_channel: Index of the reference channel.
        mask_min_db: Threshold mask to a minimal value before applying it, defaults to -200dB
        mask_max_db: Threshold mask to a maximal value before applying it, defaults to 0dB
    """

    def __init__(self, ref_channel: int = 0, mask_min_db: float = -200, mask_max_db: float = 0):
        super().__init__()
        self.ref_channel = ref_channel
        # Mask thresholding
        self.mask_min = db2mag(mask_min_db)
        self.mask_max = db2mag(mask_max_db)

        logging.debug('Initialized %s with', self.__class__.__name__)
        logging.debug('\tref_channel: %d', self.ref_channel)
        logging.debug('\tmask_min:    %f', self.mask_min)
        logging.debug('\tmask_max:    %f', self.mask_max)

    @property
    def input_types(self) -> Dict[str, NeuralType]:
        """Returns definitions of module output ports.
        """
        return {
            "input": NeuralType(('B', 'C', 'D', 'T'), SpectrogramType()),
            "input_length": NeuralType(('B',), LengthsType()),
            "mask": NeuralType(('B', 'C', 'D', 'T'), FloatType()),
        }

    @property
    def output_types(self) -> Dict[str, NeuralType]:
        """Returns definitions of module output ports.
        """
        return {
            "output": NeuralType(('B', 'C', 'D', 'T'), SpectrogramType()),
            "output_length": NeuralType(('B',), LengthsType()),
        }

    @typecheck()
    def forward(
        self, input: torch.Tensor, input_length: torch.Tensor, mask: torch.Tensor,
    ) -> Tuple[torch.Tensor, torch.Tensor]:
        """Apply mask on `ref_channel` of the input signal.
        This can be used to generate multi-channel output.
        If `mask` has `M` channels, the output will have `M` channels as well.

        Args:
            input: Input signal complex-valued spectrogram, shape (B, C, F, N)
            input_length: Length of valid entries along the time dimension, shape (B,)
            mask: Mask for M outputs, shape (B, M, F, N)

        Returns:
            M-channel output complex-valed spectrogram with shape (B, M, F, N)
        """
        # Apply thresholds
        mask = torch.clamp(mask, min=self.mask_min, max=self.mask_max)

        # Apply each output mask on the ref channel
        output = mask * input[:, self.ref_channel : self.ref_channel + 1, ...]
        return output, input_length


class MaskBasedBeamformer(NeuralModule):
    """Multi-channel processor using masks to estimate signal statistics.

    Args:
        filter_type: string denoting the type of the filter. Defaults to `mvdr`
        filter_beta: Parameter of the parameteric multichannel Wiener filter
        filter_rank: Parameter of the parametric multichannel Wiener filter
        filter_postfilter: Optional, postprocessing of the filter
        ref_channel: Optional, reference channel. If None, it will be estimated automatically
        ref_hard: If true, hard (one-hot) reference. If false, a soft reference
        ref_hard_use_grad: If true, use straight-through gradient when using the hard reference
        ref_subband_weighting: If true, use subband weighting when estimating reference channel
        num_subbands: Optional, used to determine the parameter size for reference estimation
        mask_min_db: Threshold mask to a minimal value before applying it, defaults to -200dB
        mask_max_db: Threshold mask to a maximal value before applying it, defaults to 0dB
        diag_reg: Optional, diagonal regularization for the multichannel filter
        eps: Small regularization constant to avoid division by zero
    """

    def __init__(
        self,
        filter_type: str = 'mvdr_souden',
        filter_beta: float = 0.0,
        filter_rank: str = 'one',
        filter_postfilter: Optional[str] = None,
<<<<<<< HEAD
        filter_output_channel_reduction: Optional[str] = None,
        filter_length: Optional[int] = None,  # used for convolutional beamformers
        filter_prediction_delay: Optional[int] = None,  # used for convolutional beamformers
        filter_num_iterations: Optional[int] = None,  # used for wMPDR beamformers
=======
>>>>>>> 8b27f3a6
        ref_channel: Optional[int] = 0,
        ref_hard: bool = True,
        ref_hard_use_grad: bool = False,
        ref_subband_weighting: bool = False,
        num_subbands: Optional[int] = None,
        mask_min_db: float = -200,
        mask_max_db: float = 0,
        postmask_min_db: float = 0,
        postmask_max_db: float = 0,
        diag_reg: Optional[float] = 1e-6,
        eps: float = 1e-8,
<<<<<<< HEAD
        dtype: torch.dtype = torch.cdouble,
    ):
        super().__init__()
        if filter_type not in ['pmwf', 'mvdr_souden', 'wmpdr']:
            raise ValueError(f'Unknown filter type {filter_type}')

        self.filter_type = filter_type

        if filter_type in ['pmwf', 'mvdr_souden']:
            if self.filter_type == 'mvdr_souden' and filter_beta != 0:
                logging.warning(
                    'Using filter type %s: beta will be automatically set to zero (current beta %f) and rank to one (current rank %s).',
                    self.filter_type,
                    filter_beta,
                    filter_rank,
                )
                filter_beta = 0.0
                filter_rank = 'one'
            # Prepare filter
            self.filter = ParametricMultichannelWienerFilter(
                beta=filter_beta,
                rank=filter_rank,
                postfilter=filter_postfilter,
                ref_channel=ref_channel,
                ref_hard=ref_hard,
                ref_hard_use_grad=ref_hard_use_grad,
                ref_subband_weighting=ref_subband_weighting,
                num_subbands=num_subbands,
                output_channel_reduction=filter_output_channel_reduction,
                diag_reg=diag_reg,
                eps=eps,
                dtype=dtype,
            )
        elif filter_type == 'wmpdr':
            self.filter = WeightedMinimumPowerDistortionlessResponseFilter(
                num_iterations=filter_num_iterations,
                postfilter=filter_postfilter,
                ref_channel=ref_channel,
                ref_hard=ref_hard,
                ref_hard_use_grad=ref_hard_use_grad,
                ref_subband_weighting=ref_subband_weighting,
                num_subbands=num_subbands,
                output_channel_reduction=filter_output_channel_reduction,
                diag_reg=diag_reg,
                eps=eps,
                dtype=dtype,
            )
        else:
=======
    ):
        super().__init__()
        if filter_type not in ['pmwf', 'mvdr_souden']:
>>>>>>> 8b27f3a6
            raise ValueError(f'Unknown filter type {filter_type}')

        self.filter_type = filter_type
        if self.filter_type == 'mvdr_souden' and filter_beta != 0:
            logging.warning(
                'Using filter type %s: beta will be automatically set to zero (current beta %f) and rank to one (current rank %s).',
                self.filter_type,
                filter_beta,
                filter_rank,
            )
            filter_beta = 0.0
            filter_rank = 'one'
        # Prepare filter
        self.filter = ParametricMultichannelWienerFilter(
            beta=filter_beta,
            rank=filter_rank,
            postfilter=filter_postfilter,
            ref_channel=ref_channel,
            ref_hard=ref_hard,
            ref_hard_use_grad=ref_hard_use_grad,
            ref_subband_weighting=ref_subband_weighting,
            num_subbands=num_subbands,
            diag_reg=diag_reg,
            eps=eps,
        )
        # Mask thresholding
<<<<<<< HEAD
        assert mask_min_db < mask_max_db
        self.mask_min = db2mag(mask_min_db)
        self.mask_max = db2mag(mask_max_db)
        # Postmask thresholding
        assert postmask_min_db <= postmask_max_db
=======
        if mask_min_db >= mask_max_db:
            raise ValueError(
                f'Lower bound for the mask {mask_min_db}dB must be smaller than the upper bound {mask_max_db}dB'
            )
        self.mask_min = db2mag(mask_min_db)
        self.mask_max = db2mag(mask_max_db)
        # Postmask thresholding
        if postmask_min_db > postmask_max_db:
            raise ValueError(
                f'Lower bound for the postmask {postmask_min_db}dB must be smaller or equal to the upper bound {postmask_max_db}dB'
            )
>>>>>>> 8b27f3a6
        self.postmask_min = db2mag(postmask_min_db)
        self.postmask_max = db2mag(postmask_max_db)

        logging.debug('Initialized %s', self.__class__.__name__)
        logging.debug('\tfilter_type:  %s', self.filter_type)
        logging.debug('\tmask_min:     %e', self.mask_min)
        logging.debug('\tmask_max:     %e', self.mask_max)
        logging.debug('\tpostmask_min: %e', self.postmask_min)
        logging.debug('\tpostmask_max: %e', self.postmask_max)

    @property
    def input_types(self) -> Dict[str, NeuralType]:
        """Returns definitions of module output ports.
        """
        return {
            "input": NeuralType(('B', 'C', 'D', 'T'), SpectrogramType()),
            "mask": NeuralType(('B', 'C', 'D', 'T'), FloatType()),
            "mask_undesired": NeuralType(('B', 'C', 'D', 'T'), FloatType(), optional=True),
<<<<<<< HEAD
            "power": NeuralType(('B', 'C', 'D', 'T'), FloatType(), optional=True),
=======
>>>>>>> 8b27f3a6
            "input_length": NeuralType(('B',), LengthsType(), optional=True),
        }

    @property
    def output_types(self) -> Dict[str, NeuralType]:
        """Returns definitions of module output ports.
        """
        return {
            "output": NeuralType(('B', 'C', 'D', 'T'), SpectrogramType()),
            "output_length": NeuralType(('B',), LengthsType(), optional=True),
        }

    @typecheck()
    def forward(
        self,
        input: torch.Tensor,
        mask: torch.Tensor,
        mask_undesired: Optional[torch.Tensor] = None,
        input_length: Optional[torch.Tensor] = None,
    ) -> torch.Tensor:
        """Apply a mask-based beamformer to the input spectrogram.
        This can be used to generate multi-channel output.
        If `mask` has multiple channels, a multichannel filter is created for each mask,
        and the output is concatenation of individual outputs along the channel dimension.
        The total number of outputs is `num_masks * M`, where `M` is the number of channels
        at the filter output.

        Args:
            input: Input signal complex-valued spectrogram, shape (B, C, F, N)
<<<<<<< HEAD
            mask: Mask for generating output signals, shape (B, num_masks, F, N)
            mask_undesired: Mask for undesired signals, shape (B, num_masks, F, N)
            power: Power for generating output signals, shape (B, num_masks, F, N)
=======
            mask: Mask for M output signals, shape (B, num_masks, F, N)
>>>>>>> 8b27f3a6
            input_length: Length of valid entries along the time dimension, shape (B,)
        
        Returns:
            Multichannel output signal complex-valued spectrogram, shape (B, num_masks * M, F, N)
        """
        # Length mask
        if input_length is not None:
            length_mask: torch.Tensor = make_seq_mask_like(
                lengths=input_length, like=mask[:, 0, ...], time_dim=-1, valid_ones=False
            )

        # Use each mask to generate an output
        output, num_masks = [], mask.size(1)
        for m in range(num_masks):
            # Desired signal mask
            mask_d = mask[:, m, ...]
            # Undesired signal mask
            if mask_undesired is not None:
                mask_u = mask_undesired[:, m, ...]
            elif num_masks == 1:
                # If a single mask is estimated, use the complement
                mask_u = 1 - mask_d
            else:
                # Use sum of all other sources
                mask_u = torch.sum(mask, dim=1) - mask_d

            # Threshold masks
            mask_d = torch.clamp(mask_d, min=self.mask_min, max=self.mask_max)
            mask_u = torch.clamp(mask_u, min=self.mask_min, max=self.mask_max)

            if input_length is not None:
                mask_d = mask_d.masked_fill(length_mask, 0.0)
                mask_u = mask_u.masked_fill(length_mask, 0.0)

            # Apply filter
            output_m = self.filter(input=input, mask_s=mask_d, mask_n=mask_u)

<<<<<<< HEAD
            # Optional: apply a postmask with different thresholds
=======
            # Optional: apply a postmask with min and max thresholds
>>>>>>> 8b27f3a6
            if self.postmask_min < self.postmask_max:
                postmask_m = torch.clamp(mask[:, m, ...], min=self.postmask_min, max=self.postmask_max)
                output_m = output_m * postmask_m.unsqueeze(1)

            # Save the current output (B, M, F, T)
            output.append(output_m)

        # Combine outputs along the channel dimension
        # Each output is (B, M, F, T)
        output = torch.concatenate(output, axis=1)

        # Apply masking
        if input_length is not None:
            output = output.masked_fill(length_mask[:, None, ...], 0.0)

        return output, input_length


class WPEFilter(NeuralModule):
    """A weighted prediction error filter.
    Given input signal, and expected power of the desired signal, this
    class estimates a multiple-input multiple-output prediction filter
    and returns the filtered signal. Currently, estimation of statistics
    and processing is performed in batch mode.

    Args:
        filter_length: Length of the prediction filter in frames, per channel
        prediction_delay: Prediction delay in frames
        diag_reg: Diagonal regularization for the correlation matrix Q, applied as diag_reg * trace(Q) + eps
        eps: Small positive constant for regularization

    References:
        - Yoshioka and Nakatani, Generalization of Multi-Channel Linear Prediction
            Methods for Blind MIMO Impulse Response Shortening, 2012
        - Jukić et al, Group sparsity for MIMO speech dereverberation, 2015
    """

<<<<<<< HEAD
    def __init__(self, filter_length: int, prediction_delay: int, diag_reg: Optional[float] = 1e-5, eps: float = 1e-8):
=======
    def __init__(self, filter_length: int, prediction_delay: int, diag_reg: Optional[float] = 1e-6, eps: float = 1e-8):
>>>>>>> 8b27f3a6
        super().__init__()
        self.filter_length = filter_length
        self.prediction_delay = prediction_delay
        self.diag_reg = diag_reg
        self.eps = eps

        logging.debug('Initialized %s', self.__class__.__name__)
        logging.debug('\tfilter_length:    %d', self.filter_length)
        logging.debug('\tprediction_delay: %d', self.prediction_delay)
        logging.debug('\tdiag_reg:         %g', self.diag_reg)
        logging.debug('\teps:              %g', self.eps)

    @property
    def input_types(self) -> Dict[str, NeuralType]:
        """Returns definitions of module output ports.
        """
        return {
            "input": NeuralType(('B', 'C', 'D', 'T'), SpectrogramType()),
            "power": NeuralType(('B', 'C', 'D', 'T'), SpectrogramType()),
            "input_length": NeuralType(('B',), LengthsType(), optional=True),
        }

    @property
    def output_types(self) -> Dict[str, NeuralType]:
        """Returns definitions of module output ports.
        """
        return {
            "output": NeuralType(('B', 'C', 'D', 'T'), SpectrogramType()),
            "output_length": NeuralType(('B',), LengthsType(), optional=True),
        }

    @typecheck()
    def forward(
        self, input: torch.Tensor, power: torch.Tensor, input_length: Optional[torch.Tensor] = None
    ) -> torch.Tensor:
        """Given input and the predicted power for the desired signal, estimate
        the WPE filter and return the processed signal.

        Args:
            input: Input signal, shape (B, C, F, N)
            power: Predicted power of the desired signal, shape (B, C, F, N)
            input_length: Optional, length of valid frames in `input`. Defaults to `None`

        Returns:
            Tuple of (processed_signal, output_length). Processed signal has the same
            shape as the input signal (B, C, F, N), and the output length is the same
            as the input length.
        """
<<<<<<< HEAD
        # Temporal weighting: average power over channels, shape (B, F, N)
        weight = torch.mean(power, dim=-3)
=======
        # Temporal weighting: average power over channels, output shape (B, F, N)
        weight = torch.mean(power, dim=1)
>>>>>>> 8b27f3a6
        # Use inverse power as the weight
        weight = 1 / (weight + self.eps)

        # Multi-channel convolution matrix for each subband
        tilde_input = self.convtensor(input, filter_length=self.filter_length, delay=self.prediction_delay)

        # Estimate correlation matrices
        Q, R = self.estimate_correlations(
            input=input, weight=weight, tilde_input=tilde_input, input_length=input_length
        )

        # Estimate prediction filter
        G = self.estimate_filter(Q=Q, R=R)

        # Apply prediction filter
        undesired_signal = self.apply_filter(filter=G, tilde_input=tilde_input)

        # Dereverberation
        desired_signal = input - undesired_signal

        if input_length is not None:
            # Mask padded frames
            length_mask: torch.Tensor = make_seq_mask_like(
                lengths=input_length, like=desired_signal, time_dim=-1, valid_ones=False
            )
            desired_signal = desired_signal.masked_fill(length_mask, 0.0)

        return desired_signal, input_length

    @classmethod
    def convtensor(
        cls, x: torch.Tensor, filter_length: int, delay: int = 0, n_steps: Optional[int] = None
    ) -> torch.Tensor:
        """Create a tensor equivalent of convmtx_mc for each example in the batch.
        The input signal tensor `x` has shape (B, C, F, N).
        Convtensor returns a view of the input signal `x`.

        Note: We avoid reshaping the output to collapse channels and filter taps into
        a single dimension, e.g., (B, F, N, -1). In this way, the output is a view of the input,
        while an additional reshape would result in a contiguous array and more memory use.

        Args:
            x: input tensor, shape (B, C, F, N)
            filter_length: length of the filter, determines the shape of the convolution tensor
            delay: delay to add to the input signal `x` before constructing the convolution tensor
            n_steps: Optional, number of time steps to keep in the out. Defaults to the number of
                    time steps in the input tensor.

        Returns:
            Return a convolutional tensor with shape (B, C, F, n_steps, filter_length)
        """
        if x.ndim != 4:
            raise RuntimeError(f'Expecting a 4-D input. Received input with shape {x.shape}')

        B, C, F, N = x.shape

        if n_steps is None:
            # Keep the same length as the input signal
            n_steps = N

        # Pad temporal dimension
        x = torch.nn.functional.pad(x, (filter_length - 1 + delay, 0))

        # Build Toeplitz-like matrix view by unfolding across time
        tilde_X = x.unfold(-1, filter_length, 1)

        # Trim to the set number of time steps
        tilde_X = tilde_X[:, :, :, :n_steps, :]

        return tilde_X

    @classmethod
    def permute_convtensor(cls, x: torch.Tensor) -> torch.Tensor:
        """Reshape and permute columns to convert the result of
        convtensor to be equal to convmtx_mc. This is used for verification
        purposes and it is not required to use the filter.

        Args:
            x: output of self.convtensor, shape (B, C, F, N, filter_length)

        Returns:
            Output has shape (B, F, N, C*filter_length) that corresponds to
            the layout of convmtx_mc.
        """
        B, C, F, N, filter_length = x.shape

        # .view will not work, so a copy will have to be created with .reshape
        # That will result in more memory use, since we don't use a view of the original
        # multi-channel signal
        x = x.permute(0, 2, 3, 1, 4)
        x = x.reshape(B, F, N, C * filter_length)

        permute = []
        for m in range(C):
            permute[m * filter_length : (m + 1) * filter_length] = m * filter_length + np.flip(
                np.arange(filter_length)
            )
        return x[..., permute]

    def estimate_correlations(
        self,
        input: torch.Tensor,
        weight: torch.Tensor,
        tilde_input: torch.Tensor,
        input_length: Optional[torch.Tensor] = None,
    ) -> Tuple[torch.Tensor]:
        """
        Args:
            input: Input signal, shape (B, C, F, N)
            weight: Time-frequency weight, shape (B, F, N)
            tilde_input: Multi-channel convolution tensor, shape (B, C, F, N, filter_length)
            input_length: Length of each input example, shape (B)

        Returns:
            Returns a tuple of correlation matrices for each batch.

            Let `X` denote the input signal in a single subband,
            `tilde{X}` the corresponding multi-channel correlation matrix,
            and `w` the vector of weights.

            The first output is
                Q = tilde{X}^H * diag(w) * tilde{X}     (1)
            for each (b, f).
            The matrix calculated in (1) has shape (C * filter_length, C * filter_length)
            The output is returned in a tensor with shape (B, F, C, filter_length, C, filter_length).

            The second output is
                R = tilde{X}^H * diag(w) * X            (2)
            for each (b, f).
            The matrix calculated in (2) has shape (C * filter_length, C)
            The output is returned in a tensor with shape (B, F, C, filter_length, C). The last
            dimension corresponds to output channels.
        """
        if input_length is not None:
            # Take only valid samples into account
            length_mask: torch.Tensor = make_seq_mask_like(
                lengths=input_length, like=weight, time_dim=-1, valid_ones=False
            )
            weight = weight.masked_fill(length_mask, 0.0)

        # Calculate (1)
        # result: (B, F, C, filter_length, C, filter_length)
        Q = torch.einsum('bjfik,bmfin->bfjkmn', tilde_input.conj(), weight[:, None, :, :, None] * tilde_input)

        # Calculate (2)
        # result: (B, F, C, filter_length, C)
        R = torch.einsum('bjfik,bmfi->bfjkm', tilde_input.conj(), weight[:, None, :, :] * input)

        return Q, R

    def estimate_filter(self, Q: torch.Tensor, R: torch.Tensor) -> torch.Tensor:
        """Estimate the MIMO prediction filter as
            G(b,f) = Q(b,f) \ R(b,f)
        for each subband in each example in the batch (b, f).

        Args:
            Q: shape (B, F, C, filter_length, C, filter_length)
            R: shape (B, F, C, filter_length, C)

        Returns:
            Complex-valued prediction filter, shape (B, C, F, C, filter_length)
        """
        B, F, C, filter_length, _, _ = Q.shape
        assert (
            filter_length == self.filter_length
        ), f'Shape of Q {Q.shape} is not matching filter length {self.filter_length}'

        # Reshape to analytical dimensions for each (b, f)
        Q = Q.reshape(B, F, C * self.filter_length, C * filter_length)
        R = R.reshape(B, F, C * self.filter_length, C)

        # Diagonal regularization
        if self.diag_reg:
            # Regularization: diag_reg * trace(Q) + eps
            diag_reg = self.diag_reg * torch.diagonal(Q, dim1=-2, dim2=-1).sum(-1).real + self.eps
            # Apply regularization on Q
            Q = Q + torch.diag_embed(diag_reg.unsqueeze(-1) * torch.ones(Q.shape[-1], device=Q.device))

        # Solve for the filter
        try:
            # Use Cholesky decomposition
            QL = torch.linalg.cholesky(Q)
            # Forward and backward substitution
            G = torch.linalg.solve_triangular(QL, R, upper=False)
            G = torch.linalg.solve_triangular(QL.conj().transpose(-2, -1), G, upper=True)
        except torch.linalg.LinAlgError as e:
            # Fallback to linsolve
            logging.warning('Cholesky failed with exception: %s', e)
            logging.info('Fallback to linsolve')
            G = torch.linalg.solve(Q, R)

        # Reshape to desired representation: (B, F, input channels, filter_length, output channels)
        G = G.reshape(B, F, C, filter_length, C)
        # Move output channels to front: (B, output channels, F, input channels, filter_length)
        G = G.permute(0, 4, 1, 2, 3)

        return G

    def apply_filter(
        self, filter: torch.Tensor, input: Optional[torch.Tensor] = None, tilde_input: Optional[torch.Tensor] = None
    ) -> torch.Tensor:
        """Apply a prediction filter `filter` on the input `input` as

            output(b,f) = tilde{input(b,f)} * filter(b,f)

        If available, directly use the convolution matrix `tilde_input`.

        Args:
            input: Input signal, shape (B, C, F, N)
            tilde_input: Convolution matrix for the input signal, shape (B, C, F, N, filter_length)
            filter: Prediction filter, shape (B, C, F, C, filter_length)

        Returns:
            Multi-channel signal obtained by applying the prediction filter on
            the input signal, same shape as input (B, C, F, N)
        """
        if input is None and tilde_input is None:
            raise RuntimeError(f'Both inputs cannot be None simultaneously.')
        if input is not None and tilde_input is not None:
            raise RuntimeError(f'Both inputs cannot be provided simultaneously.')

        if tilde_input is None:
            tilde_input = self.convtensor(input, filter_length=self.filter_length, delay=self.prediction_delay)

        # For each (batch, output channel, f, time step), sum across (input channel, filter tap)
        output = torch.einsum('bjfik,bmfjk->bmfi', tilde_input, filter)

        return output


class MaskBasedDereverbWPE(NeuralModule):
    """Multi-channel linear prediction-based dereverberation using
    weighted prediction error for filter estimation.

    An optional mask to estimate the signal power can be provided.
    If a time-frequency mask is not provided, the algorithm corresponds
    to the conventional WPE algorithm.

    Args:
        filter_length: Length of the convolutional filter for each channel in frames.
        prediction_delay: Delay of the input signal for multi-channel linear prediction in frames.
        num_iterations: Number of iterations for reweighting
        mask_min_db: Threshold mask to a minimal value before applying it, defaults to -200dB
        mask_max_db: Threshold mask to a minimal value before applying it, defaults to 0dB
        diag_reg: Diagonal regularization for WPE
        eps: Small regularization constant
        dtype: Data type for internal computations

    References:
        - Kinoshita et al, Neural network-based spectrum estimation for online WPE dereverberation, 2017
        - Yoshioka and Nakatani, Generalization of Multi-Channel Linear Prediction Methods for Blind MIMO Impulse Response Shortening, 2012
    """

    def __init__(
        self,
        filter_length: int,
        prediction_delay: int,
        num_iterations: int = 1,
        mask_min_db: float = -200,
        mask_max_db: float = 0,
<<<<<<< HEAD
        diag_reg: Optional[float] = 1e-5,
=======
        diag_reg: Optional[float] = 1e-6,
>>>>>>> 8b27f3a6
        eps: float = 1e-8,
        dtype: torch.dtype = torch.cdouble,
    ):
        super().__init__()
        # Filter setup
        self.filter = WPEFilter(
            filter_length=filter_length, prediction_delay=prediction_delay, diag_reg=diag_reg, eps=eps
        )
        self.num_iterations = num_iterations
        # Mask thresholding
        self.mask_min = db2mag(mask_min_db)
        self.mask_max = db2mag(mask_max_db)
        # Internal calculations
<<<<<<< HEAD
        assert dtype in [torch.cfloat, torch.cdouble], f'Unsupported dtype {dtype}, expecting cfloat or cdouble'
=======
        if dtype not in [torch.cfloat, torch.cdouble]:
            raise ValueError(f'Unsupported dtype {dtype}, expecting torch.cfloat or torch.cdouble')
>>>>>>> 8b27f3a6
        self.dtype = dtype

        logging.debug('Initialized %s', self.__class__.__name__)
        logging.debug('\tnum_iterations: %s', self.num_iterations)
        logging.debug('\tmask_min:       %g', self.mask_min)
        logging.debug('\tmask_max:       %g', self.mask_max)
        logging.debug('\tdtype:          %s', self.dtype)

    @property
    def input_types(self) -> Dict[str, NeuralType]:
        """Returns definitions of module output ports.
        """
        return {
            "input": NeuralType(('B', 'C', 'D', 'T'), SpectrogramType()),
            "input_length": NeuralType(('B',), LengthsType(), optional=True),
            "mask": NeuralType(('B', 'C', 'D', 'T'), FloatType(), optional=True),
        }

    @property
    def output_types(self) -> Dict[str, NeuralType]:
        """Returns definitions of module output ports.
        """
        return {
            "output": NeuralType(('B', 'C', 'D', 'T'), SpectrogramType()),
            "output_length": NeuralType(('B',), LengthsType(), optional=True),
        }

    @typecheck()
    def forward(
        self, input: torch.Tensor, input_length: Optional[torch.Tensor] = None, mask: Optional[torch.Tensor] = None
    ) -> torch.Tensor:
        """Given an input signal `input`, apply the WPE dereverberation algoritm.

        Args:
            input: C-channel complex-valued spectrogram, shape (B, C, F, T)
            input_length: Optional length for each signal in the batch, shape (B,)
            mask: Optional mask, shape (B, 1, F, N) or (B, C, F, T)

        Returns:
            Processed tensor with the same number of channels as the input,
            shape (B, C, F, T).
        """
        io_dtype = input.dtype

        with torch.cuda.amp.autocast(enabled=False):
            output = input.to(dtype=self.dtype)

<<<<<<< HEAD
            assert output.is_complex(), f'Expecting complex input, got {input.dtype}'
=======
            if not output.is_complex():
                raise RuntimeError(f'Expecting complex input, got {output.dtype}')
>>>>>>> 8b27f3a6

            for i in range(self.num_iterations):
                magnitude = torch.abs(output)
                if i == 0 and mask is not None:
                    # Apply thresholds
                    mask = torch.clamp(mask, min=self.mask_min, max=self.mask_max)
                    # Mask magnitude
                    magnitude = mask * magnitude
                # Calculate power
                power = magnitude ** 2
                # Apply filter
                output, output_length = self.filter(input=output, input_length=input_length, power=power)

        return output.to(io_dtype), output_length


class MixtureConsistencyProjection(NeuralModule):
    """Ensure estimated sources are consistent with the input mixture.
    Note that the input mixture is assume to be a single-channel signal.
    
    Args:
        weighting: Optional weighting mode for the consistency constraint.
            If `None`, use uniform weighting. If `power`, use the power of the
            estimated source as the weight.
        eps: Small positive value for regularization

    Reference:
        Wisdom et al, Differentiable consistency constraints for improved deep speech enhancement, 2018
    """

    def __init__(self, weighting: Optional[str] = None, eps: float = 1e-8):
        super().__init__()
        self.weighting = weighting
        self.eps = eps

        if self.weighting not in [None, 'power']:
            raise NotImplementedError(f'Weighting mode {self.weighting} not implemented')

    @property
    def input_types(self) -> Dict[str, NeuralType]:
        """Returns definitions of module output ports.
        """
        return {
            "mixture": NeuralType(('B', 'C', 'D', 'T'), SpectrogramType()),
            "estimate": NeuralType(('B', 'C', 'D', 'T'), SpectrogramType()),
        }

    @property
    def output_types(self) -> Dict[str, NeuralType]:
        """Returns definitions of module output ports.
        """
        return {
            "output": NeuralType(('B', 'C', 'D', 'T'), SpectrogramType()),
        }

    @typecheck()
    def forward(self, mixture: torch.Tensor, estimate: torch.Tensor) -> torch.Tensor:
        """Enforce mixture consistency on the estimated sources.
        Args:
            mixture: Single-channel mixture, shape (B, 1, F, N)
            estimate: M estimated sources, shape (B, M, F, N)

        Returns:
            Source estimates consistent with the mixture, shape (B, M, F, N)
        """
        # number of sources
        M = estimate.size(-3)
        # estimated mixture based on the estimated sources
        estimated_mixture = torch.sum(estimate, dim=-3, keepdim=True)

        # weighting
        if self.weighting is None:
            weight = 1 / M
        elif self.weighting == 'power':
            weight = estimate.abs().pow(2)
            weight = weight / (weight.sum(dim=-3, keepdim=True) + self.eps)
        else:
            raise NotImplementedError(f'Weighting mode {self.weighting} not implemented')

        # consistent estimate
        consistent_estimate = estimate + weight * (mixture - estimated_mixture)

        return consistent_estimate<|MERGE_RESOLUTION|>--- conflicted
+++ resolved
@@ -21,16 +21,11 @@
 from nemo.collections.asr.modules.conformer_encoder import ConformerEncoder
 from nemo.collections.asr.parts.preprocessing.features import make_seq_mask_like
 from nemo.collections.asr.parts.submodules.multichannel_modules import (
-<<<<<<< HEAD
-    ParametricMultichannelWienerFilter,
-    WeightedMinimumPowerDistortionlessResponseFilter,
-=======
     ChannelAttentionPool,
     ChannelAveragePool,
     ParametricMultichannelWienerFilter,
     TransformAttendConcatenate,
     TransformAverageConcatenate,
->>>>>>> 8b27f3a6
 )
 from nemo.collections.asr.parts.utils.audio_utils import db2mag, wrap_to_pi
 from nemo.core.classes import NeuralModule, typecheck
@@ -1269,13 +1264,6 @@
         filter_beta: float = 0.0,
         filter_rank: str = 'one',
         filter_postfilter: Optional[str] = None,
-<<<<<<< HEAD
-        filter_output_channel_reduction: Optional[str] = None,
-        filter_length: Optional[int] = None,  # used for convolutional beamformers
-        filter_prediction_delay: Optional[int] = None,  # used for convolutional beamformers
-        filter_num_iterations: Optional[int] = None,  # used for wMPDR beamformers
-=======
->>>>>>> 8b27f3a6
         ref_channel: Optional[int] = 0,
         ref_hard: bool = True,
         ref_hard_use_grad: bool = False,
@@ -1287,60 +1275,9 @@
         postmask_max_db: float = 0,
         diag_reg: Optional[float] = 1e-6,
         eps: float = 1e-8,
-<<<<<<< HEAD
-        dtype: torch.dtype = torch.cdouble,
-    ):
-        super().__init__()
-        if filter_type not in ['pmwf', 'mvdr_souden', 'wmpdr']:
-            raise ValueError(f'Unknown filter type {filter_type}')
-
-        self.filter_type = filter_type
-
-        if filter_type in ['pmwf', 'mvdr_souden']:
-            if self.filter_type == 'mvdr_souden' and filter_beta != 0:
-                logging.warning(
-                    'Using filter type %s: beta will be automatically set to zero (current beta %f) and rank to one (current rank %s).',
-                    self.filter_type,
-                    filter_beta,
-                    filter_rank,
-                )
-                filter_beta = 0.0
-                filter_rank = 'one'
-            # Prepare filter
-            self.filter = ParametricMultichannelWienerFilter(
-                beta=filter_beta,
-                rank=filter_rank,
-                postfilter=filter_postfilter,
-                ref_channel=ref_channel,
-                ref_hard=ref_hard,
-                ref_hard_use_grad=ref_hard_use_grad,
-                ref_subband_weighting=ref_subband_weighting,
-                num_subbands=num_subbands,
-                output_channel_reduction=filter_output_channel_reduction,
-                diag_reg=diag_reg,
-                eps=eps,
-                dtype=dtype,
-            )
-        elif filter_type == 'wmpdr':
-            self.filter = WeightedMinimumPowerDistortionlessResponseFilter(
-                num_iterations=filter_num_iterations,
-                postfilter=filter_postfilter,
-                ref_channel=ref_channel,
-                ref_hard=ref_hard,
-                ref_hard_use_grad=ref_hard_use_grad,
-                ref_subband_weighting=ref_subband_weighting,
-                num_subbands=num_subbands,
-                output_channel_reduction=filter_output_channel_reduction,
-                diag_reg=diag_reg,
-                eps=eps,
-                dtype=dtype,
-            )
-        else:
-=======
     ):
         super().__init__()
         if filter_type not in ['pmwf', 'mvdr_souden']:
->>>>>>> 8b27f3a6
             raise ValueError(f'Unknown filter type {filter_type}')
 
         self.filter_type = filter_type
@@ -1367,13 +1304,6 @@
             eps=eps,
         )
         # Mask thresholding
-<<<<<<< HEAD
-        assert mask_min_db < mask_max_db
-        self.mask_min = db2mag(mask_min_db)
-        self.mask_max = db2mag(mask_max_db)
-        # Postmask thresholding
-        assert postmask_min_db <= postmask_max_db
-=======
         if mask_min_db >= mask_max_db:
             raise ValueError(
                 f'Lower bound for the mask {mask_min_db}dB must be smaller than the upper bound {mask_max_db}dB'
@@ -1385,7 +1315,6 @@
             raise ValueError(
                 f'Lower bound for the postmask {postmask_min_db}dB must be smaller or equal to the upper bound {postmask_max_db}dB'
             )
->>>>>>> 8b27f3a6
         self.postmask_min = db2mag(postmask_min_db)
         self.postmask_max = db2mag(postmask_max_db)
 
@@ -1404,10 +1333,6 @@
             "input": NeuralType(('B', 'C', 'D', 'T'), SpectrogramType()),
             "mask": NeuralType(('B', 'C', 'D', 'T'), FloatType()),
             "mask_undesired": NeuralType(('B', 'C', 'D', 'T'), FloatType(), optional=True),
-<<<<<<< HEAD
-            "power": NeuralType(('B', 'C', 'D', 'T'), FloatType(), optional=True),
-=======
->>>>>>> 8b27f3a6
             "input_length": NeuralType(('B',), LengthsType(), optional=True),
         }
 
@@ -1437,13 +1362,7 @@
 
         Args:
             input: Input signal complex-valued spectrogram, shape (B, C, F, N)
-<<<<<<< HEAD
-            mask: Mask for generating output signals, shape (B, num_masks, F, N)
-            mask_undesired: Mask for undesired signals, shape (B, num_masks, F, N)
-            power: Power for generating output signals, shape (B, num_masks, F, N)
-=======
             mask: Mask for M output signals, shape (B, num_masks, F, N)
->>>>>>> 8b27f3a6
             input_length: Length of valid entries along the time dimension, shape (B,)
         
         Returns:
@@ -1481,11 +1400,7 @@
             # Apply filter
             output_m = self.filter(input=input, mask_s=mask_d, mask_n=mask_u)
 
-<<<<<<< HEAD
-            # Optional: apply a postmask with different thresholds
-=======
             # Optional: apply a postmask with min and max thresholds
->>>>>>> 8b27f3a6
             if self.postmask_min < self.postmask_max:
                 postmask_m = torch.clamp(mask[:, m, ...], min=self.postmask_min, max=self.postmask_max)
                 output_m = output_m * postmask_m.unsqueeze(1)
@@ -1523,11 +1438,7 @@
         - Jukić et al, Group sparsity for MIMO speech dereverberation, 2015
     """
 
-<<<<<<< HEAD
-    def __init__(self, filter_length: int, prediction_delay: int, diag_reg: Optional[float] = 1e-5, eps: float = 1e-8):
-=======
     def __init__(self, filter_length: int, prediction_delay: int, diag_reg: Optional[float] = 1e-6, eps: float = 1e-8):
->>>>>>> 8b27f3a6
         super().__init__()
         self.filter_length = filter_length
         self.prediction_delay = prediction_delay
@@ -1576,13 +1487,8 @@
             shape as the input signal (B, C, F, N), and the output length is the same
             as the input length.
         """
-<<<<<<< HEAD
-        # Temporal weighting: average power over channels, shape (B, F, N)
-        weight = torch.mean(power, dim=-3)
-=======
         # Temporal weighting: average power over channels, output shape (B, F, N)
         weight = torch.mean(power, dim=1)
->>>>>>> 8b27f3a6
         # Use inverse power as the weight
         weight = 1 / (weight + self.eps)
 
@@ -1843,11 +1749,7 @@
         num_iterations: int = 1,
         mask_min_db: float = -200,
         mask_max_db: float = 0,
-<<<<<<< HEAD
-        diag_reg: Optional[float] = 1e-5,
-=======
         diag_reg: Optional[float] = 1e-6,
->>>>>>> 8b27f3a6
         eps: float = 1e-8,
         dtype: torch.dtype = torch.cdouble,
     ):
@@ -1861,12 +1763,8 @@
         self.mask_min = db2mag(mask_min_db)
         self.mask_max = db2mag(mask_max_db)
         # Internal calculations
-<<<<<<< HEAD
-        assert dtype in [torch.cfloat, torch.cdouble], f'Unsupported dtype {dtype}, expecting cfloat or cdouble'
-=======
         if dtype not in [torch.cfloat, torch.cdouble]:
             raise ValueError(f'Unsupported dtype {dtype}, expecting torch.cfloat or torch.cdouble')
->>>>>>> 8b27f3a6
         self.dtype = dtype
 
         logging.debug('Initialized %s', self.__class__.__name__)
@@ -1914,12 +1812,8 @@
         with torch.cuda.amp.autocast(enabled=False):
             output = input.to(dtype=self.dtype)
 
-<<<<<<< HEAD
-            assert output.is_complex(), f'Expecting complex input, got {input.dtype}'
-=======
             if not output.is_complex():
                 raise RuntimeError(f'Expecting complex input, got {output.dtype}')
->>>>>>> 8b27f3a6
 
             for i in range(self.num_iterations):
                 magnitude = torch.abs(output)
