--- conflicted
+++ resolved
@@ -167,16 +167,13 @@
         ub_tp_comm_overlap=False,
         use_flash_attention=False,
         seq_len_interpolation_factor=None,
-<<<<<<< HEAD
         base=10000,
         extrapolation_factor=1,
         attn_factor=1,
         beta_fast=32,
         beta_slow=1,
         use_yarn=False,
-=======
         enforce_fp32_pos_idx=False,
->>>>>>> 18c80a26
     ):
         super(GPTModel, self).__init__(share_token_embeddings=share_embeddings_and_output_weights)
 
@@ -261,16 +258,13 @@
             ub_tp_comm_overlap=ub_tp_comm_overlap,
             use_flash_attention=use_flash_attention,
             seq_len_interpolation_factor=seq_len_interpolation_factor,
-<<<<<<< HEAD
             base=base,
             extrapolation_factor=extrapolation_factor,
             attn_factor=attn_factor,
             beta_fast=beta_fast,
             beta_slow=beta_slow,
             use_yarn=use_yarn,
-=======
             enforce_fp32_pos_idx=enforce_fp32_pos_idx,
->>>>>>> 18c80a26
         )
 
         if self.share_embeddings_and_output_weights:
