--- conflicted
+++ resolved
@@ -358,35 +358,24 @@
                 outputs=tokens_enc, tokenizer=self.encoder_tokenizer, processor=source_processor,
             )
 
-<<<<<<< HEAD
-        loss_dict = {
-            'inputs': encoder_inputs,
-            'translations': preds,
-            'ground_truths': labels,
-        }
-=======
-            val_outputs = {
+            loss_dict = {
                 'inputs': encoder_inputs,
                 'translations': preds,
                 'ground_truths': labels,
-                'loss': reduced_loss,
             }
+            if isinstance(reduced_loss, dict):
+                loss_dict.update(reduced_loss)
+            else:
+                loss_dict['loss'] = reduced_loss
+
             if type(self.trainer.val_dataloaders) == list and len(self.trainer.val_dataloaders) > 1:
-                self.validation_step_outputs[dataloader_idx].append(val_outputs)
-            else:
-                self.validation_step_outputs.append(val_outputs)
-
-            return val_outputs
+                self.validation_step_outputs[dataloader_idx].append(loss_dict)
+            else:
+                self.validation_step_outputs.append(loss_dict)
+
+            return loss_dict
         except StopIteration:
             return
->>>>>>> 13791d27
-
-        if isinstance(reduced_loss, dict):
-            loss_dict.update(reduced_loss)
-        else:
-            loss_dict['loss'] = reduced_loss
-
-        return loss_dict
 
     def postprocess_outputs(self, outputs, tokenizer, processor):
         # Convert ids to lists.
