--- conflicted
+++ resolved
@@ -561,7 +561,6 @@
     return tensor.reshape(*new_shape)
 
 
-<<<<<<< HEAD
 def slice_segments(x, ids_str, segment_size=4):
     ret = torch.zeros_like(x[:, :, :segment_size])
     for i in range(x.size(0)):
@@ -632,7 +631,8 @@
     path = path - torch.nn.functional.pad(path, convert_pad_shape([[0, 0], [1, 0], [0, 0]]))[:, :-1]
     path = path.unsqueeze(1).transpose(2, 3) * mask
     return path
-=======
+
+
 def process_batch(batch_data, sup_data_types_set):
     batch_dict = {}
     batch_index = 0
@@ -643,5 +643,4 @@
             if issubclass(datatype, WithLens):
                 batch_dict[name + "_lens"] = batch_data[batch_index]
                 batch_index = batch_index + 1
-    return batch_dict
->>>>>>> e47c8b94
+    return batch_dict