# Copyright (c) 2022, NVIDIA CORPORATION.  All rights reserved.
#
# Licensed under the Apache License, Version 2.0 (the "License");
# you may not use this file except in compliance with the License.
# You may obtain a copy of the License at
#
#     http://www.apache.org/licenses/LICENSE-2.0
#
# Unless required by applicable law or agreed to in writing, software
# distributed under the License is distributed on an "AS IS" BASIS,
# WITHOUT WARRANTIES OR CONDITIONS OF ANY KIND, either express or implied.
# See the License for the specific language governing permissions and
# limitations under the License.

import copy
import json
import os
import pickle as pkl
import tempfile
from collections import OrderedDict
from pathlib import Path
from statistics import mode
from typing import Any, Dict, List, Optional, Tuple, Union

import numpy as np
import torch
from hydra.utils import instantiate
from lightning.pytorch import LightningModule, Trainer
from lightning.pytorch.utilities import rank_zero_only
from omegaconf import DictConfig, open_dict
from pyannote.core import Annotation
from pyannote.metrics.diarization import DiarizationErrorRate
from tqdm import tqdm

from nemo.collections.asr.data.audio_to_diar_label import AudioToSpeechMSDDInferDataset, AudioToSpeechMSDDTrainDataset
from nemo.collections.asr.metrics.der import score_labels
from nemo.collections.asr.metrics.multi_binary_acc import MultiBinaryAccuracy
from nemo.collections.asr.models import ClusteringDiarizer
from nemo.collections.asr.models.asr_model import ExportableEncDecModel
from nemo.collections.asr.models.clustering_diarizer import (
    _MODEL_CONFIG_YAML,
    _SPEAKER_MODEL,
    _VAD_MODEL,
    get_available_model_names,
)
from nemo.collections.asr.models.configs.diarizer_config import NeuralDiarizerInferenceConfig
from nemo.collections.asr.models.label_models import EncDecSpeakerLabelModel
from nemo.collections.asr.parts.preprocessing.features import WaveformFeaturizer
from nemo.collections.asr.parts.utils.speaker_utils import (
    audio_rttm_map,
    get_embs_and_timestamps,
    get_id_tup_dict,
    get_scale_mapping_argmat,
    get_uniq_id_list_from_manifest,
    labels_to_pyannote_object,
    make_rttm_with_overlap,
    get_uniq_id_from_manifest_line,
    parse_scale_configs,
    rttm_to_labels,
)
from nemo.core.classes import ModelPT
from nemo.core.classes.common import PretrainedModelInfo, typecheck
from nemo.core.neural_types import AudioSignal, LengthsType, NeuralType
from nemo.core.neural_types.elements import ProbsType
from nemo.utils import logging

try:
    from torch.cuda.amp import autocast
except ImportError:
    from contextlib import contextmanager

    @contextmanager
    def autocast(enabled=None):
        """auto-casting context manager"""
        yield


__all__ = ['EncDecDiarLabelModel', 'ClusterEmbedding', 'NeuralDiarizer']


class EncDecDiarLabelModel(ModelPT, ExportableEncDecModel):
    """
    Encoder decoder class for multiscale diarization decoder (MSDD). Model class creates training,
    validation methods for setting up data performing model forward pass.

    This model class expects config dict for:
        * preprocessor
        * msdd_model
        * speaker_model
    """

    @classmethod
    def list_available_models(cls) -> List[PretrainedModelInfo]:
        """
        This method returns a list of pre-trained model which can be instantiated directly from NVIDIA's NGC cloud.

        Returns:
            List of available pre-trained models.
        """
        result = []

        model = PretrainedModelInfo(
            pretrained_model_name="diar_msdd_telephonic",
            location="https://api.ngc.nvidia.com/v2/models/nvidia/nemo/"
            "diar_msdd_telephonic/versions/1.0.1/files/diar_msdd_telephonic.nemo",
            description="For details about this model, please visit "
            "https://ngc.nvidia.com/catalog/models/nvidia:nemo:diar_msdd_telephonic",
        )
        result.append(model)
        return result

    def __init__(self, cfg: DictConfig, trainer: Trainer = None):
        """
        Initialize an MSDD model and the specified speaker embedding model. In this init function,
        training and validation datasets are prepared.
        """
        self._trainer = trainer if trainer else None
        self.cfg_msdd_model = cfg

        if self._trainer:
            self._init_segmentation_info()
            self.world_size = trainer.num_nodes * trainer.num_devices
            self.emb_batch_size = self.cfg_msdd_model.emb_batch_size
            self.pairwise_infer = False
        else:
            self.world_size = 1
            self.pairwise_infer = True
        super().__init__(cfg=self.cfg_msdd_model, trainer=trainer)

        window_length_in_sec = self.cfg_msdd_model.diarizer.speaker_embeddings.parameters.window_length_in_sec
        if isinstance(window_length_in_sec, int) or len(window_length_in_sec) <= 1:
            raise ValueError("window_length_in_sec should be a list containing multiple segment (window) lengths")
        else:
            self.cfg_msdd_model.scale_n = len(window_length_in_sec)
            self.cfg_msdd_model.msdd_module.scale_n = self.cfg_msdd_model.scale_n
            self.scale_n = self.cfg_msdd_model.scale_n

        self.preprocessor = EncDecSpeakerLabelModel.from_config_dict(self.cfg_msdd_model.preprocessor)
        self.frame_per_sec = int(1 / self.preprocessor._cfg.window_stride)
        self.msdd = EncDecDiarLabelModel.from_config_dict(self.cfg_msdd_model.msdd_module)

        if trainer is not None:
            self._init_speaker_model()
            self.add_speaker_model_config(cfg)
        else:
            self.msdd._speaker_model = EncDecSpeakerLabelModel.from_config_dict(cfg.speaker_model_cfg)

        # Call `self.save_hyperparameters` in modelPT.py again since cfg should contain speaker model's config.
        self.save_hyperparameters("cfg")

        self.loss = instantiate(self.cfg_msdd_model.loss)
        self._accuracy_test = MultiBinaryAccuracy()
        self._accuracy_train = MultiBinaryAccuracy()
        self._accuracy_valid = MultiBinaryAccuracy()

    def add_speaker_model_config(self, cfg):
        """
        Add config dictionary of the speaker model to the model's config dictionary. This is required to
        save and load speaker model with MSDD model.

        Args:
            cfg (DictConfig): DictConfig type variable that conatains hyperparameters of MSDD model.
        """
        with open_dict(cfg):
            cfg_cp = copy.copy(self.msdd._speaker_model.cfg)
            cfg.speaker_model_cfg = cfg_cp
            del cfg.speaker_model_cfg.train_ds
            del cfg.speaker_model_cfg.validation_ds

    def _init_segmentation_info(self):
        """Initialize segmentation settings: window, shift and multiscale weights.
        """
        self._diarizer_params = self.cfg_msdd_model.diarizer
        self.multiscale_args_dict = parse_scale_configs(
            self._diarizer_params.speaker_embeddings.parameters.window_length_in_sec,
            self._diarizer_params.speaker_embeddings.parameters.shift_length_in_sec,
            self._diarizer_params.speaker_embeddings.parameters.multiscale_weights,
        )

    def _init_speaker_model(self):
        """
        Initialize speaker embedding model with model name or path passed through config. Note that
        speaker embedding model is loaded to `self.msdd` to enable multi-gpu and multi-node training.
        In addition, speaker embedding model is also saved with msdd model when `.ckpt` files are saved.
        """
        model_path = self.cfg_msdd_model.diarizer.speaker_embeddings.model_path
        self._diarizer_params = self.cfg_msdd_model.diarizer

        if not torch.cuda.is_available():
            rank_id = torch.device('cpu')
        elif self._trainer:
            rank_id = torch.device(self._trainer.global_rank)
        else:
            rank_id = None

        if model_path is not None and model_path.endswith('.nemo'):
            self.msdd._speaker_model = EncDecSpeakerLabelModel.restore_from(model_path, map_location=rank_id)
            logging.info("Speaker Model restored locally from {}".format(model_path))
        elif model_path.endswith('.ckpt'):
            self._speaker_model = EncDecSpeakerLabelModel.load_from_checkpoint(model_path, map_location=rank_id)
            logging.info("Speaker Model restored locally from {}".format(model_path))
        else:
            if model_path not in get_available_model_names(EncDecSpeakerLabelModel):
                logging.warning(
                    "requested {} model name not available in pretrained models, instead".format(model_path)
                )
                model_path = "titanet_large"
            logging.info("Loading pretrained {} model from NGC".format(model_path))
            self.msdd._speaker_model = EncDecSpeakerLabelModel.from_pretrained(
                model_name=model_path, map_location=rank_id
            )
        self._speaker_params = self.cfg_msdd_model.diarizer.speaker_embeddings.parameters

    def __setup_dataloader_from_config(self, config):
        featurizer = WaveformFeaturizer(
            sample_rate=config['sample_rate'], int_values=config.get('int_values', False), augmentor=None
        )

        if 'manifest_filepath' in config and config['manifest_filepath'] is None:
            logging.warning(f"Could not load dataset as `manifest_filepath` was None. Provided config : {config}")
            return None
        dataset = AudioToSpeechMSDDTrainDataset(
            manifest_filepath=config.manifest_filepath,
            emb_dir=config.emb_dir,
            multiscale_args_dict=self.multiscale_args_dict,
            soft_label_thres=config.soft_label_thres,
            featurizer=featurizer,
            window_stride=self.cfg_msdd_model.preprocessor.window_stride,
            emb_batch_size=config.emb_batch_size,
            pairwise_infer=False,
            global_rank=self._trainer.global_rank,
        )

        self.data_collection = dataset.collection
        collate_ds = dataset
        collate_fn = collate_ds.msdd_train_collate_fn
        batch_size = config['batch_size']
        return torch.utils.data.DataLoader(
            dataset=dataset,
            batch_size=batch_size,
            collate_fn=collate_fn,
            drop_last=config.get('drop_last', False),
            shuffle=False,
            num_workers=config.get('num_workers', 0),
            pin_memory=config.get('pin_memory', False),
        )

    def __setup_dataloader_from_config_infer(
        self, config: DictConfig, emb_dict: dict, emb_seq: dict, clus_label_dict: dict, pairwise_infer=False
    ):
        shuffle = config.get('shuffle', False)

        if 'manifest_filepath' in config and config['manifest_filepath'] is None:
            logging.warning(f"Could not load dataset as `manifest_filepath` was None. Provided config : {config}")
            return None

        dataset = AudioToSpeechMSDDInferDataset(
            manifest_filepath=config['manifest_filepath'],
            emb_dict=emb_dict,
            clus_label_dict=clus_label_dict,
            emb_seq=emb_seq,
            soft_label_thres=config.soft_label_thres,
            seq_eval_mode=config.seq_eval_mode,
            window_stride=self._cfg.preprocessor.window_stride,
            use_single_scale_clus=False,
            pairwise_infer=pairwise_infer,
        )
        self.data_collection = dataset.collection
        collate_ds = dataset
        collate_fn = collate_ds.msdd_infer_collate_fn
        batch_size = config['batch_size']
        return torch.utils.data.DataLoader(
            dataset=dataset,
            batch_size=batch_size,
            collate_fn=collate_fn,
            drop_last=config.get('drop_last', False),
            shuffle=shuffle,
            num_workers=config.get('num_workers', 0),
            pin_memory=config.get('pin_memory', False),
        )

    def setup_training_data(self, train_data_config: Optional[Union[DictConfig, Dict]]):
        self._train_dl = self.__setup_dataloader_from_config(config=train_data_config,)

    def setup_validation_data(self, val_data_layer_config: Optional[Union[DictConfig, Dict]]):
        self._validation_dl = self.__setup_dataloader_from_config(config=val_data_layer_config,)

    def setup_test_data(self, test_data_config: Optional[Union[DictConfig, Dict]]):
        if self.pairwise_infer:
            self._test_dl = self.__setup_dataloader_from_config_infer(
                config=test_data_config,
                emb_dict=self.emb_sess_test_dict,
                emb_seq=self.emb_seq_test,
                clus_label_dict=self.clus_test_label_dict,
                pairwise_infer=self.pairwise_infer,
            )

    def setup_multiple_test_data(self, test_data_config):
        """
        MSDD does not use multiple_test_data template. This function is a placeholder for preventing error.
        """
        return None

    def test_dataloader(self):
        if self._test_dl is not None:
            return self._test_dl

    @property
    def input_types(self) -> Optional[Dict[str, NeuralType]]:
        if hasattr(self.preprocessor, '_sample_rate'):
            audio_eltype = AudioSignal(freq=self.preprocessor._sample_rate)
        else:
            audio_eltype = AudioSignal()
        return {
            "features": NeuralType(('B', 'T'), audio_eltype),
            "feature_length": NeuralType(('B',), LengthsType()),
            "ms_seg_timestamps": NeuralType(('B', 'C', 'T', 'D'), LengthsType()),
            "ms_seg_counts": NeuralType(('B', 'C'), LengthsType()),
            "clus_label_index": NeuralType(('B', 'T'), LengthsType()),
            "scale_mapping": NeuralType(('B', 'C', 'T'), LengthsType()),
            "targets": NeuralType(('B', 'T', 'C'), ProbsType()),
        }

    @property
    def output_types(self) -> Dict[str, NeuralType]:
        return OrderedDict(
            {
                "probs": NeuralType(('B', 'T', 'C'), ProbsType()),
                "scale_weights": NeuralType(('B', 'T', 'C', 'D'), ProbsType()),
            }
        )

    def get_ms_emb_seq(
        self, embs: torch.Tensor, scale_mapping: torch.Tensor, ms_seg_counts: torch.Tensor
    ) -> torch.Tensor:
        """
        Reshape the given tensor and organize the embedding sequence based on the original sequence counts.
        Repeat the embeddings according to the scale_mapping information so that the final embedding sequence has
        the identical length for all scales.

        Args:
            embs (Tensor):
                Merged embeddings without zero-padding in the batch. See `ms_seg_counts` for details.
                Shape: (Total number of segments in the batch, emb_dim)
            scale_mapping (Tensor):
<<<<<<< HEAD
		The element at the m-th row and the n-th column of the scale mapping matrix indicates the (m+1)-th scale
		segment index which has the closest center distance with (n+1)-th segment in the base scale.
		Example:
		    scale_mapping_argmat[2][101] = 85
		In the above example, it means that 86-th segment in the 3rd scale (python index is 2) is mapped with
		102-th segment in the base scale. Thus, the longer segments bound to have more repeating numbers since
		multiple base scale segments (since the base scale has the shortest length) fall into the range of the
		longer segments. At the same time, each row contains N numbers of indices where N is number of
		segments in the base-scale (i.e., the finest scale).
=======
                The element at the m-th row and the n-th column of the scale mapping matrix indicates
                the (m+1)-th scale segment index which has the closest center distance with (n+1)-th segment
                in the base scale.

                Example:
                    scale_mapping_argmat[2][101] = 85
                In the above example, it means that 86-th segment in the 3rd scale (python index is 2)
                is mapped with 102-th segment in the base scale. Thus, the longer segments bound to have more
                repeating numbers since multiple base scale segments (since the base scale has the shortest length)
                fall into the range of the longer segments. At the same time, each row contains N numbers of
                indices where N is number of segments in the base-scale (i.e., the finest scale).
>>>>>>> 27515903
                Shape: (batch_size, scale_n, self.diar_window_length)
            ms_seg_counts (Tensor):
                Cumulative sum of the number of segments in each scale. This information is needed to reconstruct
                the multi-scale input matrix during forward propagating.

		Example: `batch_size=3, scale_n=6, emb_dim=192`
                    ms_seg_counts =  
                     [[8,  9, 12, 16, 25, 51],  
                      [11, 13, 14, 17, 25, 51],  
                      [ 9,  9, 11, 16, 23, 50]]  

		In this function, `ms_seg_counts` is used to get the actual length of each embedding sequence without
		zero-padding.

        Returns:
            ms_emb_seq (Tensor):
<<<<<<< HEAD
	        Multi-scale embedding sequence that is mapped, matched and repeated. The longer scales are less repeated,
                while shorter scales are more frequently repeated following the scale mapping tensor.
=======
                Multi-scale embedding sequence that is mapped, matched and repeated. The longer scales are
                less repeated, while shorter scales are more frequently repeated following the scale mapping tensor.
>>>>>>> 27515903
        """
        scale_n, batch_size = scale_mapping[0].shape[0], scale_mapping.shape[0]
        split_emb_tup = torch.split(embs, ms_seg_counts.view(-1).tolist(), dim=0)
        batch_emb_list = [split_emb_tup[i : i + scale_n] for i in range(0, len(split_emb_tup), scale_n)]
        ms_emb_seq_list = []
        for batch_idx in range(batch_size):
            feats_list = []
            for scale_index in range(scale_n):
                repeat_mat = scale_mapping[batch_idx][scale_index]
                feats_list.append(batch_emb_list[batch_idx][scale_index][repeat_mat, :])
            repp = torch.stack(feats_list).permute(1, 0, 2)
            ms_emb_seq_list.append(repp)
        ms_emb_seq = torch.stack(ms_emb_seq_list)
        return ms_emb_seq

    @torch.no_grad()
    def get_cluster_avg_embs_model(
        self, embs: torch.Tensor, clus_label_index: torch.Tensor, ms_seg_counts: torch.Tensor, scale_mapping
    ) -> torch.Tensor:
        """
        Calculate the cluster-average speaker embedding based on the ground-truth speaker labels
        (i.e., cluster labels).

        Args:
            embs (Tensor):
                Merged embeddings without zero-padding in the batch. See `ms_seg_counts` for details.
                Shape: (Total number of segments in the batch, emb_dim)
            clus_label_index (Tensor):
                Merged ground-truth cluster labels from all scales with zero-padding. Each scale's
                index can be retrieved by using segment index in `ms_seg_counts`.
                Shape: (batch_size, maximum total segment count among the samples in the batch)
            ms_seg_counts (Tensor):
                Cumulative sum of the number of segments in each scale. This information is needed
                to reconstruct multi-scale input tensors during forward propagating.

                Example: `batch_size=3, scale_n=6, emb_dim=192`
                    .. code:: python

                        ms_seg_counts =
                            [
                                [ 8,  9, 12, 16, 25, 51],
                                [11, 13, 14, 17, 25, 51],
                                [ 9,  9, 11, 16, 23, 50]
                            ]

                    Counts of merged segments: (121, 131, 118)  
                    embs has shape of (370, 192)  
                    clus_label_index has shape of (3, 131)  

                Shape: (batch_size, scale_n)

        Returns:
            ms_avg_embs (Tensor):
                Multi-scale cluster-average speaker embedding vectors. These embedding vectors are used
                as reference for each speaker to predict the speaker label for the given multi-scale
                embedding sequences.
                Shape: (batch_size, scale_n, emb_dim, self.num_spks_per_model)
        """
        scale_n, batch_size = scale_mapping[0].shape[0], scale_mapping.shape[0]
        split_emb_tup = torch.split(embs, ms_seg_counts.view(-1).tolist(), dim=0)
        batch_emb_list = [split_emb_tup[i : i + scale_n] for i in range(0, len(split_emb_tup), scale_n)]
        ms_avg_embs_list = []
        for batch_idx in range(batch_size):
            oracle_clus_idx = clus_label_index[batch_idx]
            max_seq_len = sum(ms_seg_counts[batch_idx])
            clus_label_index_batch = torch.split(oracle_clus_idx[:max_seq_len], ms_seg_counts[batch_idx].tolist())
            session_avg_emb_set_list = []
            for scale_index in range(scale_n):
                spk_set_list = []
                for idx in range(self.cfg_msdd_model.max_num_of_spks):
                    _where = (clus_label_index_batch[scale_index] == idx).clone().detach()
                    if not torch.any(_where):
                        avg_emb = torch.zeros(self.msdd._speaker_model._cfg.decoder.emb_sizes).to(embs.device)
                    else:
                        avg_emb = torch.mean(batch_emb_list[batch_idx][scale_index][_where], dim=0)
                    spk_set_list.append(avg_emb)
                session_avg_emb_set_list.append(torch.stack(spk_set_list))
            session_avg_emb_set = torch.stack(session_avg_emb_set_list)
            ms_avg_embs_list.append(session_avg_emb_set)

        ms_avg_embs = torch.stack(ms_avg_embs_list).permute(0, 1, 3, 2)
        ms_avg_embs = ms_avg_embs.float().detach().to(embs.device)
        assert (
            not ms_avg_embs.requires_grad
        ), "ms_avg_embs.requires_grad = True. ms_avg_embs should be detached from the torch graph."
        return ms_avg_embs

    @torch.no_grad()
    def get_ms_mel_feat(
        self,
        processed_signal: torch.Tensor,
        processed_signal_len: torch.Tensor,
        ms_seg_timestamps: torch.Tensor,
        ms_seg_counts: torch.Tensor,
    ) -> Tuple[torch.Tensor, torch.Tensor, torch.Tensor, Tuple[torch.Tensor, torch.Tensor]]:
        """
        Load acoustic feature from audio segments for each scale and save it into a torch.tensor matrix.
        In addition, create variables containing the information of the multiscale subsegmentation information.

        Note: `self.emb_batch_size` determines the number of embedding tensors attached to the computational graph.
        If `self.emb_batch_size` is greater than 0, speaker embedding models are simultaneosly trained. Due to the
        constrant of GPU memory size, only a subset of embedding tensors can be attached to the computational graph.
        By default, the graph-attached embeddings are selected randomly by `torch.randperm`. Default value of
        `self.emb_batch_size` is 0.

        Args:
            processed_signal (Tensor):
                Zero-padded Feature input.
                Shape: (batch_size, feat_dim, the longest feature sequence length)
            processed_signal_len (Tensor):
                The actual legnth of feature input without zero-padding.
                Shape: (batch_size,)
            ms_seg_timestamps (Tensor):
                Timestamps of the base-scale segments.
                Shape: (batch_size, scale_n, number of base-scale segments, self.num_spks_per_model)
            ms_seg_counts (Tensor):
                Cumulative sum of the number of segments in each scale. This information is needed to reconstruct
                the multi-scale input matrix during forward propagating.
                Shape: (batch_size, scale_n)

        Returns:
            ms_mel_feat (Tensor):
                Feature input stream split into the same length.
                Shape: (total number of segments, feat_dim, self.frame_per_sec * the-longest-scale-length)
            ms_mel_feat_len (Tensor):
                The actual length of feature without zero-padding.
                Shape: (total number of segments,)
            seq_len (Tensor):
                The length of the input embedding sequences.
                Shape: (total number of segments,)
            detach_ids (tuple):
                Tuple containing both detached embeding indices and attached embedding indices
        """
        device = processed_signal.device
        _emb_batch_size = min(self.emb_batch_size, ms_seg_counts.sum().item())
        feat_dim = self.preprocessor._cfg.features
        max_sample_count = int(self.multiscale_args_dict["scale_dict"][0][0] * self.frame_per_sec)
        ms_mel_feat_len_list, sequence_lengths_list, ms_mel_feat_list = [], [], []
        total_seg_count = torch.sum(ms_seg_counts)

        batch_size = processed_signal.shape[0]
        for batch_idx in range(batch_size):
            for scale_idx in range(self.scale_n):
                scale_seg_num = ms_seg_counts[batch_idx][scale_idx]
                for k, (stt, end) in enumerate(ms_seg_timestamps[batch_idx][scale_idx][:scale_seg_num]):
                    stt, end = int(stt.detach().item()), int(end.detach().item())
                    end = min(end, stt + max_sample_count)
                    _features = torch.zeros(feat_dim, max_sample_count).to(torch.float32).to(device)
                    _features[:, : (end - stt)] = processed_signal[batch_idx][:, stt:end]
                    ms_mel_feat_list.append(_features)
                    ms_mel_feat_len_list.append(end - stt)
            sequence_lengths_list.append(ms_seg_counts[batch_idx][-1])
        ms_mel_feat = torch.stack(ms_mel_feat_list).to(device)
        ms_mel_feat_len = torch.tensor(ms_mel_feat_len_list).to(device)
        seq_len = torch.tensor(sequence_lengths_list).to(device)

        if _emb_batch_size == 0:
            attached, _emb_batch_size = torch.tensor([]), 0
            detached = torch.arange(total_seg_count)
        else:
            torch.manual_seed(self._trainer.current_epoch)
            attached = torch.randperm(total_seg_count)[:_emb_batch_size]
            detached = torch.randperm(total_seg_count)[_emb_batch_size:]
        detach_ids = (attached, detached)
        return ms_mel_feat, ms_mel_feat_len, seq_len, detach_ids

    def forward_infer(self, input_signal, input_signal_length, emb_vectors, targets):
        """
        Wrapper function for inference case. This `forward_infer` is only used during inference, where `forward`
        is used for training and validation.
        """
        preds, scale_weights = self.msdd(
            ms_emb_seq=input_signal, length=input_signal_length, ms_avg_embs=emb_vectors, targets=targets
        )
        return preds, scale_weights

    @typecheck()
    def forward(
        self, features, feature_length, ms_seg_timestamps, ms_seg_counts, clus_label_index, scale_mapping, targets
    ):
        """Function to compute forward pass for training/validation."""
        processed_signal, processed_signal_len = self.msdd._speaker_model.preprocessor(
            input_signal=features, length=feature_length
        )
        audio_signal, audio_signal_len, sequence_lengths, detach_ids = self.get_ms_mel_feat(
            processed_signal, processed_signal_len, ms_seg_timestamps, ms_seg_counts
        )

        # For detached embeddings
        with torch.no_grad():
            self.msdd._speaker_model.eval()
            logits, embs_d = self.msdd._speaker_model.forward_for_export(
                processed_signal=audio_signal[detach_ids[1]], processed_signal_len=audio_signal_len[detach_ids[1]]
            )
            embs = torch.zeros(audio_signal.shape[0], embs_d.shape[1]).to(embs_d.device)
            embs[detach_ids[1], :] = embs_d.detach()

        # For attached embeddings
        self.msdd._speaker_model.train()
        if len(detach_ids[0]) > 1:
            logits, embs_a = self.msdd._speaker_model.forward_for_export(
                processed_signal=audio_signal[detach_ids[0]], processed_signal_len=audio_signal_len[detach_ids[0]]
            )
            embs[detach_ids[0], :] = embs_a

        ms_emb_seq = self.get_ms_emb_seq(embs, scale_mapping, ms_seg_counts)
        ms_avg_embs = self.get_cluster_avg_embs_model(embs, clus_label_index, ms_seg_counts, scale_mapping)
        preds, scale_weights = self.msdd(
            ms_emb_seq=ms_emb_seq, length=sequence_lengths, ms_avg_embs=ms_avg_embs, targets=targets
        )
        return preds, scale_weights

    def training_step(self, batch: list, batch_idx: int):
        """Function to compute training step."""
        features, feature_length, ms_seg_timestamps, ms_seg_counts, clus_label_index, scale_mapping, targets = batch
        sequence_lengths = torch.tensor([x[-1] for x in ms_seg_counts.detach()])
        preds, _ = self.forward(
            features=features,
            feature_length=feature_length,
            ms_seg_timestamps=ms_seg_timestamps,
            ms_seg_counts=ms_seg_counts,
            clus_label_index=clus_label_index,
            scale_mapping=scale_mapping,
            targets=targets,
        )
        # loss = self.loss(probs=preds, labels=targets, signal_lengths=sequence_lengths)
        loss = self.loss(probs=preds, labels=targets, target_lens=sequence_lengths)
        self._accuracy_train(preds, targets, sequence_lengths)
        torch.cuda.empty_cache()
        f1_acc, _, _ = self._accuracy_train.compute()
        self.log('loss', loss, sync_dist=True)
        self.log('learning_rate', self._optimizer.param_groups[0]['lr'], sync_dist=True)
        self.log('train_f1_acc', f1_acc, sync_dist=True)
        self._accuracy_train.reset()
        return {'loss': loss}

    def validation_step(self, batch: list, batch_idx: int, dataloader_idx: int = 0):
        """Function to compute validation step."""
        features, feature_length, ms_seg_timestamps, ms_seg_counts, clus_label_index, scale_mapping, targets = batch
        sequence_lengths = torch.tensor([x[-1] for x in ms_seg_counts])
        preds, _ = self.forward(
            features=features,
            feature_length=feature_length,
            ms_seg_timestamps=ms_seg_timestamps,
            ms_seg_counts=ms_seg_counts,
            clus_label_index=clus_label_index,
            scale_mapping=scale_mapping,
            targets=targets,
        )
        # loss = self.loss(probs=preds, labels=targets, signal_lengths=sequence_lengths)
        loss = self.loss(probs=preds, labels=targets, target_lens=sequence_lengths)
        self._accuracy_valid(preds, targets, sequence_lengths)
        f1_acc, _, _ = self._accuracy_valid.compute()
        self.log('val_loss', loss, sync_dist=True)
        self.log('val_f1_acc', f1_acc, sync_dist=True)
        return {
            'val_loss': loss,
            'val_f1_acc': f1_acc,
        }

    def multi_validation_epoch_end(self, outputs: list, dataloader_idx: int = 0):
        val_loss_mean = torch.stack([x['val_loss'] for x in outputs]).mean()
        f1_acc, _, _ = self._accuracy_valid.compute()
        self._accuracy_valid.reset()

        self.log('val_loss', val_loss_mean, sync_dist=True)
        self.log('val_f1_acc', f1_acc, sync_dist=True)
        return {
            'val_loss': val_loss_mean,
            'val_f1_acc': f1_acc,
        }

    def multi_test_epoch_end(self, outputs: List[Dict[str, torch.Tensor]], dataloader_idx: int = 0):
        test_loss_mean = torch.stack([x['test_loss'] for x in outputs]).mean()
        f1_acc, _, _ = self._accuracy_test.compute()
        self._accuracy_test.reset()
        self.log('test_f1_acc', f1_acc, sync_dist=True)
        return {
            'test_loss': test_loss_mean,
            'test_f1_acc': f1_acc,
        }

    def compute_accuracies(self):
        """
        Calculate F1 score and accuracy of the predicted sigmoid values.

        Returns:
            f1_score (float): F1 score of the estimated diarized speaker label sequences.
            simple_acc (float): Accuracy of predicted speaker labels:
                (total # of correct labels)/(total # of sigmoid values)
        """
        f1_score, _, _ = self._accuracy_test.compute()
        num_correct = torch.sum(self._accuracy_test.true.bool())
        total_count = torch.prod(torch.tensor(self._accuracy_test.targets.shape))
        simple_acc = num_correct / total_count
        return f1_score, simple_acc


class ClusterEmbedding(torch.nn.Module):
    """
    This class is built for calculating cluster-average embeddings, segmentation and load/save of
    the estimated cluster labels.

    The methods in this class is used for the inference of MSDD models.

    Args:
        cfg_diar_infer (DictConfig):
            Config dictionary from diarization inference YAML file
        cfg_msdd_model (DictConfig):
            Config dictionary from MSDD model checkpoint file

    Class Variables:
        self.cfg_diar_infer (DictConfig):
            Config dictionary from diarization inference YAML file
        cfg_msdd_model (DictConfig):
            Config dictionary from MSDD model checkpoint file
        self._speaker_model (class `EncDecSpeakerLabelModel`):
            This is a placeholder for class instance of `EncDecSpeakerLabelModel`
        self.scale_window_length_list (list):
            List containing the window lengths (i.e., scale length) of each scale.
        self.scale_n (int):
            Number of scales for multi-scale clustering diarizer
        self.base_scale_index (int):
            The index of the base-scale which is the shortest scale among the given multiple scales
    """

    def __init__(
        self, cfg_diar_infer: DictConfig, cfg_msdd_model: DictConfig, speaker_model: Optional[EncDecSpeakerLabelModel]
    ):
        super().__init__()
        self.cfg_diar_infer = cfg_diar_infer
        self._cfg_msdd = cfg_msdd_model
        self._speaker_model = speaker_model
        self.scale_window_length_list = list(
            self.cfg_diar_infer.diarizer.speaker_embeddings.parameters.window_length_in_sec
        )
        self.scale_n = len(self.scale_window_length_list)
        self.base_scale_index = len(self.scale_window_length_list) - 1
        self.clus_diar_model = ClusteringDiarizer(cfg=self.cfg_diar_infer, speaker_model=self._speaker_model)

    def prepare_cluster_embs_infer(self):
        """
        Launch clustering diarizer to prepare embedding vectors and clustering results.
        """
        self.max_num_speakers = self.cfg_diar_infer.diarizer.clustering.parameters.max_num_speakers
        self.emb_sess_test_dict, self.emb_seq_test, self.clus_test_label_dict, _ = self.run_clustering_diarizer(
            self._cfg_msdd.test_ds.manifest_filepath, self._cfg_msdd.test_ds.emb_dir
        )

    def assign_labels_to_longer_segs(self, base_clus_label_dict: Dict, session_scale_mapping_dict: Dict):
        """
        In multi-scale speaker diarization system, clustering result is solely based on the base-scale
        (the shortest scale). To calculate cluster-average speaker embeddings for each scale that are longer
        than the base-scale, this function assigns clustering results for the base-scale to the longer scales
        by measuring the distance between subsegment timestamps in the base-scale and non-base-scales.

        Args:
            base_clus_label_dict (dict):
                Dictionary containing clustering results for base-scale segments. Indexed by `uniq_id` string.
            session_scale_mapping_dict (dict):
                Dictionary containing multiscale mapping information for each session. Indexed by `uniq_id` string.

        Returns:
            all_scale_clus_label_dict (dict):
                Dictionary containing clustering labels of all scales. Indexed by scale_index in integer format.

        """
        all_scale_clus_label_dict = {scale_index: {} for scale_index in range(self.scale_n)}
        for uniq_id, uniq_scale_mapping_dict in session_scale_mapping_dict.items():
            base_scale_clus_label = np.array([x[-1] for x in base_clus_label_dict[uniq_id]])
            all_scale_clus_label_dict[self.base_scale_index][uniq_id] = base_scale_clus_label
            for scale_index in range(self.scale_n - 1):
                new_clus_label = []
                assert (
                    uniq_scale_mapping_dict[scale_index].shape[0] == base_scale_clus_label.shape[0]
                ), "The number of base scale labels does not match the segment numbers in uniq_scale_mapping_dict"
                max_index = max(uniq_scale_mapping_dict[scale_index])
                for seg_idx in range(max_index + 1):
                    if seg_idx in uniq_scale_mapping_dict[scale_index]:
                        seg_clus_label = mode(base_scale_clus_label[uniq_scale_mapping_dict[scale_index] == seg_idx])
                    else:
                        seg_clus_label = 0 if len(new_clus_label) == 0 else new_clus_label[-1]
                    new_clus_label.append(seg_clus_label)
                all_scale_clus_label_dict[scale_index][uniq_id] = new_clus_label
        return all_scale_clus_label_dict

    def get_base_clus_label_dict(self, clus_labels: List[str], emb_scale_seq_dict: Dict[int, dict]):
        """
        Retrieve base scale clustering labels from `emb_scale_seq_dict`.

        Args:
            clus_labels (list):
                List containing cluster results generated by clustering diarizer.
            emb_scale_seq_dict (dict):
                Dictionary containing multiscale embedding input sequences.
        Returns:
            base_clus_label_dict (dict):
                Dictionary containing start and end of base scale segments and its cluster label.
                Indexed by `uniq_id`.
            emb_dim (int):
                Embedding dimension in integer.
        """
        base_clus_label_dict = {key: [] for key in emb_scale_seq_dict[self.base_scale_index].keys()}
        for line in clus_labels:
            uniq_id = line.split()[0]
            label = int(line.split()[-1].split('_')[-1])
            stt, end = [round(float(x), 2) for x in line.split()[1:3]]
            base_clus_label_dict[uniq_id].append([stt, end, label])
        emb_dim = emb_scale_seq_dict[0][uniq_id][0].shape[0]
        return base_clus_label_dict, emb_dim

    def get_cluster_avg_embs(
        self, emb_scale_seq_dict: Dict, clus_labels: List, speaker_mapping_dict: Dict, session_scale_mapping_dict: Dict
    ):
        """
        MSDD requires cluster-average speaker embedding vectors for each scale. This function calculates
        an average embedding vector for each cluster (speaker) and each scale.

        Args:
            emb_scale_seq_dict (dict):
                Dictionary containing embedding sequence for each scale. Keys are scale index in integer.
            clus_labels (list):
                Clustering results from clustering diarizer including all the sessions provided
                in input manifest files.
            speaker_mapping_dict (dict):
                Speaker mapping dictionary in case RTTM files are provided. This is mapping between
                integer based speaker index and speaker ID tokens in RTTM files.
                Example:
                    {'en_0638': {'speaker_0': 'en_0638_A', 'speaker_1': 'en_0638_B'},
                     'en_4065': {'speaker_0': 'en_4065_B', 'speaker_1': 'en_4065_A'}, ...,}
            session_scale_mapping_dict (dict):
                Dictionary containing multiscale mapping information for each session. Indexed by `uniq_id` string.

        Returns:
            emb_sess_avg_dict (dict):
                Dictionary containing speaker mapping information and cluster-average speaker embedding vector.
                Each session-level dictionary is indexed by scale index in integer.
            output_clus_label_dict (dict):
                Subegmentation timestamps in float type and Clustering result in integer type.
                Indexed by `uniq_id` keys.
        """
        self.scale_n = len(emb_scale_seq_dict.keys())
        emb_sess_avg_dict = {
            scale_index: {key: [] for key in emb_scale_seq_dict[self.scale_n - 1].keys()}
            for scale_index in emb_scale_seq_dict.keys()
        }
        output_clus_label_dict, emb_dim = self.get_base_clus_label_dict(clus_labels, emb_scale_seq_dict)
        all_scale_clus_label_dict = self.assign_labels_to_longer_segs(
            output_clus_label_dict, session_scale_mapping_dict
        )
        for scale_index in emb_scale_seq_dict.keys():
            for uniq_id, _emb_tensor in emb_scale_seq_dict[scale_index].items():
                if type(_emb_tensor) == list:
                    emb_tensor = torch.tensor(np.array(_emb_tensor))
                else:
                    emb_tensor = _emb_tensor
                clus_label_list = all_scale_clus_label_dict[scale_index][uniq_id]
                spk_set = set(clus_label_list)

                # Create a label array which identifies clustering result for each segment.
                label_array = torch.Tensor(clus_label_list)
                avg_embs = torch.zeros(emb_dim, self.max_num_speakers)
                for spk_idx in spk_set:
                    selected_embs = emb_tensor[label_array == spk_idx]
                    avg_embs[:, spk_idx] = torch.mean(selected_embs, dim=0)

                if speaker_mapping_dict is not None:
                    inv_map = {clus_key: rttm_key for rttm_key, clus_key in speaker_mapping_dict[uniq_id].items()}
                else:
                    inv_map = None

                emb_sess_avg_dict[scale_index][uniq_id] = {'mapping': inv_map, 'avg_embs': avg_embs}
        return emb_sess_avg_dict, output_clus_label_dict

    def run_clustering_diarizer(self, manifest_filepath: str, emb_dir: str):
        """
        If no pre-existing data is provided, run clustering diarizer from scratch. This will create
        scale-wise speaker embedding sequence, cluster-average embeddings, scale mapping and base scale
        clustering labels. Note that speaker embedding `state_dict` is loaded from the `state_dict`
        in the provided MSDD checkpoint.

        Args:
            manifest_filepath (str):
                Input manifest file for creating audio-to-RTTM mapping.
            emb_dir (str):
                Output directory where embedding files and timestamp files are saved.

        Returns:
            emb_sess_avg_dict (dict):
                Dictionary containing cluster-average embeddings for each session.
            emb_scale_seq_dict (dict):
                Dictionary containing embedding tensors which are indexed by scale numbers.
            base_clus_label_dict (dict):
                Dictionary containing clustering results. Clustering results are cluster labels
                for the base scale segments.
        """
        self.cfg_diar_infer.diarizer.manifest_filepath = manifest_filepath
        self.cfg_diar_infer.diarizer.out_dir = emb_dir

        # Run ClusteringDiarizer which includes system VAD or oracle VAD.
        self._out_dir = self.clus_diar_model._diarizer_params.out_dir
        self.out_rttm_dir = os.path.join(self._out_dir, 'pred_rttms')
        os.makedirs(self.out_rttm_dir, exist_ok=True)

        self.clus_diar_model._cluster_params = self.cfg_diar_infer.diarizer.clustering.parameters
        self.clus_diar_model.multiscale_args_dict[
            "multiscale_weights"
        ] = self.cfg_diar_infer.diarizer.speaker_embeddings.parameters.multiscale_weights
        self.clus_diar_model._diarizer_params.speaker_embeddings.parameters = (
            self.cfg_diar_infer.diarizer.speaker_embeddings.parameters
        )
        cluster_params = self.clus_diar_model._cluster_params
        cluster_params = dict(cluster_params) if isinstance(cluster_params, DictConfig) else cluster_params.dict()
        clustering_params_str = json.dumps(cluster_params, indent=4)

        logging.info(f"Multiscale Weights: {self.clus_diar_model.multiscale_args_dict['multiscale_weights']}")
        logging.info(f"Clustering Parameters: {clustering_params_str}")
        scores = self.clus_diar_model.diarize(batch_size=self.cfg_diar_infer.batch_size)

        # If RTTM (ground-truth diarization annotation) files do not exist, scores is None.
        if scores is not None:
            metric, speaker_mapping_dict, _ = scores
        else:
            metric, speaker_mapping_dict = None, None

        # Get the mapping between segments in different scales.
        self._embs_and_timestamps = get_embs_and_timestamps(
            self.clus_diar_model.multiscale_embeddings_and_timestamps, self.clus_diar_model.multiscale_args_dict
        )
        session_scale_mapping_dict = self.get_scale_map(self._embs_and_timestamps)
        emb_scale_seq_dict = self.load_emb_scale_seq_dict(emb_dir)
        clus_labels = self.load_clustering_labels(emb_dir)
        emb_sess_avg_dict, base_clus_label_dict = self.get_cluster_avg_embs(
            emb_scale_seq_dict, clus_labels, speaker_mapping_dict, session_scale_mapping_dict
        )
        emb_scale_seq_dict['session_scale_mapping'] = session_scale_mapping_dict
        return emb_sess_avg_dict, emb_scale_seq_dict, base_clus_label_dict, metric

    def get_scale_map(self, embs_and_timestamps):
        """
        Save multiscale mapping data into dictionary format.

        Args:
            embs_and_timestamps (dict):
                Dictionary containing embedding tensors and timestamp tensors. Indexed by `uniq_id` string.
        Returns:
            session_scale_mapping_dict (dict):
                Dictionary containing multiscale mapping information for each session. Indexed by `uniq_id` string.
        """
        session_scale_mapping_dict = {}
        for uniq_id, uniq_embs_and_timestamps in embs_and_timestamps.items():
            scale_mapping_dict = get_scale_mapping_argmat(uniq_embs_and_timestamps)
            session_scale_mapping_dict[uniq_id] = scale_mapping_dict
        return session_scale_mapping_dict

    def check_clustering_labels(self, out_dir):
        """
        Check whether the laoded clustering label file is including clustering results for all sessions.
        This function is used for inference mode of MSDD.

        Args:
            out_dir (str):
                Path to the directory where clustering result files are saved.
        Returns:
            file_exists (bool):
                Boolean that indicates whether clustering result file exists.
            clus_label_path (str):
                Path to the clustering label output file.
        """
        clus_label_path = os.path.join(
            out_dir, 'speaker_outputs', f'subsegments_scale{self.base_scale_index}_cluster.label'
        )
        file_exists = os.path.exists(clus_label_path)
        if not file_exists:
            logging.info(f"Clustering label file {clus_label_path} does not exist.")
        return file_exists, clus_label_path

    def load_clustering_labels(self, out_dir):
        """
        Load clustering labels generated by clustering diarizer. This function is used for inference mode of MSDD.

        Args:
            out_dir (str):
                Path to the directory where clustering result files are saved.
        Returns:
            emb_scale_seq_dict (dict):
                List containing clustering results in string format.
        """
        file_exists, clus_label_path = self.check_clustering_labels(out_dir)
        logging.info(f"Loading cluster label file from {clus_label_path}")
        with open(clus_label_path) as f:
            clus_labels = f.readlines()
        return clus_labels

    def load_emb_scale_seq_dict(self, out_dir):
        """
        Load saved embeddings generated by clustering diarizer. This function is used for inference mode of MSDD.

        Args:
            out_dir (str):
                Path to the directory where embedding pickle files are saved.
        Returns:
            emb_scale_seq_dict (dict):
                Dictionary containing embedding tensors which are indexed by scale numbers.
        """
        window_len_list = list(self.cfg_diar_infer.diarizer.speaker_embeddings.parameters.window_length_in_sec)
        emb_scale_seq_dict = {scale_index: None for scale_index in range(len(window_len_list))}
        for scale_index in range(len(window_len_list)):
            pickle_path = os.path.join(
                out_dir, 'speaker_outputs', 'embeddings', f'subsegments_scale{scale_index}_embeddings.pkl'
            )
            logging.info(f"Loading embedding pickle file of scale:{scale_index} at {pickle_path}")
            with open(pickle_path, "rb") as input_file:
                emb_dict = pkl.load(input_file)
            for key, val in emb_dict.items():
                emb_dict[key] = val
            emb_scale_seq_dict[scale_index] = emb_dict
        return emb_scale_seq_dict


class NeuralDiarizer(LightningModule):
    """
    Class for inference based on multiscale diarization decoder (MSDD). MSDD requires initializing
    clustering results from clustering diarizer. Overlap-aware diarizer requires separate RTTM
    generation and evaluation modules to check the effect of overlap detection in speaker diarization.
    """

    def __init__(self, cfg: Union[DictConfig, NeuralDiarizerInferenceConfig]):
        super().__init__()
        self._cfg = cfg

        # Parameter settings for MSDD model
        self.use_speaker_model_from_ckpt = cfg.diarizer.msdd_model.parameters.get('use_speaker_model_from_ckpt', True)
        self.use_clus_as_main = cfg.diarizer.msdd_model.parameters.get('use_clus_as_main', False)
        self.max_overlap_spks = cfg.diarizer.msdd_model.parameters.get('max_overlap_spks', 2)
        self.num_spks_per_model = cfg.diarizer.msdd_model.parameters.get('num_spks_per_model', 2)
        self.use_adaptive_thres = cfg.diarizer.msdd_model.parameters.get('use_adaptive_thres', True)
        self.max_pred_length = cfg.diarizer.msdd_model.parameters.get('max_pred_length', 0)
        self.diar_eval_settings = cfg.diarizer.msdd_model.parameters.get(
            'diar_eval_settings', [(0.25, True), (0.25, False), (0.0, False)]
        )

        self._init_msdd_model(cfg)
        self.diar_window_length = cfg.diarizer.msdd_model.parameters.diar_window_length
        self.msdd_model.cfg = self.transfer_diar_params_to_model_params(self.msdd_model, cfg)

        # Initialize clustering and embedding preparation instance (as a diarization encoder).
        self.clustering_embedding = ClusterEmbedding(
            cfg_diar_infer=cfg, cfg_msdd_model=self.msdd_model.cfg, speaker_model=self._speaker_model
        )

        # Parameters for creating diarization results from MSDD outputs.
        self.clustering_max_spks = self.msdd_model._cfg.max_num_of_spks
        self.overlap_infer_spk_limit = cfg.diarizer.msdd_model.parameters.get(
            'overlap_infer_spk_limit', self.clustering_max_spks
        )

    def transfer_diar_params_to_model_params(self, msdd_model, cfg):
        """
        Transfer the parameters that are needed for MSDD inference from the diarization inference config files
        to MSDD model config `msdd_model.cfg`.
        """
        msdd_model.cfg.diarizer.out_dir = cfg.diarizer.out_dir
        msdd_model.cfg.test_ds.manifest_filepath = cfg.diarizer.manifest_filepath
        msdd_model.cfg.test_ds.emb_dir = cfg.diarizer.out_dir
        msdd_model.cfg.test_ds.batch_size = cfg.diarizer.msdd_model.parameters.infer_batch_size
        msdd_model.cfg.test_ds.seq_eval_mode = cfg.diarizer.msdd_model.parameters.seq_eval_mode
        msdd_model._cfg.max_num_of_spks = cfg.diarizer.clustering.parameters.max_num_speakers
        return msdd_model.cfg

    @rank_zero_only
    def save_to(self, save_path: str):
        """
        Saves model instances (weights and configuration) into EFF archive.
        You can use "restore_from" method to fully restore instance from .nemo file.

        .nemo file is an archive (tar.gz) with the following:
            model_config.yaml - model configuration in .yaml format.
                                You can deserialize this into cfg argument for model's constructor
            model_wights.chpt - model checkpoint

        Args:
            save_path: Path to .nemo file where model instance should be saved
        """
        self.clus_diar = self.clustering_embedding.clus_diar_model
        _NEURAL_DIAR_MODEL = "msdd_model.nemo"

        with tempfile.TemporaryDirectory() as tmpdir:
            config_yaml = os.path.join(tmpdir, _MODEL_CONFIG_YAML)
            spkr_model = os.path.join(tmpdir, _SPEAKER_MODEL)
            neural_diar_model = os.path.join(tmpdir, _NEURAL_DIAR_MODEL)

            self.clus_diar.to_config_file(path2yaml_file=config_yaml)
            if self.clus_diar.has_vad_model:
                vad_model = os.path.join(tmpdir, _VAD_MODEL)
                self.clus_diar._vad_model.save_to(vad_model)
            self.clus_diar._speaker_model.save_to(spkr_model)
            self.msdd_model.save_to(neural_diar_model)
            self.clus_diar.__make_nemo_file_from_folder(filename=save_path, source_dir=tmpdir)

    def extract_standalone_speaker_model(self, prefix: str = 'msdd._speaker_model.') -> EncDecSpeakerLabelModel:
        """
        MSDD model file contains speaker embedding model and MSDD model. This function extracts standalone
        speaker model and save it to `self.spk_emb_state_dict` to be loaded separately for clustering diarizer.

        Args:
            ext (str):
                File-name extension of the provided model path.
        Returns:
            standalone_model_path (str):
                Path to the extracted standalone model without speaker embedding extractor model.
        """
        model_state_dict = self.msdd_model.state_dict()
        spk_emb_module_names = []
        for name in model_state_dict.keys():
            if prefix in name:
                spk_emb_module_names.append(name)

        spk_emb_state_dict = {}
        for name in spk_emb_module_names:
            org_name = name.replace(prefix, '')
            spk_emb_state_dict[org_name] = model_state_dict[name]

        _speaker_model = EncDecSpeakerLabelModel.from_config_dict(self.msdd_model.cfg.speaker_model_cfg)
        _speaker_model.load_state_dict(spk_emb_state_dict)
        return _speaker_model

    def _init_msdd_model(self, cfg: Union[DictConfig, NeuralDiarizerInferenceConfig]):

        """
        Initialized MSDD model with the provided config. Load either from `.nemo` file or `.ckpt` checkpoint files.
        """
        model_path = cfg.diarizer.msdd_model.model_path
        if model_path.endswith('.nemo'):
            logging.info(f"Using local nemo file from {model_path}")
            self.msdd_model = EncDecDiarLabelModel.restore_from(restore_path=model_path, map_location=cfg.device)
        elif model_path.endswith('.ckpt'):
            logging.info(f"Using local checkpoint from {model_path}")
            self.msdd_model = EncDecDiarLabelModel.load_from_checkpoint(
                checkpoint_path=model_path, map_location=cfg.device
            )
        else:
            if model_path not in get_available_model_names(EncDecDiarLabelModel):
                logging.warning(f"requested {model_path} model name not available in pretrained models, instead")
            logging.info("Loading pretrained {} model from NGC".format(model_path))
            self.msdd_model = EncDecDiarLabelModel.from_pretrained(model_name=model_path, map_location=cfg.device)
        # Load speaker embedding model state_dict which is loaded from the MSDD checkpoint.
        if self.use_speaker_model_from_ckpt:
            self._speaker_model = self.extract_standalone_speaker_model()
        else:
            self._speaker_model = None

    def get_pred_mat(self, data_list: List[Union[Tuple[int], List[torch.Tensor]]]) -> torch.Tensor:
        """
        This module puts together the pairwise, two-speaker, predicted results to form a finalized matrix
        that has dimension of `(total_len, n_est_spks)`. The pairwise results are evenutally averaged.
        For example, in 4 speaker case (speaker 1, 2, 3, 4), the sum of the pairwise results
        (1, 2), (1, 3), (1, 4) are then divided by 3 to take average of the sigmoid values.

        Args:
            data_list (list):
                List containing data points from `test_data_collection` variable. `data_list`
                has sublists `data` as follows:
                    data[0]: `target_spks` tuple
                        Examples: (0, 1, 2)
                    data[1]: Tensor containing estimaged sigmoid values.
                    [[0.0264, 0.9995],
                        [0.0112, 1.0000],
                        ...,
                        [1.0000, 0.0512]]

        Returns:
            sum_pred (Tensor):
                Tensor containing the averaged sigmoid values for each speaker.
        """
        all_tups = tuple()
        for data in data_list:
            all_tups += data[0]
        n_est_spks = len(set(all_tups))
        digit_map = dict(zip(sorted(set(all_tups)), range(n_est_spks)))
        total_len = max([sess[1].shape[1] for sess in data_list])
        sum_pred = torch.zeros(total_len, n_est_spks)
        for (_dim_tup, pred_mat) in data_list:
            dim_tup = [digit_map[x] for x in _dim_tup]
            if len(pred_mat.shape) == 3:
                pred_mat = pred_mat.squeeze(0)
            if n_est_spks <= self.num_spks_per_model:
                sum_pred = pred_mat
            else:
                _end = pred_mat.shape[0]
                sum_pred[:_end, dim_tup] += pred_mat.cpu().float()
        sum_pred = sum_pred / (n_est_spks - 1)
        return sum_pred

    def get_integrated_preds_list(
        self, uniq_id_list: List[str], test_data_collection: List[Any], preds_list: List[torch.Tensor]
    ) -> List[torch.Tensor]:
        """
        Merge multiple sequence inference outputs into a session level result.

        Args:
            uniq_id_list (list):
                List containing `uniq_id` values.
            test_data_collection (collections.DiarizationLabelEntity):
                Class instance that is containing session information such as targeted speaker indices,
                audio filepaths and RTTM filepaths.
            preds_list (list):
                List containing tensors filled with sigmoid values.

        Returns:
            output_list (list):
                List containing session-level estimated prediction matrix.
        """
        session_dict = get_id_tup_dict(uniq_id_list, test_data_collection, preds_list)
        output_dict = {uniq_id: [] for uniq_id in uniq_id_list}
        for uniq_id, data_list in session_dict.items():
            sum_pred = self.get_pred_mat(data_list)
            output_dict[uniq_id] = sum_pred.unsqueeze(0)
        output_list = [output_dict[uniq_id] for uniq_id in uniq_id_list]
        return output_list

    def get_emb_clus_infer(self, cluster_embeddings):
        """Assign dictionaries containing the clustering results from the class instance `cluster_embeddings`.
        """
        self.msdd_model.emb_sess_test_dict = cluster_embeddings.emb_sess_test_dict
        self.msdd_model.clus_test_label_dict = cluster_embeddings.clus_test_label_dict
        self.msdd_model.emb_seq_test = cluster_embeddings.emb_seq_test

    @torch.no_grad()
    def diarize(self) -> Optional[List[Optional[List[Tuple[DiarizationErrorRate, Dict]]]]]:
        """
        Launch diarization pipeline which starts from VAD (or a oracle VAD stamp generation),
        initialization clustering and multiscale diarization decoder (MSDD). Note that the result of MSDD
        can include multiple speakers at the same time. Therefore, RTTM output of MSDD needs to be based on
        `make_rttm_with_overlap()` function that can generate overlapping timestamps.
        `self.run_overlap_aware_eval()` function performs DER evaluation.
        """
        self.clustering_embedding.prepare_cluster_embs_infer()
        self.msdd_model.pairwise_infer = True
        self.get_emb_clus_infer(self.clustering_embedding)
        preds_list, targets_list, signal_lengths_list = self.run_pairwise_diarization()
        thresholds = list(self._cfg.diarizer.msdd_model.parameters.sigmoid_threshold)
        return [self.run_overlap_aware_eval(preds_list, threshold) for threshold in thresholds]

    def get_range_average(
        self, signals: torch.Tensor, emb_vectors: torch.Tensor, diar_window_index: int, test_data_collection: List[Any]
    ) -> Tuple[torch.Tensor, torch.Tensor, int]:
        """
        This function is only used when `split_infer=True`. This module calculates cluster-average embeddings
        for the given short range. The range length is set by `self.diar_window_length`, and each cluster-average
        is only calculated for the specified range. Note that if the specified range does not contain some speakers
        (e.g. the range contains speaker 1, 3) compared to the global speaker sets (e.g. speaker 1, 2, 3, 4) then
        the missing speakers (e.g. speakers 2, 4) are assigned with zero-filled cluster-average speaker embedding.

        Args:
            signals (Tensor):
                Zero-padded Input multi-scale embedding sequences.
                Shape: (length, scale_n, emb_vectors, emb_dim)
            emb_vectors (Tensor):
                Cluster-average multi-scale embedding vectors.
                Shape: (length, scale_n, emb_vectors, emb_dim)
            diar_window_index (int):
                Index of split diarization wondows.
            test_data_collection (collections.DiarizationLabelEntity)
                Class instance that is containing session information such as targeted speaker indices,
                audio filepath and RTTM filepath.

        Returns:
            return emb_vectors_split (Tensor):
                Cluster-average speaker embedding vectors for each scale.
            emb_seq (Tensor):
                Zero-padded multi-scale embedding sequences.
            seq_len (int):
                Length of the sequence determined by `self.diar_window_length` variable.
        """
        emb_vectors_split = torch.zeros_like(emb_vectors)
        # uniq_id = os.path.splitext(os.path.basename(test_data_collection.audio_file))[0]
        uniq_id = test_data_collection.uniq_id
        clus_label_tensor = torch.tensor([x[-1] for x in self.msdd_model.clus_test_label_dict[uniq_id]])
        for spk_idx in range(len(test_data_collection.target_spks)):
            stt, end = (
                diar_window_index * self.diar_window_length,
                min((diar_window_index + 1) * self.diar_window_length, clus_label_tensor.shape[0]),
            )
            seq_len = end - stt
            if stt < clus_label_tensor.shape[0]:
                target_clus_label_tensor = clus_label_tensor[stt:end]
                # emb_seq, seg_length = (
                #     signals[stt:end, :, :],
                #     min(
                #         self.diar_window_length,
                #         clus_label_tensor.shape[0] - diar_window_index * self.diar_window_length,
                #     ),
                # )
                emb_seq = signals[stt:end, :, :]
                target_clus_label_bool = target_clus_label_tensor == test_data_collection.target_spks[spk_idx]

                # There are cases where there is no corresponding speaker in split range,
                # so any(target_clus_label_bool) could be False.
                if any(target_clus_label_bool):
                    emb_vectors_split[:, :, spk_idx] = torch.mean(emb_seq[target_clus_label_bool], dim=0)

                # In case when the loop reaches the end of the sequence
                if seq_len < self.diar_window_length:
                    emb_seq = torch.cat(
                        [
                            emb_seq,
                            torch.zeros(self.diar_window_length - seq_len, emb_seq.shape[1], emb_seq.shape[2]).to(
                                signals.device
                            ),
                        ],
                        dim=0,
                    )
            else:
                emb_seq = torch.zeros(self.diar_window_length, emb_vectors.shape[0], emb_vectors.shape[1]).to(
                    signals.device
                )
                seq_len = 0
        return emb_vectors_split, emb_seq, seq_len

    def get_range_clus_avg_emb(
        self, test_batch: List[torch.Tensor], _test_data_collection: List[Any], device: torch.device('cpu')
    ) -> Tuple[torch.Tensor, torch.Tensor, torch.Tensor]:
        """
        This function is only used when `get_range_average` function is called. This module calculates
        cluster-average embeddings for the given short range. The range length is set by `self.diar_window_length`,
        and each cluster-average is only calculated for the specified range.

        Args:
            test_batch: (list)
                List containing embedding sequences, length of embedding sequences, ground truth labels
                (if exists) and initializing embedding vectors.
            test_data_collection: (list)
                List containing test-set dataloader contents. test_data_collection includes wav file path,
                RTTM file path, clustered speaker indices.

        Returns:
            sess_emb_vectors (Tensor):
                Tensor of cluster-average speaker embedding vectors.
                Shape: (batch_size, scale_n, emb_dim, 2*num_of_spks)
            sess_emb_seq (Tensor):
                Tensor of input multi-scale embedding sequences.
                Shape: (batch_size, length, scale_n, emb_dim)
            sess_sig_lengths (Tensor):
                Tensor of the actucal sequence length without zero-padding.
                Shape: (batch_size)
        """
        _signals, signal_lengths, _targets, _emb_vectors = test_batch
        sess_emb_vectors, sess_emb_seq, sess_sig_lengths = [], [], []
        split_count = torch.ceil(torch.tensor(_signals.shape[1] / self.diar_window_length)).int()
        self.max_pred_length = max(self.max_pred_length, self.diar_window_length * split_count)
        for k in range(_signals.shape[0]):
            signals, emb_vectors, test_data_collection = _signals[k], _emb_vectors[k], _test_data_collection[k]
            for diar_window_index in range(split_count):
                emb_vectors_split, emb_seq, seq_len = self.get_range_average(
                    signals, emb_vectors, diar_window_index, test_data_collection
                )
                sess_emb_vectors.append(emb_vectors_split)
                sess_emb_seq.append(emb_seq)
                sess_sig_lengths.append(seq_len)
        sess_emb_vectors = torch.stack(sess_emb_vectors).to(device)
        sess_emb_seq = torch.stack(sess_emb_seq).to(device)
        sess_sig_lengths = torch.tensor(sess_sig_lengths).to(device)
        return sess_emb_vectors, sess_emb_seq, sess_sig_lengths

    def diar_infer(
        self, test_batch: List[torch.Tensor], test_data_collection: List[Any]
    ) -> Tuple[torch.Tensor, torch.Tensor, torch.Tensor]:
        """
        Launch forward_infer() function by feeding the session-wise embedding sequences to get pairwise
        speaker prediction values. If split_infer is True, the input audio clips are broken into short
        sequences then cluster average embeddings are calculated for inference. Split-infer might result in
        an improved results if calculating clustering average on the shorter tim-espan can help speaker assignment.

        Args:
            test_batch: (list)
                List containing embedding sequences, length of embedding sequences, ground truth labels (if exists)
                and initializing embedding vectors.
            test_data_collection: (list)
                List containing test-set dataloader contents. test_data_collection includes wav file path,
                RTTM file path, clustered speaker indices.

        Returns:
            preds (Tensor):
                Tensor containing predicted values which are generated from MSDD model.
            targets (Tensor):
                Tensor containing binary ground-truth values.
            signal_lengths (Tensor):
                The actual Session length (number of steps = number of base-scale segments) without zero padding.
        """
        signals, signal_lengths, _targets, emb_vectors = test_batch
        if self._cfg.diarizer.msdd_model.parameters.split_infer:
            split_count = torch.ceil(torch.tensor(signals.shape[1] / self.diar_window_length)).int()
            sess_emb_vectors, sess_emb_seq, sess_sig_lengths = self.get_range_clus_avg_emb(
                test_batch, test_data_collection, device=self.msdd_model.device
            )
            with autocast():
                _preds, scale_weights = self.msdd_model.forward_infer(
                    input_signal=sess_emb_seq,
                    input_signal_length=sess_sig_lengths,
                    emb_vectors=sess_emb_vectors,
                    targets=None,
                )
            _preds = _preds.reshape(len(signal_lengths), split_count * self.diar_window_length, -1)
            _preds = _preds[:, : signals.shape[1], :]
        else:
            with autocast():
                _preds, scale_weights = self.msdd_model.forward_infer(
                    input_signal=signals, input_signal_length=signal_lengths, emb_vectors=emb_vectors, targets=None
                )
        self.max_pred_length = max(_preds.shape[1], self.max_pred_length)
        preds = torch.zeros(_preds.shape[0], self.max_pred_length, _preds.shape[2])
        targets = torch.zeros(_preds.shape[0], self.max_pred_length, _preds.shape[2])
        preds[:, : _preds.shape[1], :] = _preds
        return preds, targets, signal_lengths

    @torch.no_grad()
    def run_pairwise_diarization(self) -> Tuple[List[torch.Tensor], List[torch.Tensor], List[torch.Tensor]]:
        """
        Setup the parameters needed for batch inference and run batch inference. Note that each sample is
        pairwise speaker input. The pairwise inference results are reconstructed to make session-wise
        prediction results.

        Returns:
            integrated_preds_list: (list)
                List containing the session-wise speaker predictions in torch.tensor format.
            targets_list: (list)
                List containing the ground-truth labels in matrix format filled with  0 or 1.
            signal_lengths_list: (list)
                List containing the actual length of each sequence in session.
        """
        self.out_rttm_dir = self.clustering_embedding.out_rttm_dir
        self.msdd_model.setup_test_data(self.msdd_model.cfg.test_ds)
        self.msdd_model.eval()
        cumul_sample_count = [0]
        preds_list, targets_list, signal_lengths_list = [], [], []
        uniq_id_list = get_uniq_id_list_from_manifest(self.msdd_model.cfg.test_ds.manifest_filepath)
        test_data_collection = [d for d in self.msdd_model.data_collection]
        # import ipdb; ipdb.set_trace()
        for sidx, test_batch in enumerate(tqdm(self.msdd_model.test_dataloader())):
            signals, signal_lengths, _targets, emb_vectors = test_batch
            cumul_sample_count.append(cumul_sample_count[-1] + signal_lengths.shape[0])
            preds, targets, signal_lengths = self.diar_infer(
                test_batch, test_data_collection[cumul_sample_count[-2] : cumul_sample_count[-1]]
            )
            if self._cfg.diarizer.msdd_model.parameters.seq_eval_mode:
                self.msdd_model._accuracy_test(preds, targets, signal_lengths)

            preds_list.extend(list(torch.split(preds, 1)))
            targets_list.extend(list(torch.split(targets, 1)))
            signal_lengths_list.extend(list(torch.split(signal_lengths, 1)))

        if self._cfg.diarizer.msdd_model.parameters.seq_eval_mode:
            f1_score, simple_acc = self.msdd_model.compute_accuracies()
            logging.info(f"Test Inference F1 score. {f1_score:.4f}, simple Acc. {simple_acc:.4f}")
        integrated_preds_list = self.get_integrated_preds_list(uniq_id_list, test_data_collection, preds_list)
        return integrated_preds_list, targets_list, signal_lengths_list

    def run_overlap_aware_eval(
        self, preds_list: List[torch.Tensor], threshold: float
    ) -> List[Optional[Tuple[DiarizationErrorRate, Dict]]]:
        """
        Based on the predicted sigmoid values, render RTTM files then evaluate the overlap-aware diarization results.

        Args:
            preds_list: (list)
                List containing predicted pairwise speaker labels.
            threshold: (float)
                A floating-point threshold value that determines overlapped speech detection.
                    - If threshold is 1.0, no overlap speech is detected and only detect major speaker.
                    - If threshold is 0.0, all speakers are considered active at any time step.
        """
        logging.info(
            f"     [Threshold: {threshold:.4f}] [use_clus_as_main={self.use_clus_as_main}] "
            f"[diar_window={self.diar_window_length}]"
        )
        outputs = []
        all_uems = []
        manifest_filepath = self.msdd_model.cfg.test_ds.manifest_filepath
        rttm_map = audio_rttm_map(manifest_filepath)
        for k, (collar, ignore_overlap) in enumerate(self.diar_eval_settings):
            all_reference, all_hypothesis, all_uem = make_rttm_with_overlap(
                manifest_filepath,
                self.msdd_model.clus_test_label_dict,
                preds_list,
                threshold=threshold,
                infer_overlap=True,
                use_clus_as_main=self.use_clus_as_main,
                overlap_infer_spk_limit=self.overlap_infer_spk_limit,
                use_adaptive_thres=self.use_adaptive_thres,
                max_overlap_spks=self.max_overlap_spks,
                out_rttm_dir=self.out_rttm_dir,
            )
            output = score_labels(
                rttm_map,
                all_reference,
                all_hypothesis,
                all_uem=all_uem,
                collar=collar,
                ignore_overlap=ignore_overlap,
                verbose=self._cfg.verbose,
            )
            outputs.append(output)
        logging.info(f"  \n")
        return outputs

    @classmethod
    def from_pretrained(
        cls,
        model_name: str,
        vad_model_name: str = 'vad_multilingual_marblenet',
        map_location: Optional[str] = None,
        verbose: bool = False,
    ):
        """
        Instantiate a `NeuralDiarizer` to run Speaker Diarization.

        Args:
            model_name (str): Path/Name of the neural diarization model to load.
            vad_model_name (str): Path/Name of the voice activity detection (VAD) model to load.
            map_location (str): Optional str to map the instantiated model to a device (cpu, cuda).
                By default, (None), it will select a GPU if available, falling back to CPU otherwise.
            verbose (bool): Enable verbose logging when loading models/running diarization.
        Returns:
            `NeuralDiarizer`
        """
        logging.setLevel(logging.INFO if verbose else logging.WARNING)
        cfg = NeuralDiarizerInferenceConfig.init_config(
            diar_model_path=model_name, vad_model_path=vad_model_name, map_location=map_location, verbose=verbose,
        )
        return cls(cfg)

    def __call__(
        self,
        audio_filepath: str,
        batch_size: int = 64,
        num_workers: int = 1,
        max_speakers: Optional[int] = None,
        num_speakers: Optional[int] = None,
        out_dir: Optional[str] = None,
        verbose: bool = False,
    ) -> Union[Annotation, List[Annotation]]:
        """
        Run the `NeuralDiarizer` inference pipeline.

        Args:
            audio_filepath (str, list): Audio path to run speaker diarization on.
            max_speakers (int): If known, the max number of speakers in the file(s).
            num_speakers (int): If known, the exact number of speakers in the file(s).
            batch_size (int): Batch size when running inference.
            num_workers (int): Number of workers to use in data-loading.
            out_dir (str): Path to store intermediate files during inference (default temp directory).
        Returns:
            `pyannote.Annotation` for each audio path, containing speaker labels and segment timestamps.
        """
        if out_dir:
            os.makedirs(out_dir, exist_ok=True)
        with tempfile.TemporaryDirectory(dir=out_dir) as tmpdir:
            manifest_path = os.path.join(tmpdir, 'manifest.json')
            meta = [
                {
                    'audio_filepath': audio_filepath,
                    'offset': 0,
                    'duration': None,
                    'label': 'infer',
                    'text': '-',
                    'num_speakers': num_speakers,
                    'rttm_filepath': None,
                    'uem_filepath': None,
                }
            ]

            with open(manifest_path, 'w') as f:
                f.write('\n'.join(json.dumps(x) for x in meta))

            self._initialize_configs(
                manifest_path=manifest_path,
                max_speakers=max_speakers,
                num_speakers=num_speakers,
                tmpdir=tmpdir,
                batch_size=batch_size,
                num_workers=num_workers,
                verbose=verbose,
            )

            self.msdd_model.cfg.test_ds.manifest_filepath = manifest_path
            self.diarize()

            pred_labels_clus = rttm_to_labels(f'{tmpdir}/pred_rttms/{Path(audio_filepath).stem}.rttm')
        return labels_to_pyannote_object(pred_labels_clus)

    def _initialize_configs(
        self,
        manifest_path: str,
        max_speakers: Optional[int],
        num_speakers: Optional[int],
        tmpdir: tempfile.TemporaryDirectory,
        batch_size: int,
        num_workers: int,
        verbose: bool,
    ) -> None:
        self._cfg.batch_size = batch_size
        self._cfg.num_workers = num_workers
        self._cfg.diarizer.manifest_filepath = manifest_path
        self._cfg.diarizer.out_dir = tmpdir
        self._cfg.verbose = verbose
        self._cfg.diarizer.clustering.parameters.oracle_num_speakers = num_speakers is not None
        if max_speakers:
            self._cfg.diarizer.clustering.parameters.max_num_speakers = max_speakers
        self.transfer_diar_params_to_model_params(self.msdd_model, self._cfg)

    @classmethod
    def list_available_models(cls) -> List[PretrainedModelInfo]:
        """
        This method returns a list of pre-trained model which can be instantiated directly from NVIDIA's NGC cloud.

        Returns:
            List of available pre-trained models.
        """
        return EncDecDiarLabelModel.list_available_models()<|MERGE_RESOLUTION|>--- conflicted
+++ resolved
@@ -343,17 +343,6 @@
                 Merged embeddings without zero-padding in the batch. See `ms_seg_counts` for details.
                 Shape: (Total number of segments in the batch, emb_dim)
             scale_mapping (Tensor):
-<<<<<<< HEAD
-		The element at the m-th row and the n-th column of the scale mapping matrix indicates the (m+1)-th scale
-		segment index which has the closest center distance with (n+1)-th segment in the base scale.
-		Example:
-		    scale_mapping_argmat[2][101] = 85
-		In the above example, it means that 86-th segment in the 3rd scale (python index is 2) is mapped with
-		102-th segment in the base scale. Thus, the longer segments bound to have more repeating numbers since
-		multiple base scale segments (since the base scale has the shortest length) fall into the range of the
-		longer segments. At the same time, each row contains N numbers of indices where N is number of
-		segments in the base-scale (i.e., the finest scale).
-=======
                 The element at the m-th row and the n-th column of the scale mapping matrix indicates
                 the (m+1)-th scale segment index which has the closest center distance with (n+1)-th segment
                 in the base scale.
@@ -365,7 +354,6 @@
                 repeating numbers since multiple base scale segments (since the base scale has the shortest length)
                 fall into the range of the longer segments. At the same time, each row contains N numbers of
                 indices where N is number of segments in the base-scale (i.e., the finest scale).
->>>>>>> 27515903
                 Shape: (batch_size, scale_n, self.diar_window_length)
             ms_seg_counts (Tensor):
                 Cumulative sum of the number of segments in each scale. This information is needed to reconstruct
@@ -382,13 +370,8 @@
 
         Returns:
             ms_emb_seq (Tensor):
-<<<<<<< HEAD
-	        Multi-scale embedding sequence that is mapped, matched and repeated. The longer scales are less repeated,
-                while shorter scales are more frequently repeated following the scale mapping tensor.
-=======
                 Multi-scale embedding sequence that is mapped, matched and repeated. The longer scales are
                 less repeated, while shorter scales are more frequently repeated following the scale mapping tensor.
->>>>>>> 27515903
         """
         scale_n, batch_size = scale_mapping[0].shape[0], scale_mapping.shape[0]
         split_emb_tup = torch.split(embs, ms_seg_counts.view(-1).tolist(), dim=0)
