# Copyright (c) 2022, NVIDIA CORPORATION.  All rights reserved.
#
# Licensed under the Apache License, Version 2.0 (the "License");
# you may not use this file except in compliance with the License.
# You may obtain a copy of the License at
#
#     http://www.apache.org/licenses/LICENSE-2.0
#
# Unless required by applicable law or agreed to in writing, software
# distributed under the License is distributed on an "AS IS" BASIS,
# WITHOUT WARRANTIES OR CONDITIONS OF ANY KIND, either express or implied.
# See the License for the specific language governing permissions and
# limitations under the License.

import os
from collections import namedtuple
from typing import List, Type, Union

import librosa
import matplotlib.pyplot as plt
import numpy as np
import pytest
import scipy
import soundfile as sf
import torch

from nemo.collections.asr.parts.preprocessing.segment import AudioSegment
from nemo.collections.asr.parts.utils.audio_utils import SOUND_VELOCITY as sound_velocity
from nemo.collections.asr.parts.utils.audio_utils import (
    calculate_sdr_numpy,
    convmtx_mc_numpy,
    db2mag,
    estimated_coherence,
    generate_approximate_noise_field,
    get_segment_start,
    mag2db,
    pow2db,
    rms,
    select_channels,
    theoretical_coherence,
    toeplitz,
)


class TestAudioSegment:
    @pytest.mark.unit
    @pytest.mark.parametrize(
        "num_channels, channel_selectors", [(1, [None, 'average', 0]), (3, [None, 'average', 0, 1, [0, 1]]),]
    )
    @pytest.mark.parametrize("sample_rate", [8000, 16000, 22500])
    def test_audio_segment_from_file(self, tmpdir, num_channels, channel_selectors, sample_rate):
        """Test loading and audio signal from a file.
        """
        signal_len_sec = 4
        num_samples = signal_len_sec * sample_rate
        num_examples = 10
        rtol, atol = 1e-5, 1e-6

        for n in range(num_examples):
            # Create a test vector
            audio_file = os.path.join(tmpdir, f'test_audio_{n:02}.wav')
            samples = np.random.randn(num_samples, num_channels)
            sf.write(audio_file, samples, sample_rate, 'float')

            for channel_selector in channel_selectors:
                if channel_selector is None:
                    ref_samples = samples
                elif isinstance(channel_selector, int) or isinstance(channel_selector, list):
                    ref_samples = samples[:, channel_selector]
                elif channel_selector == 'average':
                    ref_samples = np.mean(samples, axis=1)
                else:
                    raise ValueError(f'Unexpected value of channel_selector {channel_selector}')

                # 1) Load complete audio
                # Reference
                ref_samples = ref_samples.squeeze()
                ref_channels = 1 if ref_samples.ndim == 1 else ref_samples.shape[1]

                # UUT
                audio_segment = AudioSegment.from_file(audio_file, channel_selector=channel_selector)

                # Test
                assert (
                    audio_segment.sample_rate == sample_rate
                ), f'channel_selector {channel_selector}, sample rate not matching: {audio_segment.sample_rate} != {sample_rate}'
                assert (
                    audio_segment.num_channels == ref_channels
                ), f'channel_selector {channel_selector}, num channels not matching: {audio_segment.num_channels} != {ref_channels}'
                assert audio_segment.num_samples == len(
                    ref_samples
                ), f'channel_selector {channel_selector}, num samples not matching: {audio_segment.num_samples} != {len(ref_samples)}'
                assert np.allclose(
                    audio_segment.samples, ref_samples, rtol=rtol, atol=atol
                ), f'channel_selector {channel_selector}, samples not matching'

                # 2) Load a random segment
                offset = 0.45 * np.random.rand() * signal_len_sec
                duration = 0.45 * np.random.rand() * signal_len_sec

                # Reference
                start = int(offset * sample_rate)
                end = start + int(duration * sample_rate)
                ref_samples = ref_samples[start:end, ...]

                # UUT
                audio_segment = AudioSegment.from_file(
                    audio_file, offset=offset, duration=duration, channel_selector=channel_selector
                )

                # Test
                assert (
                    audio_segment.sample_rate == sample_rate
                ), f'channel_selector {channel_selector}, offset {offset}, duration {duration}, sample rate not matching: {audio_segment.sample_rate} != {sample_rate}'
                assert (
                    audio_segment.num_channels == ref_channels
                ), f'channel_selector {channel_selector}, offset {offset}, duration {duration}, num channels not matching: {audio_segment.num_channels} != {ref_channels}'
                assert audio_segment.num_samples == len(
                    ref_samples
                ), f'channel_selector {channel_selector}, offset {offset}, duration {duration}, num samples not matching: {audio_segment.num_samples} != {len(ref_samples)}'
                assert np.allclose(
                    audio_segment.samples, ref_samples, rtol=rtol, atol=atol
                ), f'channel_selector {channel_selector}, offset {offset}, duration {duration}, samples not matching'

    @pytest.mark.unit
    @pytest.mark.parametrize(
        "num_channels, channel_selectors", [(1, [None, 'average', 0]), (3, [None, 'average', 0, 1, [0, 1]]),]
    )
    @pytest.mark.parametrize("offset", [0, 1.5])
    @pytest.mark.parametrize("duration", [1, 2])
    def test_audio_segment_multichannel_with_list(self, tmpdir, num_channels, channel_selectors, offset, duration):
        """Test loading an audio signal from a list of single-channel files.
        """
        sample_rate = 16000
        signal_len_sec = 5
        num_samples = signal_len_sec * sample_rate
        rtol, atol = 1e-5, 1e-6

        # Random samples
        samples = np.random.rand(num_samples, num_channels)

        # Save audio
        audio_files = []
        for m in range(num_channels):
            a_file = os.path.join(tmpdir, f'ch_{m}.wav')
            sf.write(a_file, samples[:, m], sample_rate)
            audio_files.append(a_file)
        mc_file = os.path.join(tmpdir, f'mc.wav')
        sf.write(mc_file, samples, sample_rate)

        for channel_selector in channel_selectors:

            # UUT: loading audio from a list of files
            uut_segment = AudioSegment.from_file(
                audio_file=audio_files, offset=offset, duration=duration, channel_selector=channel_selector
            )

            # Reference: load from the original file
            ref_segment = AudioSegment.from_file(
                audio_file=mc_file, offset=offset, duration=duration, channel_selector=channel_selector
            )

            # Check
            assert (
                uut_segment.sample_rate == ref_segment.sample_rate
            ), f'channel_selector {channel_selector}: expecting {ref_segment.sample_rate}, but UUT segment has {uut_segment.sample_rate}'
            assert (
                uut_segment.num_samples == ref_segment.num_samples
            ), f'channel_selector {channel_selector}: expecting {ref_segment.num_samples}, but UUT segment has {uut_segment.num_samples}'
            assert np.allclose(
                uut_segment.samples, ref_segment.samples, rtol=rtol, atol=atol
            ), f'channel_selector {channel_selector}: samples not matching'

        # Try to get a channel that is out of range.
        with pytest.raises(RuntimeError, match="Channel cannot be selected"):
            AudioSegment.from_file(audio_file=audio_files, channel_selector=num_channels)

        if num_channels > 1:
            # Try to load a list of multichannel files
            # This is expected to fail since we only support loading a single-channel signal
            # from each file when audio_file is a list
            with pytest.raises(RuntimeError, match="Expecting a single-channel audio signal"):
                AudioSegment.from_file(audio_file=[mc_file, mc_file])

            with pytest.raises(RuntimeError, match="Expecting a single-channel audio signal"):
                AudioSegment.from_file(audio_file=[mc_file, mc_file], channel_selector=0)

<<<<<<< HEAD
=======
    @pytest.mark.unit
    @pytest.mark.parametrize("target_sr", [8000, 16000])
    def test_audio_segment_trim_match(self, tmpdir, target_sr):
        """Test loading and audio signal from a file matches when using a path and a list
        for different target_sr, int_values and trim setups.
        """
        sample_rate = 24000
        signal_len_sec = 2
        num_samples = signal_len_sec * sample_rate
        num_examples = 10
        rtol, atol = 1e-5, 1e-6

        TrimSetup = namedtuple("TrimSetup", "ref top_db frame_length hop_length")
        trim_setups = []
        trim_setups.append(TrimSetup(np.max, 10, 2048, 1024))
        trim_setups.append(TrimSetup(1.0, 35, 2048, 1024))
        trim_setups.append(TrimSetup(0.8, 45, 2048, 1024))

        for n in range(num_examples):
            # Create a test vector
            audio_file = os.path.join(tmpdir, f'test_audio_{n:02}.wav')
            samples = np.random.randn(num_samples)
            # normalize
            samples = samples / np.max(samples)
            # apply random scaling and window to have some samples cut by trim
            samples = np.random.rand() * np.hanning(num_samples) * samples
            sf.write(audio_file, samples, sample_rate, 'float')

            for trim_setup in trim_setups:
                # UUT 1: load from a path
                audio_segment_1 = AudioSegment.from_file(
                    audio_file,
                    target_sr=target_sr,
                    trim=True,
                    trim_ref=trim_setup.ref,
                    trim_top_db=trim_setup.top_db,
                    trim_frame_length=trim_setup.frame_length,
                    trim_hop_length=trim_setup.hop_length,
                )

                # UUT 2: load from a list
                audio_segment_2 = AudioSegment.from_file(
                    [audio_file],
                    target_sr=target_sr,
                    trim=True,
                    trim_ref=trim_setup.ref,
                    trim_top_db=trim_setup.top_db,
                    trim_frame_length=trim_setup.frame_length,
                    trim_hop_length=trim_setup.hop_length,
                )

                # Test
                assert audio_segment_1 == audio_segment_2, f'trim setup {trim_setup}, loaded segments not matching'

>>>>>>> 7854bd45

class TestSelectChannels:
    num_samples = 1000
    max_diff_tol = 1e-9

    @pytest.mark.unit
    @pytest.mark.parametrize("channel_selector", [None, 'average', 0, 1, [0, 1]])
    def test_single_channel_input(self, channel_selector: Type[Union[str, int, List[int]]]):
        """Cover the case with single-channel input signal.
        Channel selector should not do anything in this case.
        """
        golden_out = signal_in = np.random.rand(self.num_samples)

        if channel_selector not in [None, 0, 'average']:
            # Expect a failure if looking for a different channel when input is 1D
            with pytest.raises(ValueError):
                # UUT
                signal_out = select_channels(signal_in, channel_selector)
        else:
            # UUT
            signal_out = select_channels(signal_in, channel_selector)

            # Check difference
            max_diff = np.max(np.abs(signal_out - golden_out))
            assert max_diff < self.max_diff_tol

    @pytest.mark.unit
    @pytest.mark.parametrize("num_channels", [2, 4])
    @pytest.mark.parametrize("channel_selector", [None, 'average', 0, [1], [0, 1]])
    def test_multi_channel_input(self, num_channels: int, channel_selector: Type[Union[str, int, List[int]]]):
        """Cover the case with multi-channel input signal and single-
        or multi-channel output.
        """
        num_samples = 1000
        signal_in = np.random.rand(self.num_samples, num_channels)

        # calculate golden output
        if channel_selector is None:
            golden_out = signal_in
        elif channel_selector == 'average':
            golden_out = np.mean(signal_in, axis=1)
        else:
            golden_out = signal_in[:, channel_selector].squeeze()

        # UUT
        signal_out = select_channels(signal_in, channel_selector)

        # Check difference
        max_diff = np.max(np.abs(signal_out - golden_out))
        assert max_diff < self.max_diff_tol

    @pytest.mark.unit
    @pytest.mark.parametrize("num_channels", [1, 2])
    @pytest.mark.parametrize("channel_selector", [2, [1, 2]])
    def test_select_more_channels_than_available(
        self, num_channels: int, channel_selector: Type[Union[str, int, List[int]]]
    ):
        """This test is expecting the UUT to fail because we ask for more channels
        than available in the input signal.
        """
        num_samples = 1000
        signal_in = np.random.rand(self.num_samples, num_channels)

        # expect failure since we ask for more channels than available
        with pytest.raises(ValueError):
            # UUT
            signal_out = select_channels(signal_in, channel_selector)


class TestGenerateApproximateNoiseField:
    @pytest.mark.unit
    @pytest.mark.parametrize('num_mics', [5])
    @pytest.mark.parametrize('mic_spacing', [0.05])
    @pytest.mark.parametrize('fft_length', [512, 2048])
    @pytest.mark.parametrize('sample_rate', [8000, 16000])
    @pytest.mark.parametrize('field', ['spherical'])
    def test_theoretical_coherence_matrix(
        self, num_mics: int, mic_spacing: float, fft_length: int, sample_rate: float, field: str
    ):
        """Test calculation of a theoretical coherence matrix.
        """
        # test setup
        max_diff_tol = 1e-9

        # golden reference: spherical coherence
        num_subbands = fft_length // 2 + 1
        angular_freq = 2 * np.pi * sample_rate * np.arange(0, num_subbands) / fft_length
        golden_coherence = np.zeros((num_subbands, num_mics, num_mics))

        for p in range(num_mics):
            for q in range(num_mics):
                if p == q:
                    golden_coherence[:, p, q] = 1.0
                else:
                    if field == 'spherical':
                        dist_pq = abs(p - q) * mic_spacing
                        sinc_arg = angular_freq * dist_pq / sound_velocity
                        golden_coherence[:, p, q] = np.sinc(sinc_arg / np.pi)
                    else:
                        raise NotImplementedError(f'Field {field} not supported.')

        # assume linear arrray
        mic_positions = np.zeros((num_mics, 3))
        mic_positions[:, 0] = mic_spacing * np.arange(num_mics)

        # UUT
        uut_coherence = theoretical_coherence(
            mic_positions, sample_rate=sample_rate, fft_length=fft_length, field='spherical'
        )

        # Check difference
        max_diff = np.max(np.abs(uut_coherence - golden_coherence))
        assert max_diff < max_diff_tol

    @pytest.mark.unit
    @pytest.mark.parametrize('num_mics', [5])
    @pytest.mark.parametrize('mic_spacing', [0.10])
    @pytest.mark.parametrize('fft_length', [256, 512])
    @pytest.mark.parametrize('sample_rate', [8000, 16000])
    @pytest.mark.parametrize('field', ['spherical'])
    def test_generate_approximate_noise_field(
        self,
        num_mics: int,
        mic_spacing: float,
        fft_length: int,
        sample_rate: float,
        field: str,
        save_figures: bool = False,
    ):
        """Test approximate noise field with white noise as the input noise.
        """
        duration_in_sec = 20
        relative_mse_tol_dB = -30
        relative_mse_tol = 10 ** (relative_mse_tol_dB / 10)

        num_samples = sample_rate * duration_in_sec
        noise_signal = np.random.rand(num_samples, num_mics)
        # random channel-wise power scaling
        noise_signal *= np.random.randn(num_mics)

        # assume linear arrray
        mic_positions = np.zeros((num_mics, 3))
        mic_positions[:, 0] = mic_spacing * np.arange(num_mics)

        # UUT
        noise_field = generate_approximate_noise_field(mic_positions, noise_signal, sample_rate, fft_length=fft_length)

        # Compare the estimated coherence with the theoretical coherence
        analysis_fft_length = 256

        # reference
        golden_coherence = theoretical_coherence(
            mic_positions, sample_rate=sample_rate, fft_length=analysis_fft_length
        )

        # estimated
        N = librosa.stft(noise_field.transpose(), n_fft=analysis_fft_length)
        # (channel, subband, frame) -> (subband, frame, channel)
        N = N.transpose(1, 2, 0)
        uut_coherence = estimated_coherence(N)

        # Check difference
        relative_mse_real = np.mean((uut_coherence.real - golden_coherence) ** 2)
        assert relative_mse_real < relative_mse_tol
        relative_mse_imag = np.mean((uut_coherence.imag) ** 2)
        assert relative_mse_imag < relative_mse_tol

        if save_figures:
            # For debugging and visualization template
            figure_dir = os.path.expanduser('~/_coherence')
            if not os.path.exists(figure_dir):
                os.mkdir(figure_dir)

            freq = librosa.fft_frequencies(sr=sample_rate, n_fft=analysis_fft_length)
            freq = freq / 1e3  # kHz

            plt.figure(figsize=(7, 10))
            for n in range(1, num_mics):
                plt.subplot(num_mics - 1, 2, 2 * n - 1)
                plt.plot(freq, golden_coherence[:, 0, n].real, label='golden')
                plt.plot(freq, uut_coherence[:, 0, n].real, label='estimated')
                plt.title(f'Real(coherence), p=0, q={n}')
                plt.xlabel('f / kHz')
                plt.grid()
                plt.legend(loc='upper right')

                plt.subplot(num_mics - 1, 2, 2 * n)
                plt.plot(golden_coherence[:, 0, n].imag, label='golden')
                plt.plot(uut_coherence[:, 0, n].imag, label='estimated')
                plt.title(f'Imag(coherence), p=0, q={n}')
                plt.xlabel('f / kHz')
                plt.grid()
                plt.legend(loc='upper right')

            plt.tight_layout()
            plt.savefig(
                os.path.join(
                    figure_dir, f'num_mics_{num_mics}_sample_rate_{sample_rate}_fft_length_{fft_length}_{field}.png'
                )
            )
            plt.close()


class TestAudioUtilsElements:
    @pytest.mark.unit
    def test_rms(self):
        """Test RMS calculation
        """
        # setup
        A = np.random.rand()
        omega = 100
        n_points = 1000
        rms_threshold = 1e-4
        # prep data
        t = np.linspace(0, 2 * np.pi, n_points)
        x = A * np.cos(2 * np.pi * omega * t)
        # test
        x_rms = rms(x)
        golden_rms = A / np.sqrt(2)
        assert (
            np.abs(x_rms - golden_rms) < rms_threshold
        ), f'RMS not matching for A={A}, omega={omega}, n_point={n_points}'

    @pytest.mark.unit
    def test_db_conversion(self):
        """Test conversions to and from dB.
        """
        num_examples = 10
        abs_threshold = 1e-6

        mag = np.random.rand(num_examples)
        mag_db = mag2db(mag)

        assert all(np.abs(mag - 10 ** (mag_db / 20)) < abs_threshold)
        assert all(np.abs(db2mag(mag_db) - 10 ** (mag_db / 20)) < abs_threshold)
        assert all(np.abs(pow2db(mag ** 2) - mag_db) < abs_threshold)

    @pytest.mark.unit
    def test_get_segment_start(self):
        random_seed = 42
        num_examples = 50
        num_samples = 2000

        _rng = np.random.default_rng(seed=random_seed)

        for n in range(num_examples):
            # Generate signal
            signal = _rng.normal(size=num_samples)
            # Random start in the first half
            start = _rng.integers(low=0, high=num_samples // 2)
            # Random length
            end = _rng.integers(low=start, high=num_samples)
            # Selected segment
            segment = signal[start:end]

            # UUT
            estimated_start = get_segment_start(signal=signal, segment=segment)

            assert (
                estimated_start == start
            ), f'Example {n}: estimated start ({estimated_start}) not matching the actual start ({start})'

    @pytest.mark.unit
    def test_calculate_sdr_numpy(self):
        atol = 1e-6
        random_seed = 42
        num_examples = 50
        num_samples = 2000

        _rng = np.random.default_rng(seed=random_seed)

        for n in range(num_examples):
            # Generate signal
            target = _rng.normal(size=num_samples)
            # Adjust the estimate
            golden_sdr = _rng.integers(low=-10, high=10)
            estimate = target * (1 + 10 ** (-golden_sdr / 20))

            # UUT
            estimated_sdr = calculate_sdr_numpy(estimate=estimate, target=target, remove_mean=False)

            assert np.isclose(
                estimated_sdr, golden_sdr, atol=atol
            ), f'Example {n}: estimated ({estimated_sdr}) not matching the actual value ({golden_sdr})'

            # Add random mean and use remove_mean=True
            # SDR should not change
            target += _rng.uniform(low=-10, high=10)
            estimate += _rng.uniform(low=-10, high=10)

            # UUT
            estimated_sdr = calculate_sdr_numpy(estimate=estimate, target=target, remove_mean=True)

            assert np.isclose(
                estimated_sdr, golden_sdr, atol=atol
            ), f'Example {n}: estimated ({estimated_sdr}) not matching the actual value ({golden_sdr})'

    @pytest.mark.unit
    def test_calculate_sdr_numpy_scale_invariant(self):
        atol = 1e-6
        random_seed = 42
        num_examples = 50
        num_samples = 2000

        _rng = np.random.default_rng(seed=random_seed)

        for n in range(num_examples):
            # Generate signal
            target = _rng.normal(size=num_samples)
            # Adjust the estimate
            estimate = target + _rng.uniform(low=0.01, high=1) * _rng.normal(size=target.size)

            # scaled target
            target_scaled = target / (np.linalg.norm(target) + 1e-16)
            target_scaled = np.sum(estimate * target_scaled) * target_scaled

            golden_sdr = calculate_sdr_numpy(
                estimate=estimate, target=target_scaled, scale_invariant=False, remove_mean=False
            )

            # UUT
            estimated_sdr = calculate_sdr_numpy(
                estimate=estimate, target=target, scale_invariant=True, remove_mean=False
            )

            print(golden_sdr, estimated_sdr)

            assert np.isclose(
                estimated_sdr, golden_sdr, atol=atol
            ), f'Example {n}: estimated ({estimated_sdr}) not matching the actual value ({golden_sdr})'

    @pytest.mark.unit
    @pytest.mark.parametrize('num_channels', [1, 3])
    @pytest.mark.parametrize('filter_length', [10])
    @pytest.mark.parametrize('delay', [0, 5])
    def test_convmtx_mc(self, num_channels: int, filter_length: int, delay: int):
        """Test convmtx against convolve and sum.
        Multiplication of convmtx_mc of input with a vectorized multi-channel filter
        should match the sum of convolution of each input channel with the corresponding
        filter.
        """
        atol = 1e-6
        random_seed = 42
        num_examples = 10
        num_samples = 2000

        _rng = np.random.default_rng(seed=random_seed)

        for n in range(num_examples):
            x = _rng.normal(size=(num_samples, num_channels))
            f = _rng.normal(size=(filter_length, num_channels))

            CM = convmtx_mc_numpy(x=x, filter_length=filter_length, delay=delay)

            # Multiply convmtx_mc with the vectorized filter
            uut = CM @ f.transpose().reshape(-1, 1)
            uut = uut.squeeze(1)

            # Calculate reference as sum of convolutions
            golden_ref = 0
            for m in range(num_channels):
                x_m_delayed = np.hstack([np.zeros(delay), x[:, m]])
                golden_ref += np.convolve(x_m_delayed, f[:, m], mode='full')[: len(x)]

            assert np.allclose(uut, golden_ref, atol=atol), f'Example {n}: UUT not matching the reference.'

    @pytest.mark.unit
    @pytest.mark.parametrize('num_channels', [1, 3])
    @pytest.mark.parametrize('filter_length', [10])
    @pytest.mark.parametrize('num_samples', [10, 100])
    def test_toeplitz(self, num_channels: int, filter_length: int, num_samples: int):
        """Test construction of a Toeplitz matrix for a given signal.
        """
        atol = 1e-6
        random_seed = 42
        num_batches = 10
        batch_size = 8

        _rng = np.random.default_rng(seed=random_seed)

        for n in range(num_batches):
            x = _rng.normal(size=(batch_size, num_channels, num_samples))

            # Construct Toeplitz matrix
            Tx = toeplitz(x=torch.tensor(x))

            # Compare against the reference
            for b in range(batch_size):
                for m in range(num_channels):
                    T_ref = scipy.linalg.toeplitz(x[b, m, ...])

                    assert np.allclose(
                        Tx[b, m, ...].cpu().numpy(), T_ref, atol=atol
                    ), f'Example {n}: not matching the reference for (b={b}, m={m}), .'<|MERGE_RESOLUTION|>--- conflicted
+++ resolved
@@ -185,8 +185,6 @@
             with pytest.raises(RuntimeError, match="Expecting a single-channel audio signal"):
                 AudioSegment.from_file(audio_file=[mc_file, mc_file], channel_selector=0)
 
-<<<<<<< HEAD
-=======
     @pytest.mark.unit
     @pytest.mark.parametrize("target_sr", [8000, 16000])
     def test_audio_segment_trim_match(self, tmpdir, target_sr):
@@ -241,7 +239,6 @@
                 # Test
                 assert audio_segment_1 == audio_segment_2, f'trim setup {trim_setup}, loaded segments not matching'
 
->>>>>>> 7854bd45
 
 class TestSelectChannels:
     num_samples = 1000
