--- conflicted
+++ resolved
@@ -129,7 +129,7 @@
     fixed_length = int(max(audio_lengths))
 
     audio_signal, tokens, new_audio_lengths = [], [], []
-    # max_ch = max([sig.shape[1] for sig, _, _, _ in batch])
+    max_ch = max([sig.shape[1] for sig, _, _, _ in batch])
     for sig, sig_len, tokens_i, _ in batch:
         if has_audio:
             sig_len = sig_len.item()
@@ -142,9 +142,10 @@
                 rep_sig = torch.cat(repeat * [sig])
                 sig = torch.cat((rep_sig, sub))
             new_audio_lengths.append(torch.tensor(fixed_length))
-            if self.max_ch > 1 and sig.shape[1] < self.max_ch:
-                pad = (0, self.max_ch - sig.shape[1])
-                sig = torch.nn.functional.pad(sig, pad)
+            # if self.max_ch > 1 and sig.shape[1] < self.max_ch:
+            # if max_ch > 1 and sig.shape[1] < max_ch:
+            #     pad = (0, self.max_ch - sig.shape[1])
+            #     sig = torch.nn.functional.pad(sig, pad)
             audio_signal.append(sig)
 
         tokens.append(tokens_i)
@@ -906,14 +907,8 @@
             Defaults to False.
         cal_labels_occurrence (bool): Whether to calculate occurrence of labels
             Defaults to False.
-<<<<<<< HEAD
         delimiter (Optional[str]): Delimiter to use when splitting the label string, default to None.
         normalize_audio_db (Optional[float]):  normalize audio signal to a target db, default to None.
-=======
-        delimiter (Optional[str]): Delimiter to use when spliting the label string, default to None.
-        normalize_audio_db (bool): Whether to normalize audio signal to a target db, default to False.
-        normalize_audio_db_target (float): Target db to normalize audio signal, default to -20.
->>>>>>> 0e8752b8
     """
 
     @property
@@ -959,12 +954,7 @@
         is_regression_task: bool = False,
         cal_labels_occurrence: Optional[bool] = False,
         delimiter: Optional[str] = None,
-<<<<<<< HEAD
         normalize_audio_db: Optional[float] = None,
-=======
-        normalize_audio_db: bool = False,
-        normalize_audio_db_target: float = -20.0,
->>>>>>> 0e8752b8
     ):
         super().__init__()
         if isinstance(manifest_filepath, str):
@@ -972,10 +962,6 @@
 
         self.delimiter = delimiter
         self.normalize_audio_db = normalize_audio_db
-<<<<<<< HEAD
-=======
-        self.normalize_audio_db_target = normalize_audio_db_target
->>>>>>> 0e8752b8
 
         self.collection = collections.ASRSpeechLabel(
             manifests_files=manifest_filepath,
@@ -1046,10 +1032,6 @@
             duration=sample.duration,
             trim=self.trim,
             normalize_db=self.normalize_audio_db,
-<<<<<<< HEAD
-=======
-            normalize_db_target=self.normalize_audio_db_target,
->>>>>>> 0e8752b8
         )
 
         f, fl = features, torch.tensor(features.size(0)).long()
@@ -1131,14 +1113,8 @@
                     or test datasets.
         global_rank (int): Worker rank, used for partitioning shards. Defaults to 0.
         world_size (int): Total number of processes, used for partitioning shards. Defaults to 0.
-<<<<<<< HEAD
         delimiter (Optional[str]): Delimiter to use when splitting the label string, default to None.
         normalize_audio_db (Optional[float]):  normalize audio signal to a target db, default to None.
-=======
-        delimiter (Optional[str]): Delimiter to use when spliting the label string, default to None.
-        normalize_audio_db (bool): Whether to normalize audio signal to a target db, default to False.
-        normalize_audio_db_target (float): Target db to normalize audio signal, default to -20.
->>>>>>> 0e8752b8
     """
 
     def __init__(
@@ -1159,12 +1135,7 @@
         global_rank: int = 0,
         world_size: int = 0,
         delimiter: Optional[str] = None,
-<<<<<<< HEAD
         normalize_audio_db: Optional[float] = None,
-=======
-        normalize_audio_db: bool = False,
-        normalize_audio_db_target: float = -20.0,
->>>>>>> 0e8752b8
     ):
         super().__init__()
         if isinstance(manifest_filepath, str):
@@ -1174,10 +1145,6 @@
         self.is_regression_task = is_regression_task
         self.delimiter = delimiter
         self.normalize_audio_db = normalize_audio_db
-<<<<<<< HEAD
-=======
-        self.normalize_audio_db_target = normalize_audio_db_target
->>>>>>> 0e8752b8
 
         self.collection = collections.ASRSpeechLabel(
             manifests_files=manifest_filepath,
@@ -1317,10 +1284,6 @@
             duration=manifest_entry.duration,
             trim=self.trim,
             normalize_db=self.normalize_audio_db,
-<<<<<<< HEAD
-=======
-            normalize_db_target=self.normalize_audio_db_target,
->>>>>>> 0e8752b8
         )
 
         audio_filestream.close()
