--- conflicted
+++ resolved
@@ -99,19 +99,8 @@
         else:
             base_module = self.model
 
-<<<<<<< HEAD
-        if self.cfg.get('mcore_gpt', False):
-            self.original_checkpointing_granularity = base_module.decoder.config.recompute_granularity
-            self.original_checkpointing_num_layers = base_module.decoder.config.recompute_num_layers
-            self.original_checkpointing_method = base_module.decoder.config.recompute_method
-        else:
-            self.original_checkpointing_granularity = base_module.language_model.encoder.activations_checkpoint_granularity
-            self.original_checkpointing_num_layers = base_module.language_model.encoder.activations_checkpoint_num_layers
-            self.original_checkpointing_method = base_module.language_model.encoder.activations_checkpoint_method
-=======
         self._reset_activation_checkpointing_args()
         self._reset_sequence_parallelism_args()
->>>>>>> e64076e7
         self.virtual_tokens = 0
 
     def setup_metric(self, data_cfg):
@@ -819,38 +808,6 @@
             dataloaders.append(eval_dl)
         return dataloaders
 
-<<<<<<< HEAD
-    def _reset_activation_checkpointing_args(self):
-        if self.cfg.get('megatron_amp_O2', False):
-            base_module = self.model.module
-        else:
-            base_module = self.model
-
-        if self.cfg.get('mcore_gpt', False):
-            base_module.decoder.config.recompute_granularity = None
-            base_module.decoder.config.recompute_num_layers = None
-            base_module.decoder.config.recompute_method = None
-        else:
-            base_module.language_model.encoder.activations_checkpoint_granularity = None
-            base_module.language_model.encoder.activations_checkpoint_method = None
-            base_module.language_model.encoder.activations_checkpoint_num_layers = None
-
-    def _restore_activation_checkpointing_args(self):
-        if self.cfg.get('megatron_amp_O2', False):
-            base_module = self.model.module
-        else:
-            base_module = self.model
-        if self.cfg.get('mcore_gpt', False):
-            base_module.decoder.config.recompute_granularity = self.original_checkpointing_granularity
-            base_module.decoder.config.recompute_num_layers = self.original_checkpointing_num_layers
-            base_module.decoder.config.recompute_method = self.original_checkpointing_method
-        else:
-            base_module.language_model.encoder.activations_checkpoint_granularity = self.original_checkpointing_granularity
-            base_module.language_model.encoder.activations_checkpoint_method = self.original_checkpointing_method
-            base_module.language_model.encoder.activations_checkpoint_num_layers = self.original_checkpointing_num_layers
-
-=======
->>>>>>> e64076e7
     def on_validation_epoch_start(self):
         self._reset_activation_checkpointing_args()
         self._reset_sequence_parallelism_args()
