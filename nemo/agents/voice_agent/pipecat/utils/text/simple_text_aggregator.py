--- conflicted
+++ resolved
@@ -101,11 +101,7 @@
 class SimpleSegmentedTextAggregator(SimpleTextAggregator):
     def __init__(
         self,
-<<<<<<< HEAD
-        punctuation_marks: str | list[str] = ".,!?;:",
-=======
         punctuation_marks: str | list[str] = ".,!?;:\n",
->>>>>>> 676a3687
         ignore_marks: str | list[str] = "*",
         min_sentence_length: int = 0,
         use_legacy_eos_detection: bool = False,
@@ -134,14 +130,8 @@
             )
             if "." in punctuation_marks:
                 punctuation_marks.remove(".")
-<<<<<<< HEAD
-            punctuation_marks += [
-                "."
-            ]  # put period at the end of the list to ensure it's the last punctuation mark to be matched
-=======
             # put period at the end of the list to ensure it's the last punctuation mark to be matched
             punctuation_marks += ["."]
->>>>>>> 676a3687
             self._punctuation_marks = punctuation_marks
 
     def _find_segment_end(self, text: str) -> Optional[int]:
@@ -153,16 +143,12 @@
         Returns:
             The index of the end of the segment, or None if the text is too short.
         """
-<<<<<<< HEAD
-        if len(text.strip()) < self._min_sentence_length:
-=======
         # drop leading whitespace but keep trailing whitespace to
         # allow "\n" to trigger the end of the sentence
         text_len = len(text)
         text = text.lstrip()
         offset = text_len - len(text)
         if len(text) < self._min_sentence_length:
->>>>>>> 676a3687
             return None
 
         for punc in self._punctuation_marks:
@@ -171,23 +157,14 @@
             else:
                 idx = text.find(punc)
             if idx != -1:
-<<<<<<< HEAD
-                return idx + 1
-=======
                 # add the offset to the index to account for the leading whitespace
                 return idx + 1 + offset
->>>>>>> 676a3687
         return None
 
     async def aggregate(self, text: str) -> Optional[str]:
         result: Optional[str] = None
         self._text += str(text)
 
-<<<<<<< HEAD
-        self._text += str(text)
-
-=======
->>>>>>> 676a3687
         for ignore_mark in self._ignore_marks:
             self._text = self._text.replace(ignore_mark, "")
 
@@ -201,19 +178,12 @@
         if eos_end_index:
             result = self._text[:eos_end_index]
             if len(result.strip()) < self._min_sentence_length:
-<<<<<<< HEAD
-                result = None
-                # logger.debug(f"Text is too short, skipping: `{result}`, full text: `{self._text}`")
-            else:
-                # logger.debug(f"Text Aggregator Result: `{result}`, full text: `{self._text}`")
-=======
                 logger.debug(
                     f"Text is too short, skipping: `{result}`, full text: `{self._text}`, input text: `{text}`"
                 )
                 result = None
             else:
                 logger.debug(f"Text Aggregator Result: `{result}`, full text: `{self._text}`, input text: `{text}`")
->>>>>>> 676a3687
                 self._text = self._text[eos_end_index:]
 
         return result