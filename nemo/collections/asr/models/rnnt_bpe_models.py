# Copyright (c) 2020, NVIDIA CORPORATION.  All rights reserved.
#
# Licensed under the Apache License, Version 2.0 (the "License");
# you may not use this file except in compliance with the License.
# You may obtain a copy of the License at
#
#     http://www.apache.org/licenses/LICENSE-2.0
#
# Unless required by applicable law or agreed to in writing, software
# distributed under the License is distributed on an "AS IS" BASIS,
# WITHOUT WARRANTIES OR CONDITIONS OF ANY KIND, either express or implied.
# See the License for the specific language governing permissions and
# limitations under the License.

import copy
import os
from typing import Dict, List, Optional, Union

import torch
from omegaconf import DictConfig, ListConfig, OmegaConf, open_dict
from pytorch_lightning import Trainer

from nemo.collections.asr.data import audio_to_text_dataset
from nemo.collections.asr.data.audio_to_text_dali import AudioToBPEDALIDataset
from nemo.collections.asr.losses.rnnt import RNNTLoss
from nemo.collections.asr.metrics.rnnt_wer_bpe import RNNTBPEWER, RNNTBPEDecoding, RNNTBPEDecodingConfig
from nemo.collections.asr.models.rnnt_models import EncDecRNNTModel
from nemo.collections.asr.parts.mixins import ASRBPEMixin
from nemo.core.classes.common import PretrainedModelInfo
from nemo.utils import logging, model_utils


class EncDecRNNTBPEModel(EncDecRNNTModel, ASRBPEMixin):
    """Base class for encoder decoder RNNT-based models with subword tokenization."""

    @classmethod
    def list_available_models(cls) -> List[PretrainedModelInfo]:
        """
        This method returns a list of pre-trained model which can be instantiated directly from NVIDIA's NGC cloud.

        Returns:
            List of available pre-trained models.
        """
        results = []

        model = PretrainedModelInfo(
            pretrained_model_name="stt_en_contextnet_256",
            description="For details about this model, please visit https://ngc.nvidia.com/catalog/models/nvidia:nemo:stt_en_contextnet_256",
            location="https://api.ngc.nvidia.com/v2/models/nvidia/nemo/stt_en_contextnet_256/versions/1.6.0/files/stt_en_contextnet_256.nemo",
        )
        results.append(model)

        model = PretrainedModelInfo(
            pretrained_model_name="stt_en_contextnet_512",
            description="For details about this model, please visit https://ngc.nvidia.com/catalog/models/nvidia:nemo:stt_en_contextnet_512",
            location="https://api.ngc.nvidia.com/v2/models/nvidia/nemo/stt_en_contextnet_512/versions/1.6.0/files/stt_en_contextnet_512.nemo",
        )
        results.append(model)

        model = PretrainedModelInfo(
            pretrained_model_name="stt_en_contextnet_1024",
            description="For details about this model, please visit https://ngc.nvidia.com/catalog/models/nvidia:nemo:stt_en_contextnet_1024",
            location="https://api.ngc.nvidia.com/v2/models/nvidia/nemo/stt_en_contextnet_1024/versions/1.9.0/files/stt_en_contextnet_1024.nemo",
        )
        results.append(model)

        model = PretrainedModelInfo(
            pretrained_model_name="stt_en_contextnet_256_mls",
            description="For details about this model, please visit https://ngc.nvidia.com/catalog/models/nvidia:nemo:stt_en_contextnet_256_mls",
            location="https://api.ngc.nvidia.com/v2/models/nvidia/nemo/stt_en_contextnet_256_mls/versions/1.0.0/files/stt_en_contextnet_256_mls.nemo",
        )
        results.append(model)

        model = PretrainedModelInfo(
            pretrained_model_name="stt_en_contextnet_512_mls",
            description="For details about this model, please visit https://ngc.nvidia.com/catalog/models/nvidia:nemo:stt_en_contextnet_512_mls",
            location="https://api.ngc.nvidia.com/v2/models/nvidia/nemo/stt_en_contextnet_512_mls/versions/1.0.0/files/stt_en_contextnet_512_mls.nemo",
        )
        results.append(model)

        model = PretrainedModelInfo(
            pretrained_model_name="stt_en_contextnet_1024_mls",
            description="For details about this model, please visit https://ngc.nvidia.com/catalog/models/nvidia:nemo:stt_en_contextnet_1024_mls",
            location="https://api.ngc.nvidia.com/v2/models/nvidia/nemo/stt_en_contextnet_1024_mls/versions/1.0.0/files/stt_en_contextnet_1024_mls.nemo",
        )
        results.append(model)

        model = PretrainedModelInfo(
            pretrained_model_name="stt_en_conformer_transducer_small",
            description="For details about this model, please visit https://ngc.nvidia.com/catalog/models/nvidia:nemo:stt_en_conformer_transducer_small",
            location="https://api.ngc.nvidia.com/v2/models/nvidia/nemo/stt_en_conformer_transducer_small/versions/1.6.0/files/stt_en_conformer_transducer_small.nemo",
        )
        results.append(model)

        model = PretrainedModelInfo(
            pretrained_model_name="stt_en_conformer_transducer_medium",
            description="For details about this model, please visit https://ngc.nvidia.com/catalog/models/nvidia:nemo:stt_en_conformer_transducer_medium",
            location="https://api.ngc.nvidia.com/v2/models/nvidia/nemo/stt_en_conformer_transducer_medium/versions/1.6.0/files/stt_en_conformer_transducer_medium.nemo",
        )
        results.append(model)

        model = PretrainedModelInfo(
            pretrained_model_name="stt_en_conformer_transducer_large",
            description="For details about this model, please visit https://ngc.nvidia.com/catalog/models/nvidia:nemo:stt_en_conformer_transducer_large",
            location="https://api.ngc.nvidia.com/v2/models/nvidia/nemo/stt_en_conformer_transducer_large/versions/1.10.0/files/stt_en_conformer_transducer_large.nemo",
        )
        results.append(model)

        model = PretrainedModelInfo(
            pretrained_model_name="stt_en_conformer_transducer_large_ls",
            description="For details about this model, please visit https://ngc.nvidia.com/catalog/models/nvidia:nemo:stt_en_conformer_transducer_large_ls",
            location="https://api.ngc.nvidia.com/v2/models/nvidia/nemo/stt_en_conformer_transducer_large_ls/versions/1.8.0/files/stt_en_conformer_transducer_large_ls.nemo",
        )
        results.append(model)

        model = PretrainedModelInfo(
            pretrained_model_name="stt_en_conformer_transducer_xlarge",
            description="For details about this model, please visit https://ngc.nvidia.com/catalog/models/nvidia:nemo:stt_en_conformer_transducer_xlarge",
            location="https://api.ngc.nvidia.com/v2/models/nvidia/nemo/stt_en_conformer_transducer_xlarge/versions/1.10.0/files/stt_en_conformer_transducer_xlarge.nemo",
        )
        results.append(model)

        model = PretrainedModelInfo(
            pretrained_model_name="stt_en_conformer_transducer_xxlarge",
            description="For details about this model, please visit https://ngc.nvidia.com/catalog/models/nvidia:nemo:stt_en_conformer_transducer_xxlarge",
            location="https://api.ngc.nvidia.com/v2/models/nvidia/nemo/stt_en_conformer_transducer_xxlarge/versions/1.8.0/files/stt_en_conformer_transducer_xxlarge.nemo",
        )
        results.append(model)

        model = PretrainedModelInfo(
            pretrained_model_name="stt_de_contextnet_1024",
            description="For details about this model, please visit https://ngc.nvidia.com/catalog/models/nvidia:nemo:stt_de_contextnet_1024",
            location="https://api.ngc.nvidia.com/v2/models/nvidia/nemo/stt_de_contextnet_1024/versions/1.4.0/files/stt_de_contextnet_1024.nemo",
        )
        results.append(model)

        model = PretrainedModelInfo(
            pretrained_model_name="stt_fr_contextnet_1024",
            description="For details about this model, please visit https://ngc.nvidia.com/catalog/models/nvidia:nemo:stt_fr_contextnet_1024",
            location="https://api.ngc.nvidia.com/v2/models/nvidia/nemo/stt_fr_contextnet_1024/versions/1.5/files/stt_fr_contextnet_1024.nemo",
        )
        results.append(model)

        model = PretrainedModelInfo(
            pretrained_model_name="stt_es_contextnet_1024",
            description="For details about this model, please visit https://ngc.nvidia.com/catalog/models/nvidia:nemo:stt_es_contextnet_1024",
            location="https://api.ngc.nvidia.com/v2/models/nvidia/nemo/stt_es_contextnet_1024/versions/1.8.0/files/stt_es_contextnet_1024.nemo",
        )
        results.append(model)

        model = PretrainedModelInfo(
            pretrained_model_name="stt_de_conformer_transducer_large",
            description="For details about this model, please visit https://ngc.nvidia.com/catalog/models/nvidia:nemo:stt_de_conformer_transducer_large",
            location="https://api.ngc.nvidia.com/v2/models/nvidia/nemo/stt_de_conformer_transducer_large/versions/1.5.0/files/stt_de_conformer_transducer_large.nemo",
        )
        results.append(model)

        model = PretrainedModelInfo(
            pretrained_model_name="stt_fr_conformer_transducer_large",
            description="For details about this model, please visit https://catalog.ngc.nvidia.com/orgs/nvidia/teams/nemo/models/stt_fr_conformer_transducer_large",
            location="https://api.ngc.nvidia.com/v2/models/nvidia/nemo/stt_fr_conformer_transducer_large/versions/1.5/files/stt_fr_conformer_transducer_large.nemo",
        )
        results.append(model)

        model = PretrainedModelInfo(
            pretrained_model_name="stt_es_conformer_transducer_large",
            description="For details about this model, please visit https://ngc.nvidia.com/catalog/models/nvidia:nemo:stt_es_conformer_transducer_large",
            location="https://api.ngc.nvidia.com/v2/models/nvidia/nemo/stt_es_conformer_transducer_large/versions/1.8.0/files/stt_es_conformer_transducer_large.nemo",
        )
        results.append(model)

        model = PretrainedModelInfo(
            pretrained_model_name="stt_enes_conformer_transducer_large",
            description="For details about this model, please visit https://ngc.nvidia.com/catalog/models/nvidia:nemo:stt_enes_conformer_transducer_large",
            location="https://api.ngc.nvidia.com/v2/models/nvidia/nemo/stt_enes_conformer_transducer_large/versions/1.0.0/files/stt_enes_conformer_transducer_large.nemo",
        )
        results.append(model)

        model = PretrainedModelInfo(
            pretrained_model_name="stt_enes_contextnet_large",
            description="For details about this model, please visit https://ngc.nvidia.com/catalog/models/nvidia:nemo:stt_enes_contextnet_large",
            location="https://api.ngc.nvidia.com/v2/models/nvidia/nemo/stt_enes_contextnet_large/versions/1.0.0/files/stt_enes_contextnet_large.nemo",
        )
        results.append(model)

        model = PretrainedModelInfo(
            pretrained_model_name="stt_ca_conformer_transducer_large",
            description="For details about this model, please visit https://ngc.nvidia.com/catalog/models/nvidia:nemo:stt_ca_conformer_transducer_large",
            location="https://api.ngc.nvidia.com/v2/models/nvidia/nemo/stt_ca_conformer_transducer_large/versions/1.11.0/files/stt_ca_conformer_transducer_large.nemo",
        )
        results.append(model)

        model = PretrainedModelInfo(
            pretrained_model_name="stt_rw_conformer_transducer_large",
            description="For details about this model, please visit https://ngc.nvidia.com/catalog/models/nvidia:nemo:stt_rw_conformer_transducer_large",
            location="https://api.ngc.nvidia.com/v2/models/nvidia/nemo/stt_rw_conformer_transducer_large/versions/1.11.0/files/stt_rw_conformer_transducer_large.nemo",
        )
        results.append(model)

        model = PretrainedModelInfo(
            pretrained_model_name="stt_enes_conformer_transducer_large_codesw",
            description="For details about this model, please visit https://ngc.nvidia.com/catalog/models/nvidia:nemo:stt_enes_conformer_transducer_large_codesw",
            location="https://api.ngc.nvidia.com/v2/models/nvidia/nemo/stt_enes_conformer_transducer_large_codesw/versions/1.0.0/files/stt_enes_conformer_transducer_large_codesw.nemo",
        )
        results.append(model)

        model = PretrainedModelInfo(
            pretrained_model_name="stt_kab_conformer_transducer_large",
            description="For details about this model, please visit https://ngc.nvidia.com/catalog/models/nvidia:nemo:stt_kab_conformer_transducer_large",
            location="https://api.ngc.nvidia.com/v2/models/nvidia/nemo/stt_kab_conformer_transducer_large/versions/1.12.0/files/stt_kab_conformer_transducer_large.nemo",
        )
        results.append(model)

        model = PretrainedModelInfo(
            pretrained_model_name="stt_be_conformer_transducer_large",
            description="For details about this model, please visit https://ngc.nvidia.com/catalog/models/nvidia:nemo:stt_be_conformer_transducer_large",
            location="https://api.ngc.nvidia.com/v2/models/nvidia/nemo/stt_be_conformer_transducer_large/versions/1.12.0/files/stt_be_conformer_transducer_large.nemo",
        )
        results.append(model)

        model = PretrainedModelInfo(
            pretrained_model_name="stt_hr_conformer_transducer_large",
            description="For details about this model, please visit https://ngc.nvidia.com/catalog/models/nvidia:nemo:stt_hr_conformer_transducer_large",
            location="https://api.ngc.nvidia.com/v2/models/nvidia/nemo/stt_hr_conformer_transducer_large/versions/1.11.0/files/stt_hr_conformer_transducer_large.nemo",
        )
        results.append(model)

        model = PretrainedModelInfo(
            pretrained_model_name="stt_it_conformer_transducer_large",
            description="For details about this model, please visit https://ngc.nvidia.com/catalog/models/nvidia:nemo:stt_it_conformer_transducer_large",
            location="https://api.ngc.nvidia.com/v2/models/nvidia/nemo/stt_it_conformer_transducer_large/versions/1.13.0/files/stt_it_conformer_transducer_large.nemo",
        )
        results.append(model)

        model = PretrainedModelInfo(
            pretrained_model_name="stt_ru_conformer_transducer_large",
            description="For details about this model, please visit https://ngc.nvidia.com/catalog/models/nvidia:nemo:stt_ru_conformer_transducer_large",
            location="https://api.ngc.nvidia.com/v2/models/nvidia/nemo/stt_ru_conformer_transducer_large/versions/1.13.0/files/stt_ru_conformer_transducer_large.nemo",
        )
        results.append(model)

        model = PretrainedModelInfo(
            pretrained_model_name="stt_eo_conformer_transducer_large",
            description="For details about this model, please visit https://ngc.nvidia.com/catalog/models/nvidia:nemo:stt_eo_conformer_transducer_large",
            location="https://api.ngc.nvidia.com/v2/models/nvidia/nemo/stt_eo_conformer_transducer_large/versions/1.14.0/files/stt_eo_conformer_transducer_large.nemo",
        )
        results.append(model)

        return results

    def __init__(self, cfg: DictConfig, trainer: Trainer = None):
        # Convert to Hydra 1.0 compatible DictConfig
        cfg = model_utils.convert_model_config_to_dict_config(cfg)
        cfg = model_utils.maybe_update_config_version(cfg)

        # Tokenizer is necessary for this model
        if 'tokenizer' not in cfg:
            raise ValueError("`cfg` must have `tokenizer` config to create a tokenizer !")

        if not isinstance(cfg, DictConfig):
            cfg = OmegaConf.create(cfg)

        # Setup the tokenizer
        self._setup_tokenizer(cfg.tokenizer)

        # Initialize a dummy vocabulary
        vocabulary = self.tokenizer.tokenizer.get_vocab()

        # Set the new vocabulary
        with open_dict(cfg):
            cfg.labels = ListConfig(list(vocabulary))

        with open_dict(cfg.decoder):
            cfg.decoder.vocab_size = len(vocabulary)

        with open_dict(cfg.joint):
            cfg.joint.num_classes = len(vocabulary)
            cfg.joint.vocabulary = ListConfig(list(vocabulary))
            cfg.joint.jointnet.encoder_hidden = cfg.model_defaults.enc_hidden
            cfg.joint.jointnet.pred_hidden = cfg.model_defaults.pred_hidden

        super().__init__(cfg=cfg, trainer=trainer)

        # Setup decoding object
        self.decoding = RNNTBPEDecoding(
            decoding_cfg=self.cfg.decoding, decoder=self.decoder, joint=self.joint, tokenizer=self.tokenizer,
        )

        # Setup wer object
        self.wer = RNNTBPEWER(
            decoding=self.decoding,
            batch_dim_index=0,
            use_cer=self._cfg.get('use_cer', False),
            log_prediction=self._cfg.get('log_prediction', True),
            dist_sync_on_step=True,
        )

        # Setup fused Joint step if flag is set
        if self.joint.fuse_loss_wer:
            self.joint.set_loss(self.loss)
            self.joint.set_wer(self.wer)

    def change_vocabulary(
        self,
        new_tokenizer_dir: Union[str, DictConfig],
        new_tokenizer_type: str,
        decoding_cfg: Optional[DictConfig] = None,
    ):
        """
        Changes vocabulary used during RNNT decoding process. Use this method when fine-tuning on from pre-trained model.
        This method changes only decoder and leaves encoder and pre-processing modules unchanged. For example, you would
        use it if you want to use pretrained encoder when fine-tuning on data in another language, or when you'd need
        model to learn capitalization, punctuation and/or special characters.

        Args:
            new_tokenizer_dir: Directory path to tokenizer or a config for a new tokenizer (if the tokenizer type is `agg`)
            new_tokenizer_type: Type of tokenizer. Can be either `agg`, `bpe` or `wpe`.
            decoding_cfg: A config for the decoder, which is optional. If the decoding type
                needs to be changed (from say Greedy to Beam decoding etc), the config can be passed here.

        Returns: None

        """
        if isinstance(new_tokenizer_dir, DictConfig):
            if new_tokenizer_type == 'agg':
                new_tokenizer_cfg = new_tokenizer_dir
            else:
                raise ValueError(
                    f'New tokenizer dir should be a string unless the tokenizer is `agg`, but this tokenizer type is: {new_tokenizer_type}'
                )
        else:
            new_tokenizer_cfg = None

        if new_tokenizer_cfg is not None:
            tokenizer_cfg = new_tokenizer_cfg
        else:
            if not os.path.isdir(new_tokenizer_dir):
                raise NotADirectoryError(
                    f'New tokenizer dir must be non-empty path to a directory. But I got: {new_tokenizer_dir}'
                )

            if new_tokenizer_type.lower() not in ('bpe', 'wpe'):
                raise ValueError(f'New tokenizer type must be either `bpe` or `wpe`')

            tokenizer_cfg = OmegaConf.create({'dir': new_tokenizer_dir, 'type': new_tokenizer_type})

        # Setup the tokenizer
        self._setup_tokenizer(tokenizer_cfg)

        # Initialize a dummy vocabulary
        vocabulary = self.tokenizer.tokenizer.get_vocab()

        joint_config = self.joint.to_config_dict()
        new_joint_config = copy.deepcopy(joint_config)
        if self.tokenizer_type == "agg":
            new_joint_config["vocabulary"] = ListConfig(vocabulary)
        else:
            new_joint_config["vocabulary"] = ListConfig(list(vocabulary.keys()))

        new_joint_config['num_classes'] = len(vocabulary)
        del self.joint
        self.joint = EncDecRNNTBPEModel.from_config_dict(new_joint_config)

        decoder_config = self.decoder.to_config_dict()
        new_decoder_config = copy.deepcopy(decoder_config)
        new_decoder_config.vocab_size = len(vocabulary)
        del self.decoder
        self.decoder = EncDecRNNTBPEModel.from_config_dict(new_decoder_config)

        del self.loss
        self.loss = RNNTLoss(num_classes=self.joint.num_classes_with_blank - 1)

        if decoding_cfg is None:
            # Assume same decoding config as before
            decoding_cfg = self.cfg.decoding

        # Assert the decoding config with all hyper parameters
        decoding_cls = OmegaConf.structured(RNNTBPEDecodingConfig)
        decoding_cls = OmegaConf.create(OmegaConf.to_container(decoding_cls))
        decoding_cfg = OmegaConf.merge(decoding_cls, decoding_cfg)

        self.decoding = RNNTBPEDecoding(
            decoding_cfg=decoding_cfg, decoder=self.decoder, joint=self.joint, tokenizer=self.tokenizer,
        )

        self.wer = RNNTBPEWER(
            decoding=self.decoding,
            batch_dim_index=self.wer.batch_dim_index,
            use_cer=self.wer.use_cer,
            log_prediction=self.wer.log_prediction,
            dist_sync_on_step=True,
        )

        # Setup fused Joint step
        if self.joint.fuse_loss_wer or (
            self.decoding.joint_fused_batch_size is not None and self.decoding.joint_fused_batch_size > 0
        ):
            self.joint.set_loss(self.loss)
            self.joint.set_wer(self.wer)

        # Update config
        with open_dict(self.cfg.joint):
            self.cfg.joint = new_joint_config

        with open_dict(self.cfg.decoder):
            self.cfg.decoder = new_decoder_config

        with open_dict(self.cfg.decoding):
            self.cfg.decoding = decoding_cfg

        logging.info(f"Changed decoder to output to {self.joint.vocabulary} vocabulary.")

    def change_decoding_strategy(self, decoding_cfg: DictConfig):
        """
        Changes decoding strategy used during RNNT decoding process.

        Args:
            decoding_cfg: A config for the decoder, which is optional. If the decoding type
                needs to be changed (from say Greedy to Beam decoding etc), the config can be passed here.
        """
        if decoding_cfg is None:
            # Assume same decoding config as before
            logging.info("No `decoding_cfg` passed when changing decoding strategy, using internal config")
            decoding_cfg = self.cfg.decoding

        # Assert the decoding config with all hyper parameters
        decoding_cls = OmegaConf.structured(RNNTBPEDecodingConfig)
        decoding_cls = OmegaConf.create(OmegaConf.to_container(decoding_cls))
        decoding_cfg = OmegaConf.merge(decoding_cls, decoding_cfg)

        self.decoding = RNNTBPEDecoding(
            decoding_cfg=decoding_cfg, decoder=self.decoder, joint=self.joint, tokenizer=self.tokenizer,
        )

        self.wer = RNNTBPEWER(
            decoding=self.decoding,
            batch_dim_index=self.wer.batch_dim_index,
            use_cer=self.wer.use_cer,
            log_prediction=self.wer.log_prediction,
            dist_sync_on_step=True,
        )

        # Setup fused Joint step
        if self.joint.fuse_loss_wer or (
            self.decoding.joint_fused_batch_size is not None and self.decoding.joint_fused_batch_size > 0
        ):
            self.joint.set_loss(self.loss)
            self.joint.set_wer(self.wer)

        # Update config
        with open_dict(self.cfg.decoding):
            self.cfg.decoding = decoding_cfg

        logging.info(f"Changed decoding strategy to \n{OmegaConf.to_yaml(self.cfg.decoding)}")

    def _setup_dataloader_from_config(self, config: Optional[Dict]):
        dataset = audio_to_text_dataset.get_audio_to_text_bpe_dataset_from_config(
            config=config,
            local_rank=self.local_rank,
            global_rank=self.global_rank,
            world_size=self.world_size,
            tokenizer=self.tokenizer,
            preprocessor_cfg=self.cfg.get("preprocessor", None),
        )

<<<<<<< HEAD
        is_concat = config.get('is_concat', False)
=======
        if dataset is None:
            return None

        if isinstance(dataset, AudioToBPEDALIDataset):
            # DALI Dataset implements dataloader interface
            return dataset
>>>>>>> ca9e4d9c

        shuffle = config['shuffle']
        if config.get('is_tarred', False):
            shuffle = False

        if hasattr(dataset, 'collate_fn'):
            collate_fn = dataset.collate_fn
        else:
            collate_fn = dataset.datasets[0].collate_fn

        return torch.utils.data.DataLoader(
            dataset=dataset,
            batch_size=config['batch_size'],
            collate_fn=collate_fn,
            drop_last=config.get('drop_last', False),
            shuffle=shuffle,
            num_workers=config.get('num_workers', 0),
            pin_memory=config.get('pin_memory', False),
        )

    def _setup_transcribe_dataloader(self, config: Dict) -> 'torch.utils.data.DataLoader':
        """
        Setup function for a temporary data loader which wraps the provided audio file.

        Args:
            config: A python dictionary which contains the following keys:
            paths2audio_files: (a list) of paths to audio files. The files should be relatively short fragments. \
                Recommended length per file is between 5 and 25 seconds.
            batch_size: (int) batch size to use during inference. \
                Bigger will result in better throughput performance but would use more memory.
            temp_dir: (str) A temporary directory where the audio manifest is temporarily
                stored.

        Returns:
            A pytorch DataLoader for the given audio file(s).
        """
        if 'manifest_filepath' in config:
            manifest_filepath = config['manifest_filepath']
            batch_size = config['batch_size']
        else:
            manifest_filepath = os.path.join(config['temp_dir'], 'manifest.json')
            batch_size = min(config['batch_size'], len(config['paths2audio_files']))

        dl_config = {
            'manifest_filepath': manifest_filepath,
            'sample_rate': self.preprocessor._sample_rate,
            'batch_size': batch_size,
            'shuffle': False,
            'num_workers': config.get('num_workers', min(batch_size, os.cpu_count() - 1)),
            'pin_memory': True,
            'channel_selector': config.get('channel_selector', None),
            'use_start_end_token': self.cfg.validation_ds.get('use_start_end_token', False),
        }

        if config.get("augmentor"):
            dl_config['augmentor'] = config.get("augmentor")

        temporary_datalayer = self._setup_dataloader_from_config(config=DictConfig(dl_config))
        return temporary_datalayer<|MERGE_RESOLUTION|>--- conflicted
+++ resolved
@@ -463,16 +463,12 @@
             preprocessor_cfg=self.cfg.get("preprocessor", None),
         )
 
-<<<<<<< HEAD
-        is_concat = config.get('is_concat', False)
-=======
         if dataset is None:
             return None
 
         if isinstance(dataset, AudioToBPEDALIDataset):
             # DALI Dataset implements dataloader interface
             return dataset
->>>>>>> ca9e4d9c
 
         shuffle = config['shuffle']
         if config.get('is_tarred', False):
