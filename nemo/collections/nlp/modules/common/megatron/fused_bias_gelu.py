--- conflicted
+++ resolved
@@ -63,10 +63,6 @@
         return tmp, tmp
 
     @staticmethod
-<<<<<<< HEAD
-    def symbolic(g, input, bias):
-        return g.op("com.microsoft::BiasGelu", input, bias)
-=======
     def symbolic(g: torch.Graph, input: torch.Value, bias: torch.Value):
         # define constants and variables
         x = g.op("Add", input, bias)
@@ -83,7 +79,6 @@
 
         # calculates x * 0.5 * (1.0 + torch.tanh(0.79788456 * x * (1 + 0.044715 * x * x)))
         return g.op("Mul", const_1, g.op("Mul", x, g.op("Add", const_2, p_2)))
->>>>>>> 4a93d287
 
 
 def fused_bias_gelu(input, bias):
