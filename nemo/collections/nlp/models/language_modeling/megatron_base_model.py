--- conflicted
+++ resolved
@@ -132,11 +132,7 @@
 
         if vp_size is not None:
             if vp_size == 1:
-<<<<<<< HEAD
                 vp_size = None
-=======
-                self.cfg.virtual_pipeline_model_parallel_size = None
->>>>>>> 48333471
             else:
                 assert (
                     self.cfg.num_layers // self.cfg.pipeline_model_parallel_size
@@ -146,7 +142,6 @@
             world_size=init_world_size,
             global_rank=init_global_rank,
             local_rank=init_local_rank,
-<<<<<<< HEAD
             tensor_model_parallel_size=cfg.get('tensor_model_parallel_size', 1),
             pipeline_model_parallel_size=cfg.get('pipeline_model_parallel_size', 1),
             virtual_pipeline_model_parallel_size=vp_size,
@@ -155,16 +150,6 @@
             global_batch_size=cfg.get('global_batch_size'),
             rampup_batch_size=cfg.get('rampup_batch_size'),
             use_fp8=cfg.get('fp8', False),
-=======
-            tensor_model_parallel_size=self.cfg.get('tensor_model_parallel_size', 1),
-            pipeline_model_parallel_size=self.cfg.get('pipeline_model_parallel_size', 1),
-            virtual_pipeline_model_parallel_size=self.cfg.get('virtual_pipeline_model_parallel_size', None),
-            pipeline_model_parallel_split_rank=self.cfg.get('pipeline_model_parallel_split_rank', 0),
-            micro_batch_size=self.cfg.get('micro_batch_size'),
-            global_batch_size=self.cfg.get('global_batch_size'),
-            rampup_batch_size=self.cfg.get('rampup_batch_size'),
-            use_fp8=self.cfg.get('fp8', False),
->>>>>>> 48333471
             init_mpi_proc_group=cfg.get('ub_tp_comm_overlap', False),
             seed=self.cfg.get('seed', 1234),
             apex_transformer_log_level=self.cfg.get('apex_transformer_log_level', 30),
@@ -743,11 +728,7 @@
         torch.distributed.all_reduce(total_num_parameters, group=parallel_state.get_model_parallel_group())
         return num_parameters_on_device, total_num_parameters
 
-<<<<<<< HEAD
     def build_model_parallel_config(self) -> ModelParallelConfig:
-=======
-    def build_model_parallel_config(self):
->>>>>>> 48333471
         """ For attributes in the nemo model config that are the same as the
             megatron core ModelParallelConfig we will use the value from the nemo config.
             For attributes in ModelParallelConfig that are not in the nemo model config, we add custom logic.
@@ -775,11 +756,7 @@
             "fp16": False,  # NeMo does not currently support fp16 training with megatron amp O2
             "bf16": precision == 'bf16' and megatron_amp_O2,
             "params_dtype": params_dtype,
-<<<<<<< HEAD
             "timers": None,  # NeMo does not currently support megatron core timers
-=======
-            "timers": None,  # NeMo dues not currently support megatron core timers
->>>>>>> 48333471
             "async_tensor_model_parallel_allreduce": self.cfg.get('tensor_model_parallel_world_size', 1) > 1
             and not self.cfg.get('sequence_parallel', False),
             "pipeline_dtype": pipeline_dtype,
