# coding=utf-8
# Copyright (c) 2020, NVIDIA CORPORATION.  All rights reserved.
#
# Licensed under the Apache License, Version 2.0 (the "License");
# you may not use this file except in compliance with the License.
# You may obtain a copy of the License at
#
#     http://www.apache.org/licenses/LICENSE-2.0
#
# Unless required by applicable law or agreed to in writing, software
# distributed under the License is distributed on an "AS IS" BASIS,
# WITHOUT WARRANTIES OR CONDITIONS OF ANY KIND, either express or implied.
# See the License for the specific language governing permissions and
# limitations under the License.

"""Transformer."""
import math

import torch
import torch.nn.functional as F
from einops import rearrange, repeat

from nemo.collections.nlp.modules.common.megatron.fused_bias_dropout_add import (
    bias_dropout_add,
    bias_dropout_add_fused_inference,
    bias_dropout_add_fused_train,
    dropout_add,
)
from nemo.collections.nlp.modules.common.megatron.fused_bias_geglu import fused_bias_geglu
from nemo.collections.nlp.modules.common.megatron.fused_bias_gelu import fused_bias_gelu
from nemo.collections.nlp.modules.common.megatron.fused_layer_norm import get_layer_norm
from nemo.collections.nlp.modules.common.megatron.layer_type import LayerType
from nemo.collections.nlp.modules.common.megatron.module import MegatronModule
from nemo.collections.nlp.modules.common.megatron.rotary_pos_embedding import apply_rotary_pos_emb
from nemo.collections.nlp.modules.common.megatron.utils import ApexGuardDefaults, attention_mask_func, erf_gelu
from nemo.utils import logging

try:
    from apex.transformer import parallel_state, tensor_parallel
    from apex.transformer.enums import AttnMaskType, AttnType, ModelType
    from apex.transformer.functional.fused_softmax import FusedScaleMaskSoftmax
    from apex.transformer.utils import divide as safe_divide
    from apex.transformer.parallel_state import get_tensor_model_parallel_world_size
    from apex.normalization import MixedFusedRMSNorm

    HAVE_APEX = True

except (ImportError, ModuleNotFoundError):

    HAVE_APEX = False

    # fake missing classes with None attributes
    ModelType = AttnMaskType = AttnType = LayerType = ApexGuardDefaults()


""" We use the following notation throughout this file:
     h: hidden size
     n: number of attention heads
     p: number of model parallel partitions
     np: n/p
     hp: h/p
     hn: h/n
     b: batch size
     s: sequence length
     l: number of layers
    Transformer takes input of size [s, b, h] and returns a
    tensor of the same size. We use the following arguments:
        hyperparameters: transformer hyperparameters
"""

if HAVE_APEX:

    class ColumnLinear(tensor_parallel.ColumnParallelLinear):
        # redefine forward only for non-parallel inference
        def forward(self, input_):
            world_size = get_tensor_model_parallel_world_size()
            if input_.requires_grad or world_size > 1:
                return tensor_parallel.ColumnParallelLinear.forward(self, input_)

            # Matrix multiply.
            output = torch.matmul(input_, self.weight.t())
            if not self.skip_bias_add and self.bias is not None:
                output = output + self.bias

            output_bias = self.bias if self.skip_bias_add else None

            return output, output_bias

else:

    class ColumnLinear(ApexGuardDefaults):
        def __init__(self):
            super().__init__()

            logging.warning(
                "Apex was not found. ColumnLinear will not work. Please see the NeMo README for installation instructions: https://github.com/NVIDIA/NeMo#megatron-gpt."
            )


class ParallelMLP(MegatronModule):
    """MLP.

    MLP will take the input with h hidden state, project it to 4*h
    hidden dimension, perform nonlinear transformation, and project the
    state back into h hidden dimension.
    """

    def __init__(
        self,
        init_method,
        output_layer_init_method,
        hidden_size,
        ffn_hidden_size,
        use_cpu_initialization=False,
        bias_activation_fusion=True,
        openai_gelu=False,
        onnx_safe=False,
        activation='gelu',
        bias=True,
        transformer_block_type='pre_ln',
        normalization='layernorm',
        layernorm_epsilon=1e-5,
        persist_layer_norm=False,
    ):
        super(ParallelMLP, self).__init__()
        self.activation = activation
        self.bias = bias
        self.transformer_block_type = transformer_block_type
        self.normalization = normalization
        self.layernorm_epsilon = layernorm_epsilon
        self.persist_layer_norm = persist_layer_norm
        self.activation = activation

        if activation not in ['gelu', 'geglu', 'reglu', 'swiglu']:
            raise ValueError(f"Activation {activation} not supported. Only gelu, geglu, reglu, swiglu are supported.")

        # Project to 4h.
        self.dense_h_to_4h = ColumnLinear(
            hidden_size,
            ffn_hidden_size,  # NOTE: When using geglu, divide ffn dim by 2/3 to keep overall params the same.
            gather_output=False,
            init_method=init_method,
            skip_bias_add=True,
            use_cpu_initialization=use_cpu_initialization,
            bias=bias,
        )

        if activation in ['geglu', 'reglu', 'swiglu']:
            # Separate linear layer for *GLU activations.
            # Source: https://github.com/huggingface/transformers/blob/bee361c6f1f7704f8c688895f2f86f6e5ff84727/src/transformers/models/t5/modeling_t5.py#L292
            self.dense_h_to_4h_2 = ColumnLinear(
                hidden_size,
                ffn_hidden_size,  # NOTE: When using *glu, divide ffn dim by 2/3 to keep overall params the same.
                gather_output=False,
                init_method=init_method,
                skip_bias_add=True,
                use_cpu_initialization=use_cpu_initialization,
                bias=bias,
            )

        self.glu_activation_family = activation in ['geglu', 'reglu', 'swiglu']
        bias_activation_fusion_unavailable = activation in ['reglu', 'swiglu']

        if bias_activation_fusion_unavailable and bias_activation_fusion:
            raise ValueError(
                f"Cannot use bias_activation_fusion with {activation} activation. Please turn bias gelu fusion off."
            )

        if self.glu_activation_family and openai_gelu:
            raise ValueError(
                f"Cannot use openai_gelu with specificed activation function : {activation} Please turn openai gelu off."
            )

        if self.glu_activation_family and onnx_safe:
            raise ValueError(
                f"Cannot use onnx_safe with specificed activation function : {activation} Please turn onnx safe off."
            )

        if bias_activation_fusion and not bias:
            raise ValueError(
                f"Cannot use bias_activation_fusion without bias terms. Please set bias=True or bias_activation_fusion=False."
            )

        self.bias_activation_fusion = bias_activation_fusion

        if activation in ["gelu", "geglu"]:
            self.activation_func = F.gelu
        elif openai_gelu:
            self.activation_func = openai_gelu
        elif onnx_safe:
            self.activation_func = erf_gelu
        elif activation == "reglu":
            self.activation_func = F.relu
        elif activation == "swiglu":
            # SiLU or sigmoid linear unit is the same as swish with beta = 1 (which is what https://arxiv.org/pdf/2002.05202.pdf uses.)
            self.activation_func = F.silu

        # Project back to h.
        self.dense_4h_to_h = tensor_parallel.RowParallelLinear(
            ffn_hidden_size,
            hidden_size,
            input_is_parallel=True,
            init_method=output_layer_init_method,
            skip_bias_add=True,
            use_cpu_initialization=use_cpu_initialization,
            bias=bias,
        )

        # Normformer normalization
        if transformer_block_type == 'normformer':
            if normalization == 'layernorm':
                self.normalization = get_layer_norm(
                    ffn_hidden_size // get_tensor_model_parallel_world_size(), layernorm_epsilon, persist_layer_norm
                )
            else:
                self.normalization = MixedFusedRMSNorm(
                    ffn_hidden_size // get_tensor_model_parallel_world_size(), layernorm_epsilon
                )

    def forward(self, hidden_states):

        # [s, b, 4hp]
        intermediate_parallel, bias_parallel = self.dense_h_to_4h(hidden_states)

        if self.glu_activation_family:
            intermediate_parallel_2, bias_parallel_2 = self.dense_h_to_4h_2(hidden_states)

        if self.bias_activation_fusion:
            if self.activation == 'gelu':
                intermediate_parallel = fused_bias_gelu(intermediate_parallel, bias_parallel)
            elif self.activation == 'geglu':
                intermediate_parallel = fused_bias_geglu(
                    intermediate_parallel, bias_parallel, intermediate_parallel_2, bias_parallel_2
                )

        elif self.activation in ['reglu', 'swiglu'] or (
            self.glu_activation_family and not self.bias_activation_fusion
        ):
            if bias_parallel is not None:
                intermediate_parallel = self.activation_func(intermediate_parallel + bias_parallel) * (
                    intermediate_parallel_2 + bias_parallel_2
                )
            else:
                intermediate_parallel = self.activation_func(intermediate_parallel) * intermediate_parallel_2

        else:
            if bias_parallel is not None:
                intermediate_parallel = self.activation_func(intermediate_parallel + bias_parallel)
            else:
                intermediate_parallel = self.activation_func(intermediate_parallel)

        # Normformer normalization
        if self.transformer_block_type == 'normformer':
            intermediate_parallel = self.normalization(intermediate_parallel)

        # [s, b, h]
        output, output_bias = self.dense_4h_to_h(intermediate_parallel)
        return output, output_bias


class ParallelAttention(MegatronModule):
    """Parallel self-attention layer abstract class.

    Self-attention layer takes input with size [b, s, h]
    and returns output of the same size.
    """

    def __init__(
        self,
        init_method,
        output_layer_init_method,
        layer_number,
        num_attention_heads,
        hidden_size,
        attention_type=AttnType.self_attn,
        attn_mask_type=AttnMaskType.padding,
        precision=16,
        apply_query_key_layer_scaling=True,
        kv_channels=None,
        use_cpu_initialization=False,
        masked_softmax_fusion=True,
        attention_dropout=0.1,
        position_embedding_type='learned_absolute',
        relative_attention_num_buckets=32,
        relative_attention_max_distance=128,
        layer_type=None,
        megatron_legacy=False,
        bias=True,
        headscale=False,
        has_relative_attention_bias=False,
    ):
        super(ParallelAttention, self).__init__()

        self.apply_query_key_layer_scaling = apply_query_key_layer_scaling
        self.attention_softmax_in_fp32 = False
        if self.apply_query_key_layer_scaling:
            self.attention_softmax_in_fp32 = True
        self.layer_number = max(1, layer_number)
        self.attention_type = attention_type
        self.attn_mask_type = attn_mask_type
        self.megatron_legacy = megatron_legacy
        self.headscale = headscale
        self.has_relative_attention_bias = has_relative_attention_bias

        if kv_channels is None:
            assert (
                hidden_size % num_attention_heads == 0
            ), 'hidden_size must be divisible by num_attention_heads if kv_channels is None'
            kv_channels = hidden_size // num_attention_heads
        projection_size = kv_channels * num_attention_heads

        # Per attention head and per partition values.
        world_size = parallel_state.get_tensor_model_parallel_world_size()
        self.hidden_size_per_partition = safe_divide(projection_size, world_size)
        self.hidden_size_per_attention_head = safe_divide(projection_size, num_attention_heads)
        self.num_attention_heads_per_partition = safe_divide(num_attention_heads, world_size)

        # Headscale
        if headscale:
            self.head_scale_tensor = torch.nn.Parameter(
                torch.ones(1, self.num_attention_heads_per_partition, 1, 1), requires_grad=True
            )

        # Strided linear layer.
        if attention_type == AttnType.self_attn:
            self.query_key_value = ColumnLinear(
                hidden_size,
                3 * projection_size,
                gather_output=False,
                init_method=init_method,
                use_cpu_initialization=use_cpu_initialization,
                bias=bias,
            )
        else:
            assert attention_type == AttnType.cross_attn
            self.query = ColumnLinear(
                hidden_size, projection_size, gather_output=False, init_method=init_method, bias=bias
            )

            self.key_value = ColumnLinear(
                hidden_size, 2 * projection_size, gather_output=False, init_method=init_method, bias=bias
            )

        coeff = None
        self.norm_factor = math.sqrt(self.hidden_size_per_attention_head)
        if self.apply_query_key_layer_scaling:
            coeff = self.layer_number
            self.norm_factor *= coeff

        fused_fp16 = precision == 16
        fused_bf16 = precision == 'bf16'
        self.scale_mask_softmax = FusedScaleMaskSoftmax(
            fused_fp16,
            fused_bf16,
            self.attn_mask_type,
            False,  # (@adithyare) had to make this false to make apex use the non-optimized masked_fused_softmax.
            attention_mask_func,
            self.attention_softmax_in_fp32,
            coeff,
        )

        # Dropout. Note that for a single iteration, this layer will generate
        # different outputs on different number of parallel partitions but
        # on average it should not be partition dependent.
        self.attention_dropout = torch.nn.Dropout(attention_dropout)

        # Output.
        self.dense = tensor_parallel.RowParallelLinear(
            projection_size,
            hidden_size,
            input_is_parallel=True,
            init_method=output_layer_init_method,
            skip_bias_add=True,
            use_cpu_initialization=use_cpu_initialization,
            bias=bias,
        )

        # Inference key-value memory
        self.inference_key_memory = None
        self.inference_value_memory = None
        self.inference_current_sequence_len = 0

        # relative position embedding
        self.position_embedding_type = position_embedding_type
        self.relative_attention_num_buckets = relative_attention_num_buckets
        self.relative_attention_max_distance = relative_attention_max_distance
        if self.position_embedding_type == 'relative' and self.has_relative_attention_bias:
            self.relative_attention_bias = torch.nn.Embedding(
                relative_attention_num_buckets, self.num_attention_heads_per_partition
            ).to(torch.cuda.current_device())
        self.layer_type = layer_type

    def _allocate_memory(self, inference_max_sequence_len, batch_size, dtype):
        return torch.empty(
            inference_max_sequence_len,
            batch_size,
            self.num_attention_heads_per_partition,
            self.hidden_size_per_attention_head,
            dtype=dtype,
            device=torch.cuda.current_device(),
        )

    def _transpose_last_dim(self, mixed_layer, num_splits, num_splits_first):
        input_shape = mixed_layer.size()
        if num_splits_first:
            """[s, b, num_splits * np * hn]
            -->(view) [s, b, num_splits, np, hn]
            -->(tranpose) [s, b, np, num_splits, hn]
            -->(view) [s, b, np * num_splits * hn]"""

            intermediate_shape = input_shape[:-1] + (
                num_splits,
                self.num_attention_heads_per_partition,
                self.hidden_size_per_attention_head,
            )

            mixed_layer = mixed_layer.view(*intermediate_shape)
            mixed_layer = mixed_layer.transpose(-2, -3).contiguous()
        else:
            """[s, b, np * hn * num_splits]
            -->(view) [s, b, np, hn, num_splits]
            -->(tranpose) [s, b, np, num_splits, hn]
            -->(view) [s, b, np * num_splits * hn]"""

            intermediate_shape = input_shape[:-1] + (
                self.num_attention_heads_per_partition,
                self.hidden_size_per_attention_head,
                num_splits,
            )

            mixed_layer = mixed_layer.view(*intermediate_shape)
            mixed_layer = mixed_layer.transpose(-1, -2).contiguous()
        mixed_layer = mixed_layer.view(*input_shape)

        return mixed_layer

    @staticmethod
    def _relative_position_bucket(relative_position, bidirectional=True, num_buckets=32, max_distance=128):
        """
        Adapted from HuggingFace T5 Model:
        https://github.com/huggingface/transformers/blob/main/src/transformers/models/t5/modeling_t5.py
        """

        """
        Adapted from Mesh Tensorflow:
        https://github.com/tensorflow/mesh/blob/0cb87fe07da627bf0b7e60475d59f95ed6b5be3d/mesh_tensorflow/transformer/transformer_layers.py#L593
        Translate relative position to a bucket number for relative attention. The relative position is defined as
        memory_position - query_position, i.e. the distance in tokens from the attending position to the attended-to
        position. If bidirectional=False, then positive relative positions are invalid. We use smaller buckets for
        small absolute relative_position and larger buckets for larger absolute relative_positions. All relative
        positions >=max_distance map to the same bucket. All relative positions <=-max_distance map to the same bucket.
        This should allow for more graceful generalization to longer sequences than the model has been trained on
        Args:
            relative_position: an int32 Tensor
            bidirectional: a boolean - whether the attention is bidirectional
            num_buckets: an integer
            max_distance: an integer
        Returns:
            a Tensor with the same shape as relative_position, containing int32 values in the range [0, num_buckets)
        """
        relative_buckets = 0
        if bidirectional:
            num_buckets //= 2
            relative_buckets += (relative_position > 0).to(torch.long) * num_buckets
            relative_position = torch.abs(relative_position)
        else:
            relative_position = -torch.min(relative_position, torch.zeros_like(relative_position))
        # now relative_position is in the range [0, inf)

        # half of the buckets are for exact increments in positions
        max_exact = num_buckets // 2
        is_small = relative_position < max_exact

        # The other half of the buckets are for logarithmically bigger bins in positions up to max_distance
        relative_postion_if_large = max_exact + (
            torch.log(relative_position.float() / max_exact)
            / math.log(max_distance / max_exact)
            * (num_buckets - max_exact)
        ).to(torch.long)
        relative_postion_if_large = torch.min(
            relative_postion_if_large, torch.full_like(relative_postion_if_large, num_buckets - 1)
        )

        relative_buckets += torch.where(is_small, relative_position, relative_postion_if_large)
        return relative_buckets

    def compute_bias(self, query_length, key_length):
        """
        Adapted from HuggingFace T5 Model:
        https://github.com/huggingface/transformers/blob/main/src/transformers/models/t5/modeling_t5.py
        """

        """Compute binned relative position bias"""
        context_position = torch.arange(
            query_length, dtype=torch.long, device=self.relative_attention_bias.weight.device
        )[:, None]
        memory_position = torch.arange(
            key_length, dtype=torch.long, device=self.relative_attention_bias.weight.device
        )[None, :]
        relative_position = memory_position - context_position  # shape (query_length, key_length)
        relative_position_bucket = self._relative_position_bucket(
            relative_position,  # shape (query_length, key_length)
            bidirectional=(self.attention_type != AttnMaskType.causal),  # self.is_decoder and self_attention.
            num_buckets=self.relative_attention_num_buckets,
            max_distance=self.relative_attention_max_distance,
        )
        values = self.relative_attention_bias(relative_position_bucket)  # shape (query_length, key_length, num_heads)
        values = values.permute([2, 0, 1]).unsqueeze(0)  # shape (1, num_heads, query_length, key_length)
        return values

    def forward(
        self,
        hidden_states,
        attention_mask,
        layer_past=None,
        get_key_value=False,
        encoder_output=None,
        set_inference_key_value_memory=False,
        inference_max_sequence_len=None,
        rotary_pos_emb=None,  # rotary positional embedding
        position_bias=None,
        prefix_tuning_key_values=None,
    ):
        # hidden_states: [sq, b, h]

        # =================================================
        # Pre-allocate memory for key-values for inference.
        # =================================================
        if set_inference_key_value_memory:
            assert inference_max_sequence_len and inference_max_sequence_len > 0
            self.inference_key_memory = self._allocate_memory(
                inference_max_sequence_len, hidden_states.size(1), hidden_states.dtype
            )
            self.inference_value_memory = self._allocate_memory(
                inference_max_sequence_len, hidden_states.size(1), hidden_states.dtype
            )
            self.inference_current_sequence_len = 0
        # Some consistency check.
        if inference_max_sequence_len:
            assert self.inference_current_sequence_len < self.inference_key_memory.size(0)
            assert inference_max_sequence_len == self.inference_key_memory.size(0)
        # This is added for safety. In case inference_max_sequence_len
        # is not provided, make sure there is no potential memory left
        # from previous inference.
        if not inference_max_sequence_len:
            self.inference_key_memory = None
            self.inference_value_memory = None
        # =====================
        # Query, Key, and Value
        # =====================

        if self.attention_type == AttnType.self_attn:
            # Attention heads [sq, b, h] --> [sq, b, (np * 3 * hn)]
            mixed_x_layer, _ = self.query_key_value(hidden_states)

            # [sq, b, (np * 3 * hn)] --> [sq, b, np, 3 * hn]
            new_tensor_shape = mixed_x_layer.size()[:-1] + (
                self.num_attention_heads_per_partition,
                3 * self.hidden_size_per_attention_head,
            )
            if self.megatron_legacy:
                mixed_x_layer = self._transpose_last_dim(mixed_x_layer, 3, True)
            mixed_x_layer = mixed_x_layer.view(*new_tensor_shape)

            # [sq, b, np, 3 * hn] --> 3 [sq, b, np, hn]
            (query_layer, key_layer, value_layer) = tensor_parallel.split_tensor_along_last_dim(mixed_x_layer, 3)
        else:
            # Attention heads [sk, b, h] --> [sk, b, (np * 2 * hn)]
            mixed_kv_layer, _ = self.key_value(encoder_output)

            # [sk, b, (np * 2 * hn)] --> [sk, b, np, 2 * hn]
            new_tensor_shape = mixed_kv_layer.size()[:-1] + (
                self.num_attention_heads_per_partition,
                2 * self.hidden_size_per_attention_head,
            )
            mixed_kv_layer = mixed_kv_layer.view(*new_tensor_shape)

            # [sk, b, np, 2 * hn] --> 2 [sk, b, np, hn]
            (key_layer, value_layer) = tensor_parallel.split_tensor_along_last_dim(mixed_kv_layer, 2)

            # Attention head [sq, b, h] --> [sq, b, hp]
            query_layer, _ = self.query(hidden_states)
            # [sq, b, hp] --> [sq, b, np, hn]
            new_tensor_shape = query_layer.size()[:-1] + (
                self.num_attention_heads_per_partition,
                self.hidden_size_per_attention_head,
            )
            query_layer = query_layer.view(*new_tensor_shape)

        # ===================================================
        # Adjust key, value, and attention mask for inference
        # ===================================================

        # duplicate the pos_emb for self attention
        if rotary_pos_emb is not None:
            rotary_pos_emb = rotary_pos_emb if isinstance(rotary_pos_emb, tuple) else ((rotary_pos_emb,) * 2)

        if inference_max_sequence_len:
            # Adjust the range variables.
            start = self.inference_current_sequence_len
            self.inference_current_sequence_len += key_layer.size(0)
            end = self.inference_current_sequence_len
            # Copy key and values.
            self.inference_key_memory[start:end, ...] = key_layer
            self.inference_value_memory[start:end, ...] = value_layer
            key_layer = self.inference_key_memory[:end, ...]
            value_layer = self.inference_value_memory[:end, ...]
            # Adjust attention mask
            attention_mask = attention_mask[..., start:end, :end]
            # adjust the key rotary positional embedding
            if rotary_pos_emb is not None:
                q_pos_emb, k_pos_emb = rotary_pos_emb
                if not set_inference_key_value_memory:
                    # In inference, we compute one token at a time.
                    # Select the correct positional embedding.
                    q_pos_emb = q_pos_emb[end - 1 : end]
                k_pos_emb = k_pos_emb[:end, :, :, :]
                rotary_pos_emb = (q_pos_emb, k_pos_emb)

        real_seq_length = hidden_states.shape[0]
        key_length = key_layer.shape[0]

<<<<<<< HEAD
=======
        # TODO: (@adithyare) I'm not sure if this the correct place insert the prefix_tuning key,values into the key_layer and value_layer.
>>>>>>> c10282a5
        if prefix_tuning_key_values is not None:
            key, value = prefix_tuning_key_values[0], prefix_tuning_key_values[1]
            key_layer = torch.cat((key, key_layer), dim=0)
            value_layer = torch.cat((value, value_layer), dim=0)
            extra_attention_mask = torch.zeros(
                (attention_mask.shape[0], 1, attention_mask.shape[-2], key.shape[0]),
                dtype=torch.bool,
                device=attention_mask.device,
            )
            attention_mask = torch.cat((extra_attention_mask, attention_mask), dim=-1)

        if layer_past is not None:
            past_key, past_value = layer_past
            key_layer = torch.cat((past_key.type_as(key_layer), key_layer), dim=0)
            value_layer = torch.cat((past_value.type_as(value_layer), value_layer), dim=0)
        if get_key_value:
            present = (key_layer, value_layer)

        # ===================================
        # Raw attention scores. [b, np, s, s]
        # ===================================

        # [b, np, sq, sk]
        output_size = (query_layer.size(1), query_layer.size(2), query_layer.size(0), key_layer.size(0))

        # apply relative positional encoding (rotary embedding)
        if rotary_pos_emb is not None:
            q_pos_emb, k_pos_emb = rotary_pos_emb

            query_layer = apply_rotary_pos_emb(query_layer, q_pos_emb)
            key_layer = apply_rotary_pos_emb(key_layer, k_pos_emb)
            # TODO, can apply positional embedding to value_layer so it has
            # absolute positional embedding.
            # otherwise, only relative positional embedding takes effect
            # value_layer = apply_rotary_pos_emb(value_layer, k_pos_emb)

        # [sq, b, np, hn] -> [sq, b * np, hn]
        query_layer = query_layer.view(output_size[2], output_size[0] * output_size[1], -1)
        # [sk, b, np, hn] -> [sk, b * np, hn]
        key_layer = key_layer.view(output_size[3], output_size[0] * output_size[1], -1)

        # preallocting result tensor: [b * np, sq, sk]
        matmul_result = torch.empty(
            output_size[0] * output_size[1],
            output_size[2],
            output_size[3],
            dtype=query_layer.dtype,
            device=torch.cuda.current_device(),
        )

        # Raw attention scores. [b * np, sq, sk]
        matmul_result = torch.baddbmm(
            matmul_result,
            query_layer.transpose(0, 1),  # [b * np, sq, hn]
            key_layer.transpose(0, 1).transpose(1, 2),  # [b * np, hn, sk]
            beta=0.0,
            alpha=(1.0 / self.norm_factor),
        )

        # change view to [b, np, sq, sk]
        attention_scores = matmul_result.view(*output_size)

        # ==================================================
        # Update attention mask for inference. [b, np, sq, sk]
        # ==================================================

        if get_key_value:
            with torch.no_grad():
                if layer_past is not None:
                    attention_mask = attention_mask[
                        ..., attention_scores.size(3) - 1, : attention_scores.size(3)
                    ].unsqueeze(2)
                else:
                    attention_mask = attention_mask[..., : attention_scores.size(3), : attention_scores.size(3)]

        if position_bias is None:
            if self.position_embedding_type == 'relative':
                if self.has_relative_attention_bias:
                    position_bias = self.compute_bias(real_seq_length, key_length)
                elif attention_mask is not None:
                    position_bias = torch.zeros_like(attention_mask).to(torch.cuda.current_device())
                else:
                    position_bias = torch.zeros(1, key_length, key_length).to(torch.cuda.current_device())

            # if key and values are already calculated
            # we want only the last query position bias
            if layer_past is not None:
                position_bias = position_bias[:, :, -hidden_states.size(0) :, :]

            if self.position_embedding_type == 'relative':
                position_bias = position_bias + attention_mask
                attention_scores += position_bias

        # ===========================
        # Attention probs and dropout
        # ===========================

        # attention scores and attention mask [b, np, sq, sk]
        attention_probs = self.scale_mask_softmax(attention_scores, attention_mask)

        # Currently if all key sequences are masked, attention will be uniformly distributed.
        # E.g. attention_mask last dimension all True, attention prob is 1 / last_dim
        # # The correct behavior should be paying zero attention to them
        # issue is created at https://github.com/NVIDIA/apex/issues/1390
        # following is a work around:
        # all_k_masked = attention_mask.all(axis=-1)
        # zero_attention_mask = (1.0 - all_k_masked.float())[:, :, :, None]
        # attention_probs = attention_probs * zero_attention_mask

        # This is actually dropping out entire tokens to attend to, which might
        # seem a bit unusual, but is taken from the original Transformer paper.
        with tensor_parallel.random.get_cuda_rng_tracker().fork():
            attention_probs = self.attention_dropout(attention_probs)

        # =========================
        # Context layer. [sq, b, hp]
        # =========================

        # value_layer -> context layer.
        # [sk, b, np, hn] --> [b, np, sq, hn]

        # context layer shape: [b, np, sq, hn]
        output_size = (value_layer.size(1), value_layer.size(2), query_layer.size(0), value_layer.size(3))

        # change view [sk, b * np, hn]
        value_layer = value_layer.view(value_layer.size(0), output_size[0] * output_size[1], -1)

        # change view [b * np, sq, sk]
        attention_probs = attention_probs.view(output_size[0] * output_size[1], output_size[2], -1)

        # matmul: [b * np, sq, hn]
        context_layer = torch.bmm(attention_probs, value_layer.transpose(0, 1))

        # change view [b, np, sq, hn]
        context_layer = context_layer.view(*output_size)

        if self.headscale:
            context_layer = context_layer * self.head_scale_tensor

        # [b, np, sq, hn] --> [sq, b, np, hn]
        context_layer = context_layer.permute(2, 0, 1, 3).contiguous()

        # [sq, b, np, hn] --> [sq, b, hp]
        new_context_layer_shape = context_layer.size()[:-2] + (self.hidden_size_per_partition,)
        context_layer = context_layer.view(*new_context_layer_shape)

        # =================
        # Output. [sq, b, h]
        # =================

        output, bias = self.dense(context_layer)

        if get_key_value:
            output = [output, present]

        if self.position_embedding_type == 'relative':
            output = (output,) + (position_bias,)

        return output, bias


class ParallelChunkedCrossAttention(MegatronModule):
    """Parallel chunked cross-attention layer class.

    Self-attention layer takes input with size [b, s, h]
    and returns output of the same size.
    """

    def __init__(
        self,
        init_method,
        output_layer_init_method,
        layer_number,
        num_attention_heads,
        hidden_size,
        precision=16,
        apply_query_key_layer_scaling=True,
        kv_channels=None,
        use_cpu_initialization=False,
        masked_softmax_fusion=True,
        attention_dropout=0.1,
        position_embedding_type='learned_absolute',
        relative_attention_num_buckets=32,
        relative_attention_max_distance=128,
        megatron_legacy=False,
        chunk_size=64,  # each chunk, how many tokens
        bias=True,
        headscale=False,
    ):
        super(ParallelChunkedCrossAttention, self).__init__()
        self.cross_attention = ParallelAttention(
            init_method=init_method,
            output_layer_init_method=output_layer_init_method,
            layer_number=layer_number,
            num_attention_heads=num_attention_heads,
            hidden_size=hidden_size,
            attention_type=AttnType.cross_attn,
            attn_mask_type=AttnMaskType.padding,
            precision=precision,
            apply_query_key_layer_scaling=apply_query_key_layer_scaling,
            kv_channels=kv_channels,
            use_cpu_initialization=use_cpu_initialization,
            masked_softmax_fusion=masked_softmax_fusion,
            attention_dropout=attention_dropout,
            position_embedding_type=position_embedding_type,
            relative_attention_num_buckets=relative_attention_num_buckets,
            relative_attention_max_distance=relative_attention_max_distance,
            megatron_legacy=megatron_legacy,
            bias=bias,
            headscale=headscale,
        )
        self.chunk_size = chunk_size

    def forward(
        self,
        hidden_states,
        attention_mask,
        encoder_output=None,
        set_inference_key_value_memory=False,
        inference_max_sequence_len=None,
        rotary_pos_emb=None,
    ):
        # hidden_states is assumed to have dimension [token length, batch, dimension]
        # derive variables
        # encoder_output here is the retrieved context
        context = encoder_output
        # context is assumed to have dimension [num_chunks, num_neighbors, context_token_len, batch, dimension]
        chunk_size = self.chunk_size
        b, n, dim = (
            hidden_states.shape[1],
            hidden_states.shape[0],
            hidden_states.shape[2],
        )
        empty_bias = torch.zeros(dim, dtype=hidden_states.dtype, device=hidden_states.device)
        if set_inference_key_value_memory:
            seq_index = (n // chunk_size) * chunk_size
            self.current_len = n
        elif inference_max_sequence_len is not None:
            # only handles single token increment
            assert n == 1
            self.current_len += n
            token_pos = (self.current_len - 1) % chunk_size
            chunk_id = self.current_len // chunk_size
            if chunk_id <= 0:
                # if sequence length less than chunk size, do an early return
                return torch.zeros_like(hidden_states), empty_bias
            causal_padding = chunk_size - 1
            # pad it as a full chunk, put it at the end of the chunk position
            hidden_states = F.pad(hidden_states, (0, 0, 0, 0, causal_padding, 0), value=0.0)
            # only use the relevant context
            context = context[chunk_id - 1 : chunk_id, :, :, :, :]
            attention_mask = rearrange(attention_mask, '(b k) 1 q v -> b k 1 q v', b=b)
            # select the relevant chunk attn mask
            attention_mask = attention_mask[:, chunk_id - 1]
            seq_index = chunk_size
        else:
            # this is normal forward without inference
            seq_index = (n // chunk_size) * chunk_size

        # if sequence length less than chunk size, do an early return
        if n < self.chunk_size and set_inference_key_value_memory and inference_max_sequence_len is not None:
            return torch.zeros_like(hidden_states), empty_bias

        num_chunks, num_retrieved = (
            context.shape[-5],
            context.shape[-4],
        )

        # causal padding
        causal_padding = chunk_size - 1

        x = F.pad(hidden_states, (0, 0, 0, 0, -causal_padding, causal_padding), value=0.0)

        # remove sequence which is ahead of the neighbors retrieved (during inference)

        # seq_index = (n // chunk_size) * chunk_size
        x, x_remainder = x[:seq_index], x[seq_index:]

        seq_remain_len = x_remainder.shape[0]

        # take care of rotary positional embedding
        # make sure queries positions are properly shifted to the future

        q_pos_emb, k_pos_emb = rotary_pos_emb
        # currently implementation is broken
        # q need to extend to causal_padding, and just do
        # q_pos_emb = F.pad(q_pos_emb, (0, 0, -causal_padding, 0), value = 0.)
        if inference_max_sequence_len is not None and not set_inference_key_value_memory:
            q_pos_emb = F.pad(
                q_pos_emb, (0, 0, 0, 0, 0, 0, -causal_padding - token_pos, -causal_padding + token_pos), value=0.0
            )
        else:
            q_pos_emb = F.pad(q_pos_emb, (0, 0, 0, 0, 0, 0, -causal_padding, 0), value=0.0)

        k_pos_emb = repeat(k_pos_emb, 'n b h d -> (r n) b h d', r=num_retrieved)
        rotary_pos_emb = (q_pos_emb, k_pos_emb)

        # make sure number context chunks is enough
        assert x.shape[0] // chunk_size == num_chunks

        # reshape so we have chunk to chunk attention, without breaking causality
        x = rearrange(x, '(k n) b d -> n (b k) d', k=num_chunks)
        context = rearrange(context, 'k r n b d -> (r n) (b k) d')
        # cross attention
        out, bias = self.cross_attention(x, attention_mask, encoder_output=context, rotary_pos_emb=rotary_pos_emb)

        # reshape back to original sequence

        out = rearrange(out, 'n (b k) d -> (k n) b d', b=b)

        # pad back to original, with 0s at the beginning (which will be added to the residual and be fine)

        out = F.pad(out, (0, 0, 0, 0, causal_padding, -causal_padding + seq_remain_len), value=0.0)
        if not set_inference_key_value_memory and inference_max_sequence_len is not None:
            out = out[-1:]
        return out, bias


def get_bias_dropout_add(training):
    def _bias_dropout_add(x, bias, residual, prob):
        return bias_dropout_add(x, bias, residual, prob, training)

    return _bias_dropout_add


def get_dropout_add(training):
    def _dropout_add(x, bias, residual, prob):
        assert bias is None
        return dropout_add(x, bias, residual, prob, training)

    return _dropout_add


class ParallelTransformerLayer_(MegatronModule):
    """A single transformer layer.

    Transformer layer takes input with size [b, s, h] and returns an
    output of the same size.
    """

    def __init__(
        self,
        init_method,
        output_layer_init_method,
        layer_number,
        hidden_size,
        ffn_hidden_size,
        num_attention_heads,
        layer_type=LayerType.encoder,
        self_attn_mask_type=AttnMaskType.padding,
        fp32_residual_connection=False,
        precision=16,
        apply_query_key_layer_scaling=True,
        kv_channels=None,
        layernorm_epsilon=1e-5,
        hidden_dropout=0.1,
        bias_dropout_fusion=True,
        persist_layer_norm=False,
        use_cpu_initialization=False,
        bias_activation_fusion=True,
        openai_gelu=False,
        onnx_safe=False,
        masked_softmax_fusion=True,
        attention_dropout=0.1,
        position_embedding_type='learned_absolute',
        relative_attention_num_buckets=32,
        relative_attention_max_distance=128,
        activation='gelu',
        megatron_legacy=False,
        bias=True,
        chunk_size=64,
        normalization='layernorm',
        transformer_block_type='pre_ln',
        headscale=False,
        has_relative_attention_bias=False,
    ):
        super(ParallelTransformerLayer_, self).__init__()

        if kv_channels is None:
            assert (
                hidden_size % num_attention_heads == 0
            ), 'hidden_size must be divisible by num_attention_heads if kv_channels is None'
            kv_channels = hidden_size // num_attention_heads

        self.layer_number = layer_number
        self.layer_type = layer_type
        self.bias = bias
        self.transformer_block_type = transformer_block_type
        self.position_embedding_type = position_embedding_type

        if not bias and bias_dropout_fusion:
            raise ValueError(
                'bias_dropout_fusion=True requires bias=True, found bias=False. Either set both to True or both to False.'
            )

        if normalization not in ['layernorm', 'rmsnorm']:
            raise ValueError(f'normalization must be either "layernorm" or "rmsnorm", found {normalization}')

        if transformer_block_type not in ['pre_ln', 'post_ln', 'normformer']:
            raise ValueError(
                f'transformer_block_type must be either "pre_ln" or "post_ln" or "normformer", found {transformer_block_type}'
            )

        self.fp32_residual_connection = fp32_residual_connection  # if true move residual connections to fp32

        self.hidden_dropout = hidden_dropout
        self.attention_dropout = attention_dropout
        self.bias_dropout_fusion = bias_dropout_fusion  # if true, enable bias dropout fusion
        # Self attention.
        # retrieval_decoder_after_self_attn skips the self attention
        if self.layer_type != LayerType.retrieval_decoder_after_self_attn:
            # Layernorm on the input data.
            if normalization == 'layernorm':
                self.input_layernorm = get_layer_norm(hidden_size, layernorm_epsilon, persist_layer_norm)
            else:
                self.input_layernorm = MixedFusedRMSNorm(hidden_size, layernorm_epsilon)

            self.self_attention = ParallelAttention(
                init_method=init_method,
                output_layer_init_method=output_layer_init_method,
                layer_number=layer_number,
                num_attention_heads=num_attention_heads,
                hidden_size=hidden_size,
                attention_type=AttnType.self_attn,
                attn_mask_type=self_attn_mask_type,
                precision=precision,
                apply_query_key_layer_scaling=apply_query_key_layer_scaling,
                kv_channels=kv_channels,
                use_cpu_initialization=use_cpu_initialization,
                masked_softmax_fusion=masked_softmax_fusion,
                attention_dropout=attention_dropout,
                position_embedding_type=position_embedding_type,
                relative_attention_num_buckets=relative_attention_num_buckets,
                relative_attention_max_distance=relative_attention_max_distance,
                layer_type=layer_type,
                megatron_legacy=megatron_legacy,
                bias=bias,
                headscale=headscale,
                has_relative_attention_bias=has_relative_attention_bias,
            )
            # Normformer normalization
            if transformer_block_type == 'normformer':
                if normalization == 'layernorm':
                    self.post_attention_normformer_norm = get_layer_norm(
                        hidden_size, layernorm_epsilon, persist_layer_norm
                    )
                else:
                    self.post_attention_normformer_norm = MixedFusedRMSNorm(hidden_size, layernorm_epsilon)

            if self.layer_type != LayerType.decoder_pre_mlp or self.transformer_block_type != 'post_ln':
                #  the post_attention_layernorm is used for layermorm after mlp
                # don't need it for decoder_pre_mlp and post_ln
                if normalization == 'layernorm':
                    self.post_attention_layernorm = get_layer_norm(hidden_size, layernorm_epsilon, persist_layer_norm)
                else:
                    self.post_attention_layernorm = MixedFusedRMSNorm(hidden_size, layernorm_epsilon)

        if self.layer_type == LayerType.decoder_pre_mlp:
            # skip MLP and cross attention
            return

        # the post_attention_layernorm is used for layermorm after mlp
        # need it for post_ln
        if self.layer_type == LayerType.retrieval_decoder_after_self_attn and self.transformer_block_type == 'post_ln':
            # Layernorm on the attention output
            if normalization == 'layernorm':
                self.post_attention_layernorm = get_layer_norm(hidden_size, layernorm_epsilon, persist_layer_norm)
            else:
                self.post_attention_layernorm = MixedFusedRMSNorm(hidden_size, layernorm_epsilon)

        if self.layer_type == LayerType.decoder or self.layer_type == LayerType.retrieval_encoder:
            self.inter_attention = ParallelAttention(
                init_method=init_method,
                output_layer_init_method=output_layer_init_method,
                layer_number=layer_number,
                num_attention_heads=num_attention_heads,
                hidden_size=hidden_size,
                attention_type=AttnType.cross_attn,
                attn_mask_type=AttnMaskType.padding,
                precision=precision,
                apply_query_key_layer_scaling=apply_query_key_layer_scaling,
                kv_channels=kv_channels,
                use_cpu_initialization=use_cpu_initialization,
                masked_softmax_fusion=masked_softmax_fusion,
                attention_dropout=attention_dropout,
                position_embedding_type=position_embedding_type,
                relative_attention_num_buckets=relative_attention_num_buckets,
                relative_attention_max_distance=relative_attention_max_distance,
                megatron_legacy=megatron_legacy,
                bias=bias,
                headscale=headscale,
                has_relative_attention_bias=False,
            )
            # Normformer normalization
            if transformer_block_type == 'normformer':
                if normalization == 'layernorm':
                    self.post_inter_attention_normformer_norm = get_layer_norm(
                        hidden_size, layernorm_epsilon, persist_layer_norm
                    )
                else:
                    self.post_inter_attention_normformer_norm = MixedFusedRMSNorm(hidden_size, layernorm_epsilon)

            # Layernorm on the attention output.
            if normalization == 'layernorm':
                self.post_inter_attention_layernorm = get_layer_norm(
                    hidden_size, layernorm_epsilon, persist_layer_norm
                )
            else:
                self.post_inter_attention_layernorm = MixedFusedRMSNorm(hidden_size, layernorm_epsilon)
        elif (
            self.layer_type == LayerType.retrieval_decoder
            or self.layer_type == LayerType.retrieval_decoder_after_self_attn
        ):
            self.inter_attention = ParallelChunkedCrossAttention(
                init_method=init_method,
                output_layer_init_method=output_layer_init_method,
                layer_number=layer_number,
                num_attention_heads=num_attention_heads,
                hidden_size=hidden_size,
                precision=precision,
                apply_query_key_layer_scaling=apply_query_key_layer_scaling,
                kv_channels=kv_channels,
                use_cpu_initialization=use_cpu_initialization,
                masked_softmax_fusion=masked_softmax_fusion,
                attention_dropout=attention_dropout,
                position_embedding_type=position_embedding_type,
                relative_attention_num_buckets=relative_attention_num_buckets,
                relative_attention_max_distance=relative_attention_max_distance,
                megatron_legacy=megatron_legacy,
                chunk_size=chunk_size,
                bias=bias,
                headscale=headscale,
            )
            # Normformer normalization
            if transformer_block_type == 'normformer':
                if normalization == 'layernorm':
                    self.post_inter_attention_normformer_norm = get_layer_norm(
                        hidden_size, layernorm_epsilon, persist_layer_norm
                    )
                else:
                    self.post_inter_attention_normformer_norm = MixedFusedRMSNorm(hidden_size, layernorm_epsilon)
            # Layernorm on the attention output.
            if normalization == 'layernorm':
                self.post_inter_attention_layernorm = get_layer_norm(
                    hidden_size, layernorm_epsilon, persist_layer_norm
                )
            else:
                self.post_inter_attention_layernorm = MixedFusedRMSNorm(hidden_size, layernorm_epsilon)

        # MLP
        self.mlp = ParallelMLP(
            init_method=init_method,
            output_layer_init_method=output_layer_init_method,
            hidden_size=hidden_size,
            ffn_hidden_size=ffn_hidden_size,
            use_cpu_initialization=use_cpu_initialization,
            bias_activation_fusion=bias_activation_fusion,
            openai_gelu=openai_gelu,
            onnx_safe=onnx_safe,
            activation=activation,
            bias=bias,
            transformer_block_type=transformer_block_type,
            normalization=normalization,
            layernorm_epsilon=layernorm_epsilon,
            persist_layer_norm=persist_layer_norm,
        )

    def _get_bias_droput_add_func(self, transformer_block_type='pre_ln', position_after='attention'):
        """
        Returns a function that potentially fuses the dropout and bias addition.

        This function is particularly helpful for the normformer architecture that does not the fused kernel after attention layers, but can after the MLP.
        """
        # Normformer activations at this point have no bias vector since they've gone through another normalization layer.
        if transformer_block_type == 'normformer' and position_after == 'attention':
            bias_dropout_add_func = get_dropout_add(self.training)
        # Bias dropout add fused kernel
        elif self.bias and self.bias_dropout_fusion:
            if self.training:
                bias_dropout_add_func = bias_dropout_add_fused_train
            else:
                bias_dropout_add_func = bias_dropout_add_fused_inference
        # Bias dropout add non-fused kernel
        elif self.bias and not self.bias_dropout_fusion:
            bias_dropout_add_func = get_bias_dropout_add(self.training)
        # Dropout add non-fused kernel for a model without bias terms.
        else:
            bias_dropout_add_func = get_dropout_add(self.training)

        return bias_dropout_add_func

    def forward(
        self,
        hidden_states,
        attention_mask,
        encoder_output=None,
        enc_dec_attn_mask=None,
        layer_past=None,
        get_key_value=False,
        set_inference_key_value_memory=False,
        inference_max_sequence_len=None,
        rotary_pos_emb=None,  # list of positional embedding tensors, first one self attention, second one and third one are for cross attention (q, k)
        position_bias=None,
        encoder_decoder_position_bias=None,
        prefix_tuning_key_values=None,
    ):
        # Self attention.
        if rotary_pos_emb is not None:
            # self attention pos_emb is (q, q)
            self_attention_pos_emb = (rotary_pos_emb[0], rotary_pos_emb[0])
            cross_attention_pos_emb = (rotary_pos_emb[1], rotary_pos_emb[2])
        else:
            self_attention_pos_emb = None
            cross_attention_pos_emb = None

        if self.layer_type != LayerType.retrieval_decoder_after_self_attn:
            # hidden_states: [b, s, h]

            # Pre-LN: x -> LN -> MHA -> Residual -> LN -> MLP -> Residual
            # Post-LN: x -> MHA -> Residual -> LN -> MLP -> Residual -> LN
            # Normformer: x -> LN -> MHA -> LN -> Residual -> MLP (w/LN) -> Residual

            residual = hidden_states
            # Layer norm at the beginning of the transformer layer.
            if self.transformer_block_type in ['pre_ln', 'normformer']:
                hidden_states = self.input_layernorm(hidden_states)

            attention_output, attention_bias = self.self_attention(
                hidden_states,
                attention_mask,
                layer_past=layer_past,
                get_key_value=get_key_value,
                set_inference_key_value_memory=set_inference_key_value_memory,
                inference_max_sequence_len=inference_max_sequence_len,
                rotary_pos_emb=self_attention_pos_emb,
<<<<<<< HEAD
                position_bias=position_bias,
                prefix_tuning_key_values=prefix_tuning_key_values,
=======
                prefix_tuning_key_values=prefix_tuning_key_values,
                position_bias=position_bias,
>>>>>>> c10282a5
            )

            if get_key_value:
                attention_output, presents = attention_output

            if self.position_embedding_type == 'relative':
                attention_output, position_bias = attention_output[0], attention_output[1]

            # If normformer, apply norm on the output of the self attention.
            if self.transformer_block_type == 'normformer':
                # Normformer normalization
                attention_output = (
                    attention_output + attention_bias if attention_bias is not None else attention_output
                )
                attention_output = self.post_attention_normformer_norm(attention_output)
                attention_bias = None

            # jit scripting for a nn.module (with dropout) is not
            # trigerring the fusion kernel. For now, we use two
            # different nn.functional routines to account for varying
            # dropout semantics during training and inference phases.

            bias_dropout_add_func = self._get_bias_droput_add_func(
                transformer_block_type=self.transformer_block_type, position_after='attention'
            )
            if attention_bias is not None:
                attention_bias = attention_bias.expand_as(residual)

            layernorm_input = bias_dropout_add_func(attention_output, attention_bias, residual, self.hidden_dropout)

            # Post-LN normalization after residual
            if self.transformer_block_type == 'post_ln':
                normalization_output = self.input_layernorm(layernorm_input)
                layernorm_input = normalization_output
            elif self.transformer_block_type in ['pre_ln', 'normformer']:
                # Layer norm post the self attention.
                normalization_output = self.post_attention_layernorm(layernorm_input)
        else:
            layernorm_input, normalization_output = hidden_states

        if self.layer_type == LayerType.decoder_pre_mlp:
            return layernorm_input, normalization_output

        if (
            self.layer_type == LayerType.decoder
            or self.layer_type == LayerType.retrieval_decoder
            or self.layer_type == LayerType.retrieval_encoder
            or self.layer_type == LayerType.retrieval_decoder_after_self_attn
        ):
            if (
                self.layer_type == LayerType.retrieval_decoder
                or self.layer_type == LayerType.retrieval_decoder_after_self_attn
            ):
                attention_output, attention_bias = self.inter_attention(
                    normalization_output,
                    enc_dec_attn_mask,
                    encoder_output=encoder_output,
                    rotary_pos_emb=cross_attention_pos_emb,
                    set_inference_key_value_memory=set_inference_key_value_memory,
                    inference_max_sequence_len=inference_max_sequence_len,
                )
            else:
                attention_output, attention_bias = self.inter_attention(
                    normalization_output,
                    enc_dec_attn_mask,
                    encoder_output=encoder_output,
                    rotary_pos_emb=cross_attention_pos_emb,
                    position_bias=encoder_decoder_position_bias,
                )
            if self.position_embedding_type == 'relative':
                attention_output, encoder_decoder_position_bias = attention_output[0], attention_output[1]
            # If normformer, apply norm on the output of the self attention.
            if self.transformer_block_type == 'normformer':
                # Normformer normalization
                attention_output = (
                    attention_output + attention_bias if attention_bias is not None else attention_output
                )
                attention_output = self.post_inter_attention_normformer_norm(attention_output)
                attention_bias = None

            residual = layernorm_input

            bias_dropout_add_func = self._get_bias_droput_add_func(
                transformer_block_type=self.transformer_block_type, position_after='attention'
            )

            layernorm_input = bias_dropout_add_func(attention_output, attention_bias, residual, self.hidden_dropout)
            normalization_output = self.post_inter_attention_layernorm(layernorm_input)
            # Post-LN normalization after residual
            if self.transformer_block_type == 'post_ln':
                layernorm_input = normalization_output
        # MLP.
        mlp_output, mlp_bias = self.mlp(normalization_output)

        residual = layernorm_input

        bias_dropout_add_func = self._get_bias_droput_add_func(
            transformer_block_type=self.transformer_block_type, position_after='mlp'
        )

        output = bias_dropout_add_func(mlp_output, mlp_bias, residual, self.hidden_dropout)

        if self.transformer_block_type == 'post_ln':
            output = self.post_attention_layernorm(output)

        if get_key_value:
            output = [output, presents]

        if self.position_embedding_type == 'relative':
            if encoder_decoder_position_bias is None:
                output = (output,) + (position_bias,)
            else:
                output = (output,) + (position_bias,) + (encoder_decoder_position_bias,)

        return output


class ParallelTransformerLayer(ParallelTransformerLayer_):
    def __init__(self, **kwargs):
        super(ParallelTransformerLayer, self).__init__(**kwargs)

        if kwargs['precision'] == 32:
            self.dtype = torch.float32
        elif kwargs['precision'] == 16:
            self.dtype = torch.float16
        elif kwargs['precision'] == 'bf16':
            self.dtype = torch.bfloat16
        else:
            raise ValueError

    def forward(
        self,
        hidden_states,
        attention_mask,
        encoder_output=None,
        enc_dec_attn_mask=None,
        rotary_pos_emb=None,
        layer_past=None,
        get_key_value=False,
        set_inference_key_value_memory=False,
        inference_max_sequence_len=None,
        position_bias=None,
        encoder_decoder_position_bias=None,
        prefix_tuning_key_values=None,
    ):
        if self.dtype == torch.float32:
            return super().forward(
                hidden_states,
                attention_mask,
                encoder_output,
                enc_dec_attn_mask,
                layer_past,
                get_key_value,
                set_inference_key_value_memory,
                inference_max_sequence_len,
                rotary_pos_emb,
                position_bias,
                encoder_decoder_position_bias,
                prefix_tuning_key_values,
            )
        with torch.autocast(device_type="cuda", dtype=self.dtype):
            return super().forward(
                hidden_states,
                attention_mask,
                encoder_output,
                enc_dec_attn_mask,
                layer_past,
                get_key_value,
                set_inference_key_value_memory,
                inference_max_sequence_len,
                rotary_pos_emb,
                position_bias,
                encoder_decoder_position_bias,
                prefix_tuning_key_values,
            )


class ParallelTransformer(MegatronModule):
    """Transformer class."""

    def __init__(
        self,
        init_method,
        output_layer_init_method,
        num_layers,
        hidden_size,
        ffn_hidden_size,
        num_attention_heads,
        apply_query_key_layer_scaling=True,
        kv_channels=None,
        layer_type=LayerType.encoder,  # it can be a list of types or single type
        self_attn_mask_type=AttnMaskType.padding,
        pre_process=True,
        post_process=True,
        precision=16,
        fp32_residual_connection=False,
        activations_checkpoint_method=None,
        activations_checkpoint_num_layers=1,
        layernorm_epsilon=1e-5,
        hidden_dropout=0.1,
        attention_dropout=0.1,
        position_embedding_type='learned_absolute',
        relative_attention_num_buckets=32,
        relative_attention_max_distance=128,
        use_cpu_initialization=False,
        bias_activation_fusion=True,
        bias_dropout_fusion=True,
        masked_softmax_fusion=True,
        persist_layer_norm=False,
        openai_gelu=False,
        onnx_safe=False,
        activation='gelu',
        model_type=ModelType.encoder_or_decoder,
        megatron_legacy=False,
        bias=True,
        chunk_size=64,
        normalization='layernorm',
        transformer_block_type='pre_ln',
        headscale=False,
        layer_number_offset=0,  # this is use only for attention norm_factor scaling
    ):
        super(ParallelTransformer, self).__init__()

        if kv_channels is None:
            assert (
                hidden_size % num_attention_heads == 0
            ), 'hidden_size must be divisible by num_attention_heads if kv_channels is None'
            kv_channels = hidden_size // num_attention_heads

        self.fp32_residual_connection = fp32_residual_connection
        self.pre_process = pre_process
        self.post_process = post_process
        self.input_tensor = None
        self.self_attn_mask_type = self_attn_mask_type
        self.model_type = model_type
        self.normalization = normalization
        self.transformer_block_type = transformer_block_type
        self.position_embedding_type = position_embedding_type

        # Store activation checkpointing flag.
        self.activations_checkpoint_method = activations_checkpoint_method
        self.activations_checkpoint_num_layers = activations_checkpoint_num_layers

        if self.model_type == ModelType.encoder_or_decoder:
            assert (
                num_layers % parallel_state.get_pipeline_model_parallel_world_size() == 0
            ), 'num_layers must be divisible by pipeline_model_parallel_size'

        # TODO: Add similar assert for encoder-decoder.

        self.num_layers = self.get_num_layers(num_layers)
        # Transformer layers.
        def build_layer(layer_number, has_relative_attention_bias=False):
            if isinstance(layer_type, list):
                lt = layer_type[layer_number - 1]
            else:
                lt = layer_type
            return ParallelTransformerLayer(
                init_method=init_method,
                output_layer_init_method=output_layer_init_method,
                layer_number=layer_number + layer_number_offset,
                hidden_size=hidden_size,
                ffn_hidden_size=ffn_hidden_size,
                num_attention_heads=num_attention_heads,
                apply_query_key_layer_scaling=apply_query_key_layer_scaling,
                kv_channels=kv_channels,
                layer_type=lt,
                self_attn_mask_type=self_attn_mask_type,
                precision=precision,
                fp32_residual_connection=fp32_residual_connection,
                layernorm_epsilon=layernorm_epsilon,
                hidden_dropout=hidden_dropout,
                attention_dropout=attention_dropout,
                position_embedding_type=position_embedding_type,
                relative_attention_num_buckets=relative_attention_num_buckets,
                relative_attention_max_distance=relative_attention_max_distance,
                use_cpu_initialization=use_cpu_initialization,
                bias_activation_fusion=bias_activation_fusion,
                bias_dropout_fusion=bias_dropout_fusion,
                masked_softmax_fusion=masked_softmax_fusion,
                persist_layer_norm=persist_layer_norm,
                openai_gelu=openai_gelu,
                onnx_safe=onnx_safe,
                activation=activation,
                megatron_legacy=megatron_legacy,
                bias=bias,
                chunk_size=chunk_size,
                normalization=normalization,
                transformer_block_type=transformer_block_type,
                headscale=headscale,
                has_relative_attention_bias=has_relative_attention_bias,
            )

        if parallel_state.get_virtual_pipeline_model_parallel_world_size() is not None:
            assert num_layers % parallel_state.get_virtual_pipeline_model_parallel_world_size() == 0, (
                'num_layers_per_stage must be divisible by ' 'virtual_pipeline_model_parallel_size'
            )
            assert self.model_type != ModelType.encoder_or_decoder
            # Number of layers in each model chunk is the number of layers in the stage,
            # divided by the number of model chunks in a stage.
            self.num_layers = self.num_layers // parallel_state.get_virtual_pipeline_model_parallel_world_size()
            # With 8 layers, 2 stages, and 4 model chunks, we want an assignment of
            # layers to stages like (each list is a model chunk):
            # Stage 0: [0]  [2]  [4]  [6]
            # Stage 1: [1]  [3]  [5]  [7]
            # With 8 layers, 2 stages, and 2 virtual stages, we want an assignment of
            # layers to stages like (each list is a model chunk):
            # Stage 0: [0, 1]  [4, 5]
            # Stage 1: [2, 3]  [6, 7]
            offset = parallel_state.get_virtual_pipeline_model_parallel_rank() * (
                num_layers // parallel_state.get_virtual_pipeline_model_parallel_world_size()
            ) + (parallel_state.get_pipeline_model_parallel_rank() * self.num_layers)
        else:
            # Each stage gets a contiguous set of layers.
            if (
                self.model_type == ModelType.encoder_and_decoder
                and parallel_state.get_pipeline_model_parallel_world_size() > 1
            ):
                pipeline_rank = parallel_state.get_pipeline_model_parallel_rank()
                if layer_type == LayerType.encoder:
                    offset = pipeline_rank * self.num_layers
                else:
                    num_ranks_in_enc = parallel_state.get_pipeline_model_parallel_split_rank()
                    offset = (pipeline_rank - num_ranks_in_enc) * self.num_layers
            else:
                offset = parallel_state.get_pipeline_model_parallel_rank() * self.num_layers

        self.layers = torch.nn.ModuleList(
            [
                build_layer(
                    i + 1 + offset, has_relative_attention_bias=(i == 0) and parallel_state.is_pipeline_first_stage()
                )
                for i in range(self.num_layers)
            ]
        )

        if self.post_process and self.transformer_block_type != 'post_ln':
            # Final layer norm before output.
            if normalization == 'layernorm':
                self.final_layernorm = get_layer_norm(hidden_size, layernorm_epsilon, persist_layer_norm)
            else:
                self.final_layernorm = MixedFusedRMSNorm(hidden_size, layernorm_epsilon)

    def _get_layer(self, layer_number):
        return self.layers[layer_number]

    def get_num_layers(self, num_layers):
        """Compute the number of transformer layers resident on the current rank."""
        if parallel_state.get_pipeline_model_parallel_world_size() > 1:
            if self.model_type == ModelType.encoder_and_decoder:
                assert parallel_state.get_pipeline_model_parallel_split_rank() is not None
                num_ranks_in_encoder = parallel_state.get_pipeline_model_parallel_split_rank()
                num_ranks_in_decoder = parallel_state.get_pipeline_model_parallel_world_size() - num_ranks_in_encoder
                assert (
                    num_layers % num_ranks_in_encoder == 0
                ), 'num_layers must be divisible by number of ranks given to encoder'
                assert (
                    num_layers % num_ranks_in_decoder == 0
                ), 'num_layers must be divisible by number of ranks given to decoder'
                if parallel_state.is_pipeline_stage_before_split():
                    num_layers = num_layers // num_ranks_in_encoder
                else:
                    num_layers = num_layers // num_ranks_in_decoder
            else:
                assert (
                    num_layers % parallel_state.get_pipeline_model_parallel_world_size() == 0
                ), 'num_layers must be divisible by pipeline_model_parallel_size'
                num_layers = num_layers // parallel_state.get_pipeline_model_parallel_world_size()

        return num_layers

    def _checkpointed_forward(
        self,
        hidden_states,
        attention_mask,
        encoder_output,
        enc_dec_attn_mask,
        rotary_pos_emb,
        position_bias=None,
        encoder_decoder_position_bias=None,
        prefix_tuning_key_values=None,
    ):
        """Forward method with activation checkpointing."""

        def custom(start, end):
            def custom_forward(*inputs):
                x_ = inputs[0]
                attention_mask = inputs[1]
                encoder_output = inputs[2]
                enc_dec_attn_mask = inputs[3]
                rotary_pos_emb = inputs[4]
                position_bias = inputs[5]
                encoder_decoder_position_bias = inputs[6]
                prefix_tuning_key_values = inputs[7]
                for index in range(start, end):
                    layer = self._get_layer(index)
                    x_ = layer(
                        x_,
                        attention_mask,
                        encoder_output,
                        enc_dec_attn_mask,
                        rotary_pos_emb,
<<<<<<< HEAD
                        position_bias,
                        encoder_decoder_position_bias,
=======
                        position_bias=position_bias,
                        encoder_decoder_position_bias=encoder_decoder_position_bias,
>>>>>>> c10282a5
                        prefix_tuning_key_values=prefix_tuning_key_values[:, :, index, :, :, :]
                        if prefix_tuning_key_values is not None
                        else None,  # We're splitting up the prefix tuning representaiton per layer. @adithyare
                    )
                    if type(x_) is tuple:
                        if len(x_) == 2:
                            x_, position_bias = x_
                        elif len(x_) == 3:
                            x_, position_bias, encoder_decoder_position_bias = x_
                        else:
                            raise IndexError('Hidden_states (x_) needs to be tuple containing 2 or 3 elements.')
                return x_

            return custom_forward

        # Make sure memory is freed.
        tensor_parallel.reset_checkpointed_activations_memory_buffer()

        if self.activations_checkpoint_method == 'uniform':
            # Uniformly divide the total number of Transformer layers and checkpoint
            # the input activation of each divided chunk.
            # A method to further reduce memory usage reducing checkpoints.
            l = 0
            while l < self.num_layers:
                hidden_states = tensor_parallel.checkpoint(
                    custom(l, l + self.activations_checkpoint_num_layers),
                    hidden_states,
                    attention_mask,
                    encoder_output,
                    enc_dec_attn_mask,
                    rotary_pos_emb,
                    position_bias,
                    encoder_decoder_position_bias,
                    prefix_tuning_key_values,
                )
                l += self.activations_checkpoint_num_layers
        elif self.activations_checkpoint_method == 'block':
            # Checkpoint the input activation of only a set number of individual
            # Transformer layers and skip the rest.
            # A method fully use the device memory removing redundant re-computation.
            for l in range(self.num_layers):
                if l < self.activations_checkpoint_num_layers:
                    hidden_states = tensor_parallel.checkpoint(
                        custom(l, l + 1),
                        hidden_states,
                        attention_mask,
                        encoder_output,
                        enc_dec_attn_mask,
                        rotary_pos_emb,
                        position_bias,
                        encoder_decoder_position_bias,
                        prefix_tuning_key_values,
                    )
                else:
                    hidden_states = custom(l, l + 1)(
                        hidden_states,
                        attention_mask,
                        encoder_output,
                        enc_dec_attn_mask,
                        rotary_pos_emb,
                        position_bias,
                        encoder_decoder_position_bias,
                        prefix_tuning_key_values,
                    )
        else:
            raise ValueError("Invalid activation checkpoint method.")

        return hidden_states

    def set_input_tensor(self, input_tensor):
        """Set input tensor to be used instead of forward()'s input.

        When doing pipeline parallelism the input from the previous
        stage comes from communication, not from the input, so the
        model's forward_step_func won't have it. This function is thus
        used by internal code to bypass the input provided by the
        forward_step_func"""
        self.input_tensor = input_tensor

    def forward(
        self,
        hidden_states,
        attention_mask,
        layer_past=None,
        get_key_value=False,
        encoder_output=None,
        enc_dec_attn_mask=None,
        set_inference_key_value_memory=False,
        inference_max_sequence_len=None,
        rotary_pos_emb=None,  # list of positional embedding tensors, first one self attention, second one and third one are for cross attention (q, k)
        retrieved_emb=None,  # tensor of retrieved embedding of shape [b, k, r, n, d]
<<<<<<< HEAD
=======
        position_bias=None,
        encoder_decoder_position_bias=None,
>>>>>>> c10282a5
        prefix_tuning_key_values=None,
    ):
        position_bias = None
        encoder_decoder_position_bias = None

        # Checks.
        if inference_max_sequence_len:
            assert self.activations_checkpoint_method is None, 'inference does not work with activation checkpointing'

        if layer_past is not None:
            assert get_key_value, 'for not None values in layer_past, ' 'expected get_key_value to be set'
        if get_key_value:
            assert self.activations_checkpoint_method is None, (
                'get_key_value does not work with ' 'activation checkpointing'
            )

        if self.pre_process:
            # Data format change to avoid explicit tranposes : [b s h] --> [s b h].
            # If the input flag for fp32 residual connection is set, convert for float.
            if self.fp32_residual_connection:
                hidden_states = hidden_states.transpose(0, 1).contiguous().float()
            # Otherwise, leave it as is.
            else:
                hidden_states = hidden_states.transpose(0, 1).contiguous()
        else:
            # See set_input_tensor()
            hidden_states = self.input_tensor

        if encoder_output is not None:
            encoder_output = encoder_output.transpose(0, 1).contiguous()
        elif retrieved_emb is not None:
            assert len(retrieved_emb.shape) == 5
            # this is retrieval decoder, need special transpose
            encoder_output = rearrange(retrieved_emb, 'b k r n d -> k r n b d').contiguous()

        if self.activations_checkpoint_method is not None:
            hidden_states = self._checkpointed_forward(
                hidden_states,
                attention_mask,
                encoder_output,
                enc_dec_attn_mask,
                rotary_pos_emb,
                position_bias,
                encoder_decoder_position_bias,
                prefix_tuning_key_values,
            )

            if type(hidden_states) is tuple:
                if len(hidden_states) == 2:
                    hidden_states, position_bias = hidden_states
                elif len(hidden_states) == 3:
                    hidden_states, position_bias, encoder_decoder_position_bias = hidden_states
                else:
                    raise IndexError('Hidden_states needs to be tuple containing 2 or 3 elements.')
        else:
            if get_key_value:
                presents = []
            for index in range(self.num_layers):
                layer = self._get_layer(index)
                past = None
                if layer_past is not None:
                    past = layer_past[index]
                hidden_states = layer(
                    hidden_states,
                    attention_mask,
                    encoder_output=encoder_output,
                    enc_dec_attn_mask=enc_dec_attn_mask,
                    layer_past=past,
                    get_key_value=get_key_value,
                    set_inference_key_value_memory=set_inference_key_value_memory,
                    inference_max_sequence_len=inference_max_sequence_len,
                    rotary_pos_emb=rotary_pos_emb,
                    position_bias=position_bias,
                    encoder_decoder_position_bias=encoder_decoder_position_bias,
                    prefix_tuning_key_values=prefix_tuning_key_values[:, :, index, :, :, :]
                    if prefix_tuning_key_values is not None
                    else None,
                )
                if get_key_value:
                    hidden_states, present = hidden_states
                    presents.append(present)
                if self.position_embedding_type == 'relative':
                    if len(hidden_states) == 2:
                        hidden_states, position_bias = hidden_states
                    elif len(hidden_states) == 3:
                        hidden_states, position_bias, encoder_decoder_position_bias = hidden_states
                    else:
                        raise IndexError('Hidden_states needs to be tuple containing 2 or 3 elements.')

        # Final layer norm.
        if self.post_process:
            # Reverting data format change [s b h] --> [b s h].
            output = hidden_states.transpose(0, 1).contiguous()
            # only apply the final_layernorm for pre-ln
            if self.transformer_block_type != 'post_ln':
                output = self.final_layernorm(output)
        else:
            output = hidden_states
        if get_key_value:
            output = [output, presents]

        return output<|MERGE_RESOLUTION|>--- conflicted
+++ resolved
@@ -620,10 +620,6 @@
         real_seq_length = hidden_states.shape[0]
         key_length = key_layer.shape[0]
 
-<<<<<<< HEAD
-=======
-        # TODO: (@adithyare) I'm not sure if this the correct place insert the prefix_tuning key,values into the key_layer and value_layer.
->>>>>>> c10282a5
         if prefix_tuning_key_values is not None:
             key, value = prefix_tuning_key_values[0], prefix_tuning_key_values[1]
             key_layer = torch.cat((key, key_layer), dim=0)
@@ -1259,13 +1255,8 @@
                 set_inference_key_value_memory=set_inference_key_value_memory,
                 inference_max_sequence_len=inference_max_sequence_len,
                 rotary_pos_emb=self_attention_pos_emb,
-<<<<<<< HEAD
                 position_bias=position_bias,
                 prefix_tuning_key_values=prefix_tuning_key_values,
-=======
-                prefix_tuning_key_values=prefix_tuning_key_values,
-                position_bias=position_bias,
->>>>>>> c10282a5
             )
 
             if get_key_value:
@@ -1668,13 +1659,8 @@
                         encoder_output,
                         enc_dec_attn_mask,
                         rotary_pos_emb,
-<<<<<<< HEAD
-                        position_bias,
-                        encoder_decoder_position_bias,
-=======
                         position_bias=position_bias,
                         encoder_decoder_position_bias=encoder_decoder_position_bias,
->>>>>>> c10282a5
                         prefix_tuning_key_values=prefix_tuning_key_values[:, :, index, :, :, :]
                         if prefix_tuning_key_values is not None
                         else None,  # We're splitting up the prefix tuning representaiton per layer. @adithyare
@@ -1766,11 +1752,6 @@
         inference_max_sequence_len=None,
         rotary_pos_emb=None,  # list of positional embedding tensors, first one self attention, second one and third one are for cross attention (q, k)
         retrieved_emb=None,  # tensor of retrieved embedding of shape [b, k, r, n, d]
-<<<<<<< HEAD
-=======
-        position_bias=None,
-        encoder_decoder_position_bias=None,
->>>>>>> c10282a5
         prefix_tuning_key_values=None,
     ):
         position_bias = None
