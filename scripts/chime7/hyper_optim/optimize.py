# Copyright (c) 2022, NVIDIA CORPORATION.  All rights reserved.
#
# Licensed under the Apache License, Version 2.0 (the "License");
# you may not use this file except in compliance with the License.
# You may obtain a copy of the License at
#
#     http://www.apache.org/licenses/LICENSE-2.0
#
# Unless required by applicable law or agreed to in writing, software
# distributed under the License is distributed on an "AS IS" BASIS,
# WITHOUT WARRANTIES OR CONDITIONS OF ANY KIND, either express or implied.
# See the License for the specific language governing permissions and
# limitations under the License.

"""Optimize the Neural Diarizer hyper-parameters onto your dev set using Optuna."""

import argparse
import logging
import os
import tempfile
import time
from multiprocessing import Process
import torch

import numpy as np
import optuna
import wget
from omegaconf import OmegaConf
from pytorch_lightning.utilities.exceptions import MisconfigurationException
# from sqlalchemy import create_engine, MetaData
# from sqlalchemy_utils import database_exists, create_database
from nemo.collections.asr.models.msdd_models import NeuralDiarizer
from nemo.utils import logging as nemo_logger
from optimize_diar import diar_config_setup, objective_diar

ESPNET_ROOT="/home/heh/github/espnet/egs2/chime7_task1/asr1"
CHIME7_ROOT="/media/data2/chime7-challenge/datasets/chime7_official_cleaned_v2"
NEMO_CHIME7_ROOT="/media/data2/chime7-challenge/nemo-gitlab-chime7/scripts/chime7"
ASR_MODEL_PATH="/media/data2/chime7-challenge/nemo_asr_chime6_finetuned_rnnt/checkpoints/rno_chime7_chime6_ft_ptDataSetasrset3_frontend_nemoGSSv1_prec32_layers24_heads8_conv5_d1024_dlayers2_dsize640_bs128_adamw_CosineAnnealing_lr0.0001_wd1e-2_spunigram1024.nemo"

DIAR_CONFIG="system_B_V05_D03"
DIAR_PARAM="T0.5"
DIAR_BASE_DIR="/media/data2/chime7-challenge/chime7_diar_results"

SCENARIOS = "chime6 dipco mixer6" # chime6 dipco mixer6

def scale_weights(r, K):
    return [r - kvar * (r - 1) / (K - 1) for kvar in range(K)]

def get_gss_command(gpu_id, diar_config, diar_param, diar_base_dir, output_dir, mc_mask_min_db, mc_postmask_min_db,
                    bss_iterations, dereverb_filter_length):
    command = f"MAX_SEGMENT_LENGTH=200 MAX_BATCH_DURATION=200 BSS_ITERATION={bss_iterations} MC_MASK_MIN_DB={mc_mask_min_db} MC_POSTMASK_MIN_DB={mc_postmask_min_db} DEREVERB_FILTER_LENGTH={dereverb_filter_length} " \
              f" {NEMO_CHIME7_ROOT}/process/run_processing.sh '{SCENARIOS}' " \
              f" {gpu_id} {diar_config} {diar_param} {diar_base_dir} {output_dir} " \
              f" {ESPNET_ROOT} {CHIME7_ROOT} {NEMO_CHIME7_ROOT}"
              
    return command

def get_asr_eval_command(gpu_id, diar_config, diar_param, normalize_db, output_dir):
    command = f"EVAL_CHIME=True {NEMO_CHIME7_ROOT}/evaluation/run_asr.sh '{SCENARIOS}' dev " \
              f"{diar_config}-{diar_param} {output_dir}/processed {output_dir} {normalize_db} {ASR_MODEL_PATH} 1 4 {CHIME7_ROOT} {NEMO_CHIME7_ROOT} {gpu_id}"

    return command

def objective_gss_asr(
        trial: optuna.Trial,
        diar_segments_filelist: List[str],
        gpu_id: int,
        temp_dir: str,
        diar_config: str = DIAR_CONFIG,
        diar_param: str = DIAR_PARAM,
        diar_base_dir: str = DIAR_BASE_DIR,
):
    start_time = time.time()
    mc_mask_min_db = trial.suggest_int("mc_mask_min_db", -60, -5, 10)
    mc_postmask_min_db = trial.suggest_int("mc_postmask_min_db", -9, 0, 3)
    bss_iterations = trial.suggest_int("bss_iterations", 5, 30, 5)
    dereverb_filter_length = trial.suggest_int("dereverb_filter_length", 5, 20, 5)
    normalize_db = trial.suggest_int("normalize_db", -35, -20, 5)
    print("-------------------------------------", flush=True)
    print(f"Trial: {trial.number}", flush=True)
    print(f"mc_mask_min_db: {mc_mask_min_db}, mc_postmask_min_db: {mc_postmask_min_db}, bss_iterations: {bss_iterations}, dereverb_filter_length: {dereverb_filter_length}, normalize_db: {normalize_db}", flush=True)
    print("-------------------------------------", flush=True)

    with tempfile.TemporaryDirectory(dir=temp_dir, prefix=str(trial.number)) as output_dir:
        command_gss = get_gss_command(gpu_id, diar_config, diar_param, diar_base_dir, output_dir, mc_mask_min_db, mc_postmask_min_db,  bss_iterations, dereverb_filter_length)
        code = os.system(command_gss)
        if code != 0:
            raise RuntimeError(f"command failed: {command_gss}")
        command_asr = get_asr_eval_command(gpu_id, diar_config, diar_param, normalize_db, output_dir)
        code = os.system(command_asr)
        if code != 0:
            raise RuntimeError(f"command failed: {command_asr}")
        eval_results = os.path.join(output_dir, f"eval_results_{diar_config}-{diar_param}_chime6_ft_rnnt_ln{normalize_db}/macro_wer.txt")
        with open(eval_results, "r") as f:
            wer = float(f.read().strip())
        print(f"Time taken for trial: {time.time() - start_time:.2f}s")
    return wer

def objective_chime7_mcmsasr(
    trial: optuna.Trial,
    config,
    diarizer_manifest_path: str,
    msdd_model_path: str,
    vad_model_path: str,
    output_dir: str,
    gpu_id: int,
    temp_dir: str,
):
    """
    [Note] Diarizaiton out `outputs`
    
    outputs = (metric, mapping_dict, itemized_erros)
    itemized_errors = (DER, CER, FA, MISS)
    """
    # Step:1-1 Configure Diarization
    config = diar_config_setup(
        trial, 
        config,
        diarizer_manifest_path,
        msdd_model_path,
        vad_model_path,
        output_dir
    )
    # Step:1-2 Run Diarization 
    diarizer_model = NeuralDiarizer(cfg=config).to("cuda:0")
    outputs = diarizer_model.diarize(verbose=False)
    json_output_folder = os.path.join(output_dir, config.diarizer.msdd_model.parameters.system_name, "pred_jsons_T")
    metric = outputs[0][0]
    DER = abs(metric)
    # Glob all json files in json_output_folder:
    diar_segments_filelist = glob.glob(os.path.join(json_output_folder, "*.json"))
    print(f"[optuna] Diarization Segment Json saved in : {json_output_folder}")
    WER = objective_gss_asr(
        trial,
        diar_segments_filelist,
        gpu_id,
        temp_dir,
    )
    return WER

if __name__ == "__main__":
    parser = argparse.ArgumentParser()
    parser.add_argument("--study_name", help="Name of study.", type=str, default="optuna_chime7")
    parser.add_argument("--storage", help="Shared storage (i.e sqlite:///testDB.db).", type=str, default="sqlite:///optuna.db")
    parser.add_argument("--manifest_path", help="path to the manifest file", type=str)
    parser.add_argument(
        "--config_url",
        help="path to the config yaml file to use",
        type=str,
        default="https://raw.githubusercontent.com/NVIDIA/NeMo/msdd_scripts_docs/"
        "examples/speaker_tasks/diarization/conf/inference/diar_infer_telephonic.yaml",
    )
    parser.add_argument(
        "--pretrained_vad_model",
        help="path to the VAD model",
        type=str,
        default="vad_multilingual_marblenet",
    )
    parser.add_argument(
        "--pretrained_msdd_model",
        help="path to the Neural Diarizer model",
        type=str,
        default="diar_msdd_telephonic",
    )
    parser.add_argument("--temp_dir", help="path to store temporary files", type=str, default="optuna_output/")
    parser.add_argument("--output_dir", help="path to store temporary files", type=str, default="output/")
    parser.add_argument("--output_log", help="Where to store optuna output log", type=str, default="output.log")
    parser.add_argument("--n_trials", help="Number of trials to run optuna", type=int, default=100)
    parser.add_argument("--n_jobs", help="Number of parallel jobs to run, set -1 to use all GPUs", type=int, default=-1)

    args = parser.parse_args()
    os.makedirs(args.temp_dir, exist_ok=True)

    nemo_logger.setLevel(logging.ERROR)
<<<<<<< HEAD

    # model_config = os.path.basename(args.config_url)
    # if not os.path.exists(model_config):
    #     model_config = wget.download(args.config_url)
    # config = OmegaConf.load(model_config)

    # postgresql_url = args.storage
    # engine = create_engine(postgresql_url)
    # if not database_exists(engine.url):
    #     create_database(engine.url)
    # metadata = MetaData(bind = engine)
    # storage = optuna.storages.RDBStorage(url = postgresql_url, engine_kwargs = {'pool_size' : 20, 'max_overflow' : 0})
    # MetaData.reflect(metadata)  

    func = lambda trial, gpu_id: objective_gss_asr(
=======
    model_config = args.config_url
    config = OmegaConf.load(model_config)
    config.batch_size = args.batch_size
    
    # func = lambda trial, gpu_id: objective_gss_asr(
    func = lambda trial, gpu_id: objective_chime7_mcmsasr(
>>>>>>> af42ce7b
        trial,
        config,
        gpu_id,
        temp_dir=args.temp_dir,
        diarizer_manifest_path=args.manifest_path,
        msdd_model_path=args.msdd_model_path,
        vad_model_path=args.vad_model_path,
        output_dir=args.output_dir,
    )

    def optimize(gpu_id=0):
        worker_func = lambda trial: func(trial, gpu_id)

        study = optuna.create_study(
            direction="minimize", study_name=args.study_name, storage=args.storage, load_if_exists=True
        )
        logger = logging.getLogger()
        logger.setLevel(logging.INFO)  # Setup the root logger.
        logger.addHandler(logging.FileHandler(args.output_log, mode="a"))
        logger.addHandler(logging.StreamHandler())
        optuna.logging.enable_propagation()  # Propagate logs to the root logger.
        study.optimize(worker_func, n_trials=args.n_trials, show_progress_bar=True)

    processes = []
    if args.n_jobs == -1:
        args.n_jobs = torch.cuda.device_count()
    n_jobs = min(args.n_jobs, torch.cuda.device_count())
    print(f"Running {args.n_trials} trials on {n_jobs} GPUs")

    for i in range(0, n_jobs):
        p = Process(target=optimize, args=(i,))
        processes.append(p)
        p.start()

    for t in processes:
        t.join()

    study = optuna.load_study(
        study_name=args.study_name,
        storage=args.storage,
    )
    print(f"Best SA-WER {study.best_value}")
    print(f"Best Parameter Set: {study.best_params}")<|MERGE_RESOLUTION|>--- conflicted
+++ resolved
@@ -14,22 +14,23 @@
 
 """Optimize the Neural Diarizer hyper-parameters onto your dev set using Optuna."""
 
+import gc
+import glob
 import argparse
 import logging
 import os
 import tempfile
 import time
+from typing import List
 from multiprocessing import Process
 import torch
-
+from pathlib import Path
 import numpy as np
 import optuna
 import wget
 from omegaconf import OmegaConf
-from pytorch_lightning.utilities.exceptions import MisconfigurationException
-# from sqlalchemy import create_engine, MetaData
-# from sqlalchemy_utils import database_exists, create_database
-from nemo.collections.asr.models.msdd_models import NeuralDiarizer
+
+from nemo.collections.asr.models.msdd_v2_models import NeuralDiarizer
 from nemo.utils import logging as nemo_logger
 from optimize_diar import diar_config_setup, objective_diar
 
@@ -39,13 +40,11 @@
 ASR_MODEL_PATH="/media/data2/chime7-challenge/nemo_asr_chime6_finetuned_rnnt/checkpoints/rno_chime7_chime6_ft_ptDataSetasrset3_frontend_nemoGSSv1_prec32_layers24_heads8_conv5_d1024_dlayers2_dsize640_bs128_adamw_CosineAnnealing_lr0.0001_wd1e-2_spunigram1024.nemo"
 
 DIAR_CONFIG="system_B_V05_D03"
-DIAR_PARAM="T0.5"
+DIAR_PARAM="T"
 DIAR_BASE_DIR="/media/data2/chime7-challenge/chime7_diar_results"
 
 SCENARIOS = "chime6 dipco mixer6" # chime6 dipco mixer6
 
-def scale_weights(r, K):
-    return [r - kvar * (r - 1) / (K - 1) for kvar in range(K)]
 
 def get_gss_command(gpu_id, diar_config, diar_param, diar_base_dir, output_dir, mc_mask_min_db, mc_postmask_min_db,
                     bss_iterations, dereverb_filter_length):
@@ -56,17 +55,18 @@
               
     return command
 
+
 def get_asr_eval_command(gpu_id, diar_config, diar_param, normalize_db, output_dir):
     command = f"EVAL_CHIME=True {NEMO_CHIME7_ROOT}/evaluation/run_asr.sh '{SCENARIOS}' dev " \
               f"{diar_config}-{diar_param} {output_dir}/processed {output_dir} {normalize_db} {ASR_MODEL_PATH} 1 4 {CHIME7_ROOT} {NEMO_CHIME7_ROOT} {gpu_id}"
 
     return command
 
+
 def objective_gss_asr(
         trial: optuna.Trial,
-        diar_segments_filelist: List[str],
         gpu_id: int,
-        temp_dir: str,
+        output_dir: str,
         diar_config: str = DIAR_CONFIG,
         diar_param: str = DIAR_PARAM,
         diar_base_dir: str = DIAR_BASE_DIR,
@@ -77,25 +77,35 @@
     bss_iterations = trial.suggest_int("bss_iterations", 5, 30, 5)
     dereverb_filter_length = trial.suggest_int("dereverb_filter_length", 5, 20, 5)
     normalize_db = trial.suggest_int("normalize_db", -35, -20, 5)
-    print("-------------------------------------", flush=True)
-    print(f"Trial: {trial.number}", flush=True)
-    print(f"mc_mask_min_db: {mc_mask_min_db}, mc_postmask_min_db: {mc_postmask_min_db}, bss_iterations: {bss_iterations}, dereverb_filter_length: {dereverb_filter_length}, normalize_db: {normalize_db}", flush=True)
-    print("-------------------------------------", flush=True)
-
-    with tempfile.TemporaryDirectory(dir=temp_dir, prefix=str(trial.number)) as output_dir:
-        command_gss = get_gss_command(gpu_id, diar_config, diar_param, diar_base_dir, output_dir, mc_mask_min_db, mc_postmask_min_db,  bss_iterations, dereverb_filter_length)
-        code = os.system(command_gss)
-        if code != 0:
-            raise RuntimeError(f"command failed: {command_gss}")
-        command_asr = get_asr_eval_command(gpu_id, diar_config, diar_param, normalize_db, output_dir)
-        code = os.system(command_asr)
-        if code != 0:
-            raise RuntimeError(f"command failed: {command_asr}")
-        eval_results = os.path.join(output_dir, f"eval_results_{diar_config}-{diar_param}_chime6_ft_rnnt_ln{normalize_db}/macro_wer.txt")
-        with open(eval_results, "r") as f:
-            wer = float(f.read().strip())
-        print(f"Time taken for trial: {time.time() - start_time:.2f}s")
+    
+    command_gss = get_gss_command(gpu_id, diar_config, diar_param, diar_base_dir, output_dir, mc_mask_min_db, mc_postmask_min_db,  bss_iterations, dereverb_filter_length)
+    code = os.system(command_gss)
+    if code != 0:
+        raise RuntimeError(f"command failed: {command_gss}")
+    command_asr = get_asr_eval_command(gpu_id, diar_config, diar_param, normalize_db, output_dir)
+    code = os.system(command_asr)
+    if code != 0:
+        raise RuntimeError(f"command failed: {command_asr}")
+    eval_results = os.path.join(output_dir, f"eval_results_{diar_config}-{diar_param}_chime6_ft_rnnt_ln{normalize_db}/macro_wer.txt")
+    with open(eval_results, "r") as f:
+        wer = float(f.read().strip())
+    print(f"Time taken for trial: {time.time() - start_time:.2f}s")
+
+    logging.info(f"-------------WER={wer:.4f}--------------------")
+    logging.info(f"Trial: {trial.number}")
+    logging.info(f"mc_mask_min_db: {mc_mask_min_db}, mc_postmask_min_db: {mc_postmask_min_db}, bss_iterations: {bss_iterations}, dereverb_filter_length: {dereverb_filter_length}, normalize_db: {normalize_db}")
+    logging.info("-----------------------------------------------")
+
     return wer
+
+
+def move_diar_results(diar_out_dir, system_name, scenario="chime6"):
+    curr_diar_out_dir = Path(diar_out_dir, f"{scenario}-dev", system_name, "pred_jsons_T")
+    new_diar_out_dir = Path(diar_out_dir, system_name, scenario, "pred_jsons_T")
+    new_diar_out_dir.mkdir(parents=True, exist_ok=True)
+    for json_file in curr_diar_out_dir.glob("*.json"):
+        os.rename(json_file, Path(new_diar_out_dir, json_file.name))
+    return diar_out_dir
 
 def objective_chime7_mcmsasr(
     trial: optuna.Trial,
@@ -103,7 +113,7 @@
     diarizer_manifest_path: str,
     msdd_model_path: str,
     vad_model_path: str,
-    output_dir: str,
+    speaker_output_dir: str,
     gpu_id: int,
     temp_dir: str,
 ):
@@ -113,36 +123,54 @@
     outputs = (metric, mapping_dict, itemized_erros)
     itemized_errors = (DER, CER, FA, MISS)
     """
-    # Step:1-1 Configure Diarization
-    config = diar_config_setup(
-        trial, 
-        config,
-        diarizer_manifest_path,
-        msdd_model_path,
-        vad_model_path,
-        output_dir
-    )
-    # Step:1-2 Run Diarization 
-    diarizer_model = NeuralDiarizer(cfg=config).to("cuda:0")
-    outputs = diarizer_model.diarize(verbose=False)
-    json_output_folder = os.path.join(output_dir, config.diarizer.msdd_model.parameters.system_name, "pred_jsons_T")
-    metric = outputs[0][0]
-    DER = abs(metric)
-    # Glob all json files in json_output_folder:
-    diar_segments_filelist = glob.glob(os.path.join(json_output_folder, "*.json"))
-    print(f"[optuna] Diarization Segment Json saved in : {json_output_folder}")
-    WER = objective_gss_asr(
-        trial,
-        diar_segments_filelist,
-        gpu_id,
-        temp_dir,
-    )
+    gpu_id = 1
+    output_dir = temp_dir
+    # with tempfile.TemporaryDirectory(dir=temp_dir, prefix=str(trial.number)) as output_dir:
+    if True:
+        # Step:1-1 Configure Diarization
+        for manifest_json in Path(diarizer_manifest_path).glob("mixer6-dev.json"):
+            print(f"Start Diarization on {manifest_json}")
+            curr_output_dir = os.path.join(output_dir, manifest_json.stem)
+            Path(curr_output_dir).mkdir(parents=True, exist_ok=True)
+            config = diar_config_setup(
+                trial, 
+                config,
+                str(manifest_json),
+                msdd_model_path,
+                vad_model_path,
+                output_dir=curr_output_dir,
+                speaker_output_dir=speaker_output_dir,
+                tune_vad=True,
+            )
+            # Step:1-2 Run Diarization 
+            diarizer_model = NeuralDiarizer(cfg=config).to(f"cuda:{gpu_id}")
+            outputs = diarizer_model.diarize(verbose=False)
+            json_output_folder = os.path.join(curr_output_dir, config.diarizer.msdd_model.parameters.system_name, "pred_jsons_T")
+            metric = outputs[0][0]
+            DER = abs(metric)
+            logging.info(f"[optuna] Diarization DER: {DER}")
+            print(json_output_folder)
+            move_diar_results(output_dir, config.diarizer.msdd_model.parameters.system_name, scenario=manifest_json.stem.split("-")[0])
+            if "mixer6" in manifest_json.stem:
+                diarizer_model.clustering_embedding.clus_diar_model.delete_mc_embeddings()
+            del diarizer_model
+        
+        print("Start GSS-ASR")
+
+        WER = objective_gss_asr(
+            trial,
+            gpu_id,
+            output_dir,
+            diar_base_dir=output_dir,
+            diar_config=config.diarizer.msdd_model.parameters.system_name,
+        )
+
     return WER
 
 if __name__ == "__main__":
     parser = argparse.ArgumentParser()
     parser.add_argument("--study_name", help="Name of study.", type=str, default="optuna_chime7")
-    parser.add_argument("--storage", help="Shared storage (i.e sqlite:///testDB.db).", type=str, default="sqlite:///optuna.db")
+    parser.add_argument("--storage", help="Shared storage (i.e sqlite:///testDB.db).", type=str, default="sqlite:///optuna-msdd-gss-asr.db")
     parser.add_argument("--manifest_path", help="path to the manifest file", type=str)
     parser.add_argument(
         "--config_url",
@@ -152,59 +180,42 @@
         "examples/speaker_tasks/diarization/conf/inference/diar_infer_telephonic.yaml",
     )
     parser.add_argument(
-        "--pretrained_vad_model",
+        "--vad_model_path",
         help="path to the VAD model",
         type=str,
         default="vad_multilingual_marblenet",
     )
     parser.add_argument(
-        "--pretrained_msdd_model",
+        "--msdd_model_path",
         help="path to the Neural Diarizer model",
         type=str,
         default="diar_msdd_telephonic",
     )
-    parser.add_argument("--temp_dir", help="path to store temporary files", type=str, default="optuna_output/")
-    parser.add_argument("--output_dir", help="path to store temporary files", type=str, default="output/")
+    parser.add_argument("--temp_dir", help="path to store temporary files", type=str, default="temp/")
+    parser.add_argument("--output_dir", help="path to store temporary files", type=str, default="speaker_outputs/")
     parser.add_argument("--output_log", help="Where to store optuna output log", type=str, default="output.log")
     parser.add_argument("--n_trials", help="Number of trials to run optuna", type=int, default=100)
     parser.add_argument("--n_jobs", help="Number of parallel jobs to run, set -1 to use all GPUs", type=int, default=-1)
+    parser.add_argument("--batch_size", help="Batch size for mc-embedings and MSDD", type=int, default=8)
 
     args = parser.parse_args()
     os.makedirs(args.temp_dir, exist_ok=True)
 
     nemo_logger.setLevel(logging.ERROR)
-<<<<<<< HEAD
-
-    # model_config = os.path.basename(args.config_url)
-    # if not os.path.exists(model_config):
-    #     model_config = wget.download(args.config_url)
-    # config = OmegaConf.load(model_config)
-
-    # postgresql_url = args.storage
-    # engine = create_engine(postgresql_url)
-    # if not database_exists(engine.url):
-    #     create_database(engine.url)
-    # metadata = MetaData(bind = engine)
-    # storage = optuna.storages.RDBStorage(url = postgresql_url, engine_kwargs = {'pool_size' : 20, 'max_overflow' : 0})
-    # MetaData.reflect(metadata)  
-
-    func = lambda trial, gpu_id: objective_gss_asr(
-=======
     model_config = args.config_url
     config = OmegaConf.load(model_config)
     config.batch_size = args.batch_size
     
     # func = lambda trial, gpu_id: objective_gss_asr(
     func = lambda trial, gpu_id: objective_chime7_mcmsasr(
->>>>>>> af42ce7b
-        trial,
-        config,
-        gpu_id,
+        trial=trial,
+        config=config,
+        gpu_id=gpu_id,
         temp_dir=args.temp_dir,
         diarizer_manifest_path=args.manifest_path,
         msdd_model_path=args.msdd_model_path,
         vad_model_path=args.vad_model_path,
-        output_dir=args.output_dir,
+        speaker_output_dir=args.output_dir,
     )
 
     def optimize(gpu_id=0):
@@ -224,7 +235,7 @@
     if args.n_jobs == -1:
         args.n_jobs = torch.cuda.device_count()
     n_jobs = min(args.n_jobs, torch.cuda.device_count())
-    print(f"Running {args.n_trials} trials on {n_jobs} GPUs")
+    logging.info(f"Running {args.n_trials} trials on {n_jobs} GPUs")
 
     for i in range(0, n_jobs):
         p = Process(target=optimize, args=(i,))
@@ -238,5 +249,5 @@
         study_name=args.study_name,
         storage=args.storage,
     )
-    print(f"Best SA-WER {study.best_value}")
-    print(f"Best Parameter Set: {study.best_params}")+    logging.info(f"Best SA-WER {study.best_value}")
+    logging.info(f"Best Parameter Set: {study.best_params}")