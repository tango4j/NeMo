--- conflicted
+++ resolved
@@ -949,15 +949,6 @@
     sample_rate: int = 16000,
     feat_per_sec: int = 100,
 ) -> List[List[float]]:
-<<<<<<< HEAD
-    """
-    Return subsegments from a segment of audio file.
-
-    Example:
-        (window, shift) = 1.5, 0.75
-        Segment:  [12.05, 14.45]
-        Subsegments: [[12.05, 13.55], [12.8, 14.3], [13.55, 14.45], [14.3, 14.45]]
-=======
     """
     Return subsegments from a segment of audio file.
 
@@ -1013,83 +1004,16 @@
     Although this implementation is inefficient due to the use of a for-loop for segmentation,
     it is designed to be torch-jit-scriptable.
     Use `get_subsegments` for a more efficient implementation.
->>>>>>> 07c42422
-
-    Args:
-        offset (float): Start time of audio segment
-        window (float): Window length for segments to subsegments length
-        shift (float): Hop length for subsegments shift
-        duration (float): Duration of segment
-        min_subsegment_duration (float): Exclude subsegments smaller than this duration value
-        decimals (int): Number of decimal places to round to
-        use_asr_style_frame_count (bool): If True, use asr style frame count to generate subsegments.
-                                          For example, if duration is 10 secs and frame_shift is 0.08 secs,
-                                          it results in (10/0.08)+1 = 125 + 1 frames.
-
-    Returns:
-<<<<<<< HEAD
-        subsegments (List[tuple[float, float]]): subsegments generated for the segments as
-        list of tuple of start and duration of each subsegment
-    """
-    subsegments: List[List[float]] = []
-    start = offset
-    slice_end = start + duration
-    if min_subsegment_duration <= duration <= shift:
-        slices = 1
-    elif use_asr_style_frame_count is True:
-        num_feat_frames = np.ceil((1 + duration * sample_rate) / int(sample_rate / feat_per_sec)).astype(int)
-        slices = np.ceil(num_feat_frames / int(feat_per_sec * shift)).astype(int)
-        slice_end = start + shift * slices
-    else:
-        slices = np.ceil(1 + (duration - window) / shift).astype(int)
-    if slices == 1:
-        if min(duration, window) >= min_subsegment_duration:
-            subsegments.append([start, min(duration, window)])
-    elif slices > 0:  # What if slcies = 0 ?
-        start_col = torch.arange(offset, slice_end, shift)[:slices]
-        dur_col_raw = torch.min(
-            slice_end * torch.ones_like(start_col) - start_col, window * torch.ones_like(start_col)
-        )
-        dur_col = torch.round(dur_col_raw, decimals=decimals)
-        valid_mask = dur_col >= min_subsegment_duration
-        valid_subsegments = torch.stack([start_col[valid_mask], dur_col[valid_mask]], dim=1)
-        subsegments = valid_subsegments.tolist()
-    return subsegments
-
-
-def get_subsegments_scriptable(offset: float, window: float, shift: float, duration: float) -> List[List[float]]:
-    """
-    <<<<<<< HEAD
-        This function returns subsegments from a segment of an audio file.
-        Although this implementation is inefficient due to the use of a for-loop for segmentation,
-        it is designed to be torch-jit-scriptable.
-        Use `get_subsegments` for a more efficient implementation.
-
-    =======
-        Return subsegments from a segment of audio file.
-        This function is inefficient since the segmentation is based on for-loop,
-        but this implementation makes this function torch-jit-scriptable.
-
-    >>>>>>> 681fe3881c7029e104788ef621d020b8f94bd410
-        Args:
-            offset (float): start time of audio segment
-            window (float): window length for segments to subsegments length
-            shift (float): hop length for subsegments shift
-            duration (float): duration of segment
-        Returns:
-    <<<<<<< HEAD
-            subsegments (List[tuple[float, float]]): subsegments generated for the segments
-                                                     as list of tuple of start and duration of
-                                                     each subsegment
-    =======
-            subsegments (List[tuple[float, float]]): subsegments generated for the segments
-                                                     as list of tuple of start and duration of each subsegment
-    >>>>>>> 681fe3881c7029e104788ef621d020b8f94bd410
-=======
+
+    Args:
+        offset (float): start time of audio segment
+        window (float): window length for segments to subsegments length
+        shift (float): hop length for subsegments shift
+        duration (float): duration of segment
+    Returns:
         subsegments (List[tuple[float, float]]): subsegments generated for the segments
                                                  as list of tuple of start and duration of
                                                  each subsegment
->>>>>>> 07c42422
     """
     subsegments: List[List[float]] = []
     start = offset
