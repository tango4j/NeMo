# Copyright (c) 2025, NVIDIA CORPORATION.  All rights reserved.
#
# Licensed under the Apache License, Version 2.0 (the "License");
# you may not use this file except in compliance with the License.
# You may obtain a copy of the License at
#
#     http://www.apache.org/licenses/LICENSE-2.0
#
# Unless required by applicable law or agreed to in writing, software
# distributed under the License is distributed on an "AS IS" BASIS,
# WITHOUT WARRANTIES OR CONDITIONS OF ANY KIND, either express or implied.
# See the License for the specific language governing permissions and
# limitations under the License.

import os
from dataclasses import dataclass, field
from math import ceil
from typing import Any, Dict, List, Optional, Union

import numpy as np
import torch
<<<<<<< HEAD
from omegaconf import DictConfig, OmegaConf, open_dict
from pytorch_lightning import Trainer

from nemo.collections.asr.data.audio_to_text_lhotse_prompted import (
    PromptedAudioToTextLhotseDataset,
    get_prompt_format_fn,
=======
from lightning.pytorch import Trainer
from omegaconf import DictConfig, ListConfig, OmegaConf, open_dict
from torch.utils.data import DataLoader

from nemo.collections.asr.data.audio_to_text_lhotse_prompted import (
    PromptedAudioToTextLhotseDataset,
    PromptedAudioToTextMiniBatch,
>>>>>>> 27515903
)
from nemo.collections.asr.metrics import BLEU, WER
from nemo.collections.asr.metrics.der import concat_perm_word_error_rate as cpWER
from nemo.collections.asr.models.asr_model import ASRModel, ExportableEncDecModel
from nemo.collections.asr.models.label_models import EncDecSpeakerLabelModel
# from nemo.collections.asr.models import SortformerEncLabelModel
from nemo.collections.asr.models.eesd_models import SortformerEncLabelModel
from nemo.collections.asr.parts.mixins import ASRBPEMixin, ASRTranscriptionMixin
from nemo.collections.asr.parts.mixins.transcription import (
    GenericTranscriptionType,
    InternalTranscribeConfig,
    TranscribeConfig,
)
from nemo.collections.asr.parts.submodules.multitask_decoding import MultiTaskDecoding, MultiTaskDecodingConfig
from nemo.collections.asr.parts.submodules.token_classifier import TokenClassifier
<<<<<<< HEAD
from nemo.collections.asr.parts.utils import manifest_utils
from nemo.collections.asr.parts.utils.audio_utils import ChannelSelectorType
=======
>>>>>>> 27515903
from nemo.collections.asr.parts.utils.rnnt_utils import Hypothesis
from nemo.collections.asr.parts.utils.timestamp_utils import process_aed_timestamp_outputs
from nemo.collections.common import tokenizers
# from nemo.collections.common.data.lhotse.dataloader import get_lhotse_dataloader_from_config
from nemo.collections.common.data.lhotse import get_lhotse_dataloader_from_config
from nemo.collections.common.metrics import GlobalAverageLossMetric
from nemo.collections.common.parts import transformer_weights_init
from nemo.collections.common.parts.preprocessing.manifest import get_full_path
from nemo.core.classes.common import typecheck
from nemo.core.neural_types import (
    AudioSignal,
    ChannelType,
    LabelsType,
    LengthsType,
    BoolType,
    LogprobsType,
    MaskType,
    NeuralType,
    SpectrogramType,
)
from nemo.utils import logging, model_utils

__all__ = ['EncDecMultiTaskModel', 'MSEncDecMultiTaskModel']


def lens_to_mask(lens, max_length):
    """
    Create a mask from a tensor of lengths.
    """
    batch_size = lens.shape[0]
    arange = torch.arange(max_length, device=lens.device)
    mask = arange.expand(batch_size, max_length) < lens.unsqueeze(1)
    return mask


def _config_check(cfg):
    if 'tokenizer' not in cfg:
        raise ValueError("`cfg` must have `tokenizer` config to create a tokenizer !")
    # Assert config has "prompt_format"
    if "prompt_format" not in cfg:
        raise ValueError("`cfg` must have `prompt_format` config to create a multi task model !")
    # Assert config has `model_defaults`
    if 'model_defaults' not in cfg:
        raise ValueError("`cfg` must have `model_defaults` config to create a model !")
    if "asr_enc_hidden" not in cfg.model_defaults:
        raise ValueError("`cfg.model_defaults` must have `asr_enc_hidden` key !")
    if "lm_enc_hidden" not in cfg.model_defaults:
        raise ValueError("`cfg.model_defaults` must have `lm_enc_hidden` key !")
    if "lm_dec_hidden" not in cfg.model_defaults:
        raise ValueError("`cfg.model_defaults` must have `lm_dec_hidden` key !")


@dataclass
class MultiTaskTranscriptionInternalConfig(InternalTranscribeConfig):
    """
    Configuration for Multi Task Transcription
    """

    manifest_filepath: Optional[str] = None
    primary_language: Optional[str] = None


@dataclass
class MultiTaskTranscriptionConfig(TranscribeConfig):
    """
    Configuration for Multi Task Transcription
    """

    task: Optional[str] = None
    pnc: Optional[bool] = None
    source_lang: Optional[str] = None
    target_lang: Optional[str] = None
    text_field: str = "answer"
    lang_field: str = "target_lang"

    _internal: Optional[MultiTaskTranscriptionInternalConfig] = field(
        default_factory=lambda: MultiTaskTranscriptionInternalConfig()
    )

    def __post_init__(self):
        required_fields = ['task', 'pnc', 'source_lang', 'target_lang', 'text_field', 'lang_field']
        for field in required_fields:
            if not hasattr(self, field):
                raise ValueError(f"`{field}` must be present in the transcription config: {self}")


class EncDecMultiTaskModel(ASRModel, ExportableEncDecModel, ASRBPEMixin, ASRTranscriptionMixin):
    """Base class for AED multi-task models"""

    def __init__(self, cfg: DictConfig, trainer: Trainer = None):

        # Convert to Hydra 1.0 compatible DictConfig
        cfg = model_utils.convert_model_config_to_dict_config(cfg)
        cfg = model_utils.maybe_update_config_version(cfg)
        _config_check(cfg)

        self.prompt_format = cfg.prompt_format
        self.sample_rate = cfg.sample_rate
        self._setup_tokenizer(cfg.tokenizer)
<<<<<<< HEAD
=======
        prompt_cls = PromptFormatter.resolve(self.prompt_format)
        self.prompt = prompt_cls(
            tokenizer=self.tokenizer,
            defaults=OmegaConf.to_container(pd) if (pd := cfg.get("prompt_defaults")) is not None else None,
        )
>>>>>>> 27515903

        super().__init__(cfg=cfg, trainer=trainer)

        # Setup audio preprocessor
        self.preprocessor = EncDecMultiTaskModel.from_config_dict(self.cfg.preprocessor)
        # Setup audio encoder
        self.encoder = EncDecMultiTaskModel.from_config_dict(self.cfg.encoder)

        # Add projection layer if encoder and decoder differ in hidden size
        asr_enc_hidden_size = self.cfg.model_defaults.asr_enc_hidden
        decoder_hidden_size = self.cfg.model_defaults.lm_dec_hidden
        if asr_enc_hidden_size != decoder_hidden_size:
            self.encoder_decoder_proj = torch.nn.Linear(asr_enc_hidden_size, decoder_hidden_size)
        else:
            self.encoder_decoder_proj = torch.nn.Identity()

        transf_encoder_cfg_dict = self.cfg.get('transf_encoder', None)

        # Whether to add Transformer Encoder block between Conformer and Transformer Decoder
        self.use_transf_encoder = False
        if transf_encoder_cfg_dict is not None and transf_encoder_cfg_dict['num_layers'] > 0:
            self.use_transf_encoder = True

            self.transf_encoder = EncDecMultiTaskModel.from_config_dict(transf_encoder_cfg_dict)

            # Initialize weights
            std_init_range = 1 / self.cfg.model_defaults.lm_enc_hidden ** 0.5
            self.transf_encoder.apply(lambda module: transformer_weights_init(module, std_init_range))

        transf_decoder_cfg_dict = cfg.transf_decoder

        # Transformer decoder
        vocab_size = 8 * ceil(self.tokenizer.vocab_size / 8)

        # Auto inject vocab size for `get_transformer`
        with open_dict(transf_decoder_cfg_dict):
            if 'config_dict' in transf_decoder_cfg_dict:
                transf_decoder_cfg_dict['config_dict']['vocab_size'] = vocab_size

        self.transf_decoder = EncDecMultiTaskModel.from_config_dict(transf_decoder_cfg_dict)

        # Setup token classifier
        with open_dict(self.cfg.head):
            self.cfg.head.num_classes = vocab_size

        self.log_softmax = EncDecMultiTaskModel.from_config_dict(self.cfg.head)

        # Weight tying - if using TokenClassifier only
        if isinstance(self.log_softmax, TokenClassifier):
            self.log_softmax.mlp.layer0.weight = self.transf_decoder.embedding.token_embedding.weight

        # Initialize weights
        std_init_range = 1 / self.cfg.model_defaults.lm_dec_hidden ** 0.5
        self.transf_decoder.apply(lambda module: transformer_weights_init(module, std_init_range))
        self.log_softmax.apply(lambda module: transformer_weights_init(module, std_init_range))

        # Setup decoding objects
        decoding_cfg = self.cfg.get('decoding', None)

        # In case decoding config not found, use default config
        if decoding_cfg is None:
            decoding_cfg = OmegaConf.structured(MultiTaskDecodingConfig)
            with open_dict(self.cfg):
                self.cfg.decoding = decoding_cfg

        self.decoding = MultiTaskDecoding(
            decoding_cfg=self.cfg.decoding,
            transformer_decoder=self.transf_decoder,
            log_softmax_module=self.log_softmax,
            tokenizer=self.tokenizer,
        )

        # Define autoregressive CE loss
        with open_dict(self.cfg.loss):
            self.cfg.loss.pad_id = self.tokenizer.pad_id

        self.loss = EncDecMultiTaskModel.from_config_dict(self.cfg.loss)

        if hasattr(self.cfg, 'spec_augment') and self.cfg.spec_augment is not None:
            self.spec_augmentation = EncDecMultiTaskModel.from_config_dict(self.cfg.spec_augment)
        else:
            self.spec_augmentation = None

        self.val_loss = GlobalAverageLossMetric(dist_sync_on_step=False, take_avg_loss=True)

        # TODO: PytorchMetrics lets you join two metrics together to save compute.
        # But need to make wer and bleu have same outputs first
        self.wer = WER(self.decoding, log_prediction=self.cfg.get("log_prediction"))
        self.bleu = BLEU(
            self.decoding, tokenize=self.cfg.get('bleu_tokenizer', "13a"), log_prediction=False
        )  # Wer is handling logging

    def change_decoding_strategy(self, decoding_cfg: DictConfig):
        """
        Changes decoding strategy used during Multi Task decoding process.

        Args:
            decoding_cfg: A config for the decoder, which is optional. If the decoding type
                needs to be changed (from say Greedy to Beam decoding etc), the config can be passed here.
        """
        if decoding_cfg is None:
            # Assume same decoding config as before
            logging.info("No `decoding_cfg` passed when changing decoding strategy, using internal config")
            decoding_cfg = self.cfg.decoding

        # Assert the decoding config with all hyper parameters
        decoding_cls = OmegaConf.structured(MultiTaskDecodingConfig)
        decoding_cls = OmegaConf.create(OmegaConf.to_container(decoding_cls))
        decoding_cfg = OmegaConf.merge(decoding_cls, decoding_cfg)

        self.decoding = MultiTaskDecoding(
            decoding_cfg=decoding_cfg,
            transformer_decoder=self.transf_decoder,
            log_softmax_module=self.log_softmax,
            tokenizer=self.tokenizer,
        )

        # Update config
        with open_dict(self.cfg.decoding):
            self.cfg.decoding = decoding_cfg

        logging.info(f"Changed decoding strategy to \n{OmegaConf.to_yaml(self.cfg.decoding)}")

    def change_vocabulary(
        self,
        new_tokenizer_dir: Union[str, DictConfig],
        new_tokenizer_type: str,
        decoding_cfg: Optional[DictConfig] = None,
        prompt_format: Optional[str] = None,
    ):
        """
        Changes vocabulary used during AED decoding process. Use this method when fine-tuning on
        from pre-trained model. This method changes only decoder and leaves encoder and pre-processing
        modules unchanged. For example, you would use it if you want to use pretrained encoder when
        fine-tuning on data in another language, or when you'd need model to learn capitalization,
        punctuation and/or special characters.

        Args:
            new_tokenizer_dir: Directory path to tokenizer or a config for a new tokenizer
                (if the tokenizer type is `agg`)
            new_tokenizer_type: Type of tokenizer. Can be either `agg`, `bpe` or `wpe`.
            decoding_cfg: A config for the decoding, which is optional. If the decoding type
                needs to be changed (from say Greedy to Beam decoding etc), the config can be passed here.
            prompt_format: A string alias of the object that represents the prompt structure.
                If not None, it will be used to update the prompt format.
        """
        if isinstance(new_tokenizer_dir, (dict, DictConfig)):
            if new_tokenizer_type == 'agg':
                if not isinstance(new_tokenizer_dir, DictConfig):
                    new_tokenizer_dir = OmegaConf.create(new_tokenizer_dir)

                new_tokenizer_cfg = new_tokenizer_dir
            else:
                raise ValueError(
                    f'New tokenizer dir should be a string unless the tokenizer is `agg`, but this\
                          tokenizer type is: {new_tokenizer_type}'
                )
        else:
            new_tokenizer_cfg = None

        if new_tokenizer_cfg is not None:
            tokenizer_cfg = new_tokenizer_cfg
        else:
            if not os.path.isdir(new_tokenizer_dir):
                raise NotADirectoryError(
                    f'New tokenizer dir must be non-empty path to a directory. But instead got: {new_tokenizer_dir}'
                )

            if new_tokenizer_type.lower() not in ('bpe', 'wpe'):
                raise ValueError('New tokenizer type must be either `bpe` or `wpe`')

            tokenizer_cfg = OmegaConf.create({'dir': new_tokenizer_dir, 'type': new_tokenizer_type})

        if prompt_format is None:
            prompt_format = self.cfg.prompt_format

        # Setup the tokenizer
        self._setup_tokenizer(tokenizer_cfg)

        # Initialize a dummy vocabulary
        vocabulary = self.tokenizer.tokenizer.get_vocab()

        # Setup Decoder
        transf_decoder_cfg_dict = self.transf_decoder.to_config_dict()

        vocab_size = 8 * ceil(self.tokenizer.vocab_size / 8)

        # Auto inject vocab size for `get_transformer`
        with open_dict(transf_decoder_cfg_dict):
            if 'config_dict' in transf_decoder_cfg_dict:
                transf_decoder_cfg_dict['config_dict']['vocab_size'] = vocab_size

        original_decoder_state_dict = self.transf_decoder.state_dict()
        self.transf_decoder = EncDecMultiTaskModel.from_config_dict(transf_decoder_cfg_dict)

        # Partially load the original state dict into the new decoder
        decoder_state_dict = self.transf_decoder.state_dict()
        for og_key, og_value in original_decoder_state_dict.items():
            if og_key in decoder_state_dict and og_value.shape == decoder_state_dict[og_key].shape:
                decoder_state_dict[og_key] = og_value
            else:
                logging.warning(
                    f"Skipping key `{og_key}` in the `transf_decoder` module from original state dict due "
                    f"to shape mismatch after change in vocabulary.\n"
                    f"Original shape: {og_value.shape}, New shape: {decoder_state_dict[og_key].shape}"
                )

        self.transf_decoder.load_state_dict(decoder_state_dict)

        # Setup token classifier
        with open_dict(self.cfg.head):
            self.cfg.head.num_classes = vocab_size

        del self.log_softmax
        self.log_softmax = EncDecMultiTaskModel.from_config_dict(self.cfg.head)

        # Weight tying - if using TokenClassifier only
        if isinstance(self.log_softmax, TokenClassifier):
            self.log_softmax.mlp.layer0.weight = self.transf_decoder.embedding.token_embedding.weight

        # Initialize weights of token classifier
        std_init_range = 1 / self.cfg.model_defaults.lm_dec_hidden ** 0.5
        self.log_softmax.apply(lambda module: transformer_weights_init(module, std_init_range))

        # Setup Decoding class
        if decoding_cfg is None:
            # Assume same decoding config as before
            decoding_cfg = self.cfg.decoding

        # Assert the decoding config with all hyper parameters
        decoding_cls = OmegaConf.structured(MultiTaskDecodingConfig)
        decoding_cls = OmegaConf.create(OmegaConf.to_container(decoding_cls))
        decoding_cfg = OmegaConf.merge(decoding_cls, decoding_cfg)

        del self.decoding
        self.decoding = MultiTaskDecoding(
            decoding_cfg=decoding_cfg,
            transformer_decoder=self.transf_decoder,
            log_softmax_module=self.log_softmax,
            tokenizer=self.tokenizer,
        )

        with open_dict(self.cfg.decoding):
            self.cfg.decoding = decoding_cfg

        # Setup loss
        with open_dict(self.cfg.loss):
            self.cfg.loss.pad_id = self.tokenizer.pad_id

        del self.loss
        self.loss = EncDecMultiTaskModel.from_config_dict(self.cfg.loss)

        # Update config
        with open_dict(self.cfg):
            self.cfg.prompt_format = prompt_format

        logging.info(f"Changed decoder to output to {vocabulary} vocabulary.")

    @torch.no_grad()
    def transcribe(
        self,
        audio: Union[List[str], str],
        batch_size: int = 4,
        return_hypotheses: bool = False,
        task: Optional[str] = None,
        pnc: Optional[bool] = None,
        source_lang: Optional[str] = None,
        target_lang: Optional[str] = None,
        num_workers: int = 0,
        channel_selector: Optional[ChannelSelectorType] = None,
        augmentor: DictConfig = None,
        verbose: bool = True,
        timestamps: Optional[bool] = None,
        override_config: Optional[MultiTaskTranscriptionConfig] = None,
    ) -> Union[List[str], List[Hypothesis]]:
        """
        Uses greedy decoding to transcribe audio files. Use this method for debugging and prototyping.
        Args:
<<<<<<< HEAD
            audio: (a list) of paths to audio files. \
=======
            audio: (a single or list) of paths to audio files or a np.ndarray/tensor audio array or path 
                to a manifest file.
                Can also be a dataloader object that provides values that can be consumed by the model.
>>>>>>> 27515903
                Recommended length per file is between 5 and 25 seconds. \
                But it is possible to pass a few hours long file if enough GPU memory is available.
            batch_size: (int) batch size to use during inference.
                Bigger will result in better throughput performance but would use more memory.
            return_hypotheses: (bool) Either return hypotheses or text
                With hypotheses can do some postprocessing like getting timestamp or rescoring
            task: (str) task name. Defaults to `asr`.
            pnc: (bool) whether to apply punctuation and capitalization or not. Defaults to True.
            source_lang: (str) source language. Defaults to `en`.
            target_lang: (str) target language. Defaults to `en`.
            num_workers: (int) number of workers for DataLoader
            channel_selector (int | Iterable[int] | str): select a single channel or a subset of channels 
                from multi-channel audio. If set to `'average'`, it performs averaging across channels. 
                Disabled if set to `None`. Defaults to `None`.
            augmentor: (DictConfig): Augment audio samples during transcription if augmentor is applied.
            timestamps: Optional(Bool): timestamps will be returned if set to True as part of hypothesis 
                object (output.timestep['segment']/output.timestep['word']). Refer to `Hypothesis` class 
                for more details. Default is None and would retain the previous state set by using 
                self.change_decoding_strategy(). 
            Note: Currently its not supported for AED models.
            verbose: (bool) whether to display tqdm progress bar
<<<<<<< HEAD
            override_config: (Optional[MultiTaskTranscriptionConfig]) A config to override the default config.
=======
            override_config: (Optional[MultiTaskTranscriptionConfig]) A config to override the 
                default config.
            **prompt: Optional input to construct the prompts for the model. Accepted formats are: 
                1) legacy Canary-1B API source_lang=<lang>, target_lang=<lang>, etc. 
                2) explicit single-turn role=<role>, slots={<slot>: <value>, ...} 
                3) explicit multi-turn: turns=[{"role": <role>, "slots": {<slot>: <value>, ...}}]
>>>>>>> 27515903

        Returns:
            A list of transcriptions (or raw log probabilities if logprobs is True) in the same order 
            as paths2audio_files
        """
        if timestamps is not None:
            # TODO: Handle this key gracefully later

            if timestamps is True:
                timestamps = 'yes'
            elif timestamps is False:
                timestamps = 'no'
            else:
                timestamps = str(timestamps)
                assert timestamps in ('yes', 'no', 'timestamp', 'notimestamp', '1', '0')
            prompt['timestamp'] = timestamps

        if override_config is None:
            trcfg = MultiTaskTranscriptionConfig(
                batch_size=batch_size,
                return_hypotheses=return_hypotheses,
                num_workers=num_workers,
                channel_selector=channel_selector,
                augmentor=augmentor,
                verbose=verbose,
                task=task,
                pnc=pnc,
                source_lang=source_lang,
                target_lang=target_lang,
            )
        else:
            if not isinstance(override_config, MultiTaskTranscriptionConfig):
                raise ValueError(
                    f"override_config must be of type {MultiTaskTranscriptionConfig}, "
                    f"but got {type(override_config)}"
                )
            trcfg = override_config

        return super().transcribe(audio=audio, override_config=trcfg)

    def _setup_dataloader_from_config(self, config: Optional[Dict], inference: bool = False):
        assert config.get("use_lhotse", False), (
            "Multi-task model only supports dataloading with Lhotse. "
            "Please set config.{train,validation,test}_ds.use_lhotse=True"
        )
        global_rank = config.get("global_rank", self.global_rank)
        world_size = config.get("world_size", self.world_size)
        return get_lhotse_dataloader_from_config(
            config,
            global_rank=global_rank,
            world_size=world_size,
            dataset=PromptedAudioToTextLhotseDataset(
                tokenizer=self.tokenizer,
<<<<<<< HEAD
                prompt_format_fn=get_prompt_format_fn(self.prompt_format),
                inference=inference,
=======
                prompt=self.prompt,
>>>>>>> 27515903
            ),
            tokenizer=self.tokenizer,
        )

    def setup_training_data(self, train_data_config: Optional[DictConfig]):

        # create audio-only data loader
        self._update_dataset_config(dataset_name='train', config=train_data_config)
        self._train_dl = self._setup_dataloader_from_config(config=train_data_config)

        # Need to set this because if using an IterableDataset, the length of the
        # dataloader is the total number of samples rather than the number of batches,
        # and this messes up the tqdm progress bar. So we set the number of steps manually
        # (to the correct number) to fix this.
        if 'is_tarred' in train_data_config and train_data_config['is_tarred']:
            # We also need to check if limit_train_batches is already set.
            # If it's an int, we assume that the user has set it to something sane,
            # i.e. <= # training batches, and don't change it. Otherwise, adjust
            # batches accordingly if it's a float (including 1.0).
            if self._trainer is not None and isinstance(self._trainer.limit_train_batches, float):
                self._trainer.limit_train_batches = int(
                    self._trainer.limit_train_batches
                    * ceil((len(self._train_dl.dataset) / self.world_size) / train_data_config['batch_size'])
                )
            elif self._trainer is None:
                logging.warning(
                    "Model Trainer was not set before constructing the dataset, incorrect number of "
                    "training batches will be used. Please set the trainer and rebuild the dataset."
                )

    def setup_validation_data(self, val_data_config: Optional[Union[DictConfig, Dict]]):
        """
        Sets up the validation data loader via a Dict-like object.
        Args:
            val_data_config: A config that contains the information regarding construction
                of an ASR Training dataset.
        Supported Datasets:
            -   :class:`~nemo.collections.asr.data.audio_to_text_lhotse_prompted.PromptedAudioToTextLhotseDataset`
        """
        if 'shuffle' not in val_data_config:
            val_data_config['shuffle'] = False

        # preserve config
        self._update_dataset_config(dataset_name='validation', config=val_data_config)
        self._validation_dl = self._setup_dataloader_from_config(config=val_data_config, inference=True)

    def setup_test_data(self, test_data_config: Optional[Union[DictConfig, Dict]]):
        """
        Sets up the test data loader via a Dict-like object.
        Args:
            test_data_config: A config that contains the information regarding construction
                of an ASR Training dataset.
        Supported Datasets:
            -   :class:`~nemo.collections.asr.data.audio_to_text_lhotse_prompted.PromptedAudioToTextLhotseDataset`
        """
        if 'shuffle' not in test_data_config:
            test_data_config['shuffle'] = False

        # preserve config
        self._update_dataset_config(dataset_name='test', config=test_data_config)
        self._test_dl = self._setup_dataloader_from_config(config=test_data_config, inference=True)

    @property
    def input_types(self) -> Optional[Dict[str, NeuralType]]:
        if hasattr(self.preprocessor, '_sample_rate'):
            input_signal_eltype = AudioSignal(freq=self.preprocessor._sample_rate)
        else:
            input_signal_eltype = AudioSignal()
        return {
            "input_signal": NeuralType(('B', 'T'), input_signal_eltype, optional=True),
            "input_signal_length": NeuralType(tuple('B'), LengthsType(), optional=True),
            "processed_signal": NeuralType(('B', 'D', 'T'), SpectrogramType(), optional=True),
            "processed_signal_length": NeuralType(tuple('B'), LengthsType(), optional=True),
            "transcript": NeuralType(('B', 'T'), LabelsType(), optional=True),
            "transcript_length": NeuralType(tuple('B'), LengthsType(), optional=True), 
            "prompt": NeuralType(('B', 'T'), LabelsType(), optional=True),
            "prompt_length": NeuralType(tuple('B'), LengthsType(), optional=True),
            "sample_id": NeuralType(tuple('B'), LengthsType(), optional=True),
        }

    @property
    def output_types(self) -> Optional[Dict[str, NeuralType]]:
        return {
            "transf_log_probs": NeuralType(('B', 'T', 'D'), LogprobsType()),
            "encoded_lengths": NeuralType(tuple('B'), LengthsType()),
            "encoder_states": NeuralType(('B', 'T', 'D'), ChannelType()),
            "encoder_mask": NeuralType(('B', 'T'), MaskType()),
        }

    @typecheck()
    def forward(
        self,
        input_signal=None,
        input_signal_length=None,
        processed_signal=None,
        processed_signal_length=None,
        transcript=None,
        transcript_length=None,
    ):
        """
        Forward pass of the model.
        Args:
            input_signal: Tensor that represents a batch of raw audio signals,
                of shape [B, T]. T here represents timesteps, with 1 second of audio represented as
                `self.sample_rate` number of floating point values.
            input_signal_length: Vector of length B, that contains the individual lengths of the audio
                sequences.
            processed_signal: Tensor that represents a batch of processed audio signals,
                of shape (B, D, T).
            processed_signal_length: Vector of length B, that contains the individual lengths of the
                processed audio sequences.
            # TODO: Add support for `transcript` and `transcript_length` in the docstring

        Returns:
            A tuple of 3 elements -
            1) The log probabilities tensor of shape [B, T, D].
            2) The lengths of the acoustic sequence after propagation through the encoder, of shape [B].
            3) The greedy token predictions of the model of shape [B, T] (via argmax)
        """
        has_input_signal = input_signal is not None and input_signal_length is not None
        has_processed_signal = processed_signal is not None and processed_signal_length is not None
        if (has_input_signal ^ has_processed_signal) == False:
            raise ValueError(
                f"{self} Arguments ``input_signal`` and ``input_signal_length`` are mutually exclusive "
                " with ``processed_signal`` and ``processed_signal_len`` arguments."
            )

        if not has_processed_signal:
            processed_signal, processed_signal_length = self.preprocessor(
                input_signal=input_signal, length=input_signal_length
            )

        if self.spec_augmentation is not None and self.training:
            processed_signal = self.spec_augmentation(input_spec=processed_signal, length=processed_signal_length)

        encoded, encoded_len = self.encoder(audio_signal=processed_signal, length=processed_signal_length)

        enc_states = encoded.permute(0, 2, 1)
        enc_states = self.encoder_decoder_proj(enc_states)
        enc_mask = lens_to_mask(encoded_len, enc_states.shape[1]).to(enc_states.dtype)
        if self.use_transf_encoder:
            enc_states = self.transf_encoder(encoder_states=enc_states, encoder_mask=enc_mask)

        transf_log_probs = None
        if transcript is not None:
            dec_mask = lens_to_mask(transcript_length, transcript.shape[1]).to(transcript.dtype)
            dec_states = self.transf_decoder(
                input_ids=transcript, decoder_mask=dec_mask, encoder_embeddings=enc_states, encoder_mask=enc_mask
            )
            transf_log_probs = self.log_softmax(hidden_states=dec_states)

        return transf_log_probs, encoded_len, enc_states, enc_mask

    # PTL-specific methods
    def training_step(self, batch, batch_nb):

        if batch is None:
            return torch.tensor([0.0])

<<<<<<< HEAD
        # During training prompt and prompt_len are null, ignore.
        signal, signal_len, transcript, transcript_len, prompt, prompt_len = batch
        input_ids, labels = transcript[:, :-1], transcript[:, 1:]
=======
        input_ids, labels = batch.get_decoder_inputs_outputs()
        input_ids_lens = batch.prompted_transcript_lens - 1

        num_frames = batch.audio_lens.sum().float()
        num_tokens = batch.prompted_transcript_lens.sum().float()
        tot_frames = torch.as_tensor(batch.audio.numel(), device=num_frames.device, dtype=torch.float)
        tot_tokens = torch.as_tensor(batch.prompted_transcript.numel(), device=num_frames.device, dtype=torch.float)
>>>>>>> 27515903

        transf_log_probs, encoded_len, enc_states, enc_mask = self.forward(
            input_signal=signal,
            input_signal_length=signal_len,
            transcript=input_ids,
<<<<<<< HEAD
            transcript_length=transcript_len,
=======
            transcript_length=input_ids_lens,
>>>>>>> 27515903
        )

        # Mask components: 1) discard padding  &  2) discard prompt (notice the negation)
        # For a full decoder sequence O with len M, the loss mask skips the first element,
        # covering the remaining M-1 elements - hence we subtract 1 from prompt lens to account BOS.
        if self.cfg.get("use_loss_mask_for_prompt", False):
            maxlen = batch.prompted_transcript.shape[1] - 1
            loss_mask = lens_to_mask(input_ids_lens, maxlen) & ~lens_to_mask(batch.prompt_lens - 1, maxlen)
        else:
            loss_mask = None
        audio_loss = self.loss(log_probs=transf_log_probs, labels=labels, output_mask=loss_mask)

        tensorboard_logs = {
            'train_loss': audio_loss,
            'learning_rate': torch.as_tensor(self._optimizer.param_groups[0]['lr']),
            'batch_size': torch.as_tensor(batch.audio.shape[0]),
            'num_frames': num_frames,
            'num_tokens': num_tokens,
            'input_to_padding_ratio': num_frames / tot_frames,
            'output_to_padding_ratio': num_tokens / tot_tokens,
        }

        return {'loss': audio_loss, 'log': tensorboard_logs}

<<<<<<< HEAD
    def validation_pass(self, batch, batch_idx, dataloader_idx=0, eval_mode="val"):
        # During inference, dataloader passes pure prompt without transcript text.
        signal, signal_len, transcript, transcript_len, prompt, prompt_len = batch
        input_ids, labels = transcript[:, :-1], transcript[:, 1:]
=======
    def validation_pass(self, batch: PromptedAudioToTextMiniBatch, batch_idx, dataloader_idx=0, eval_mode="val"):
        input_ids, labels = batch.get_decoder_inputs_outputs()
        input_ids_lens = batch.prompted_transcript_lens - 1
>>>>>>> 27515903

        transf_log_probs, encoded_len, enc_states, enc_mask = self.forward(
            input_signal=signal,
            input_signal_length=signal_len,
            transcript=input_ids,
            transcript_length=transcript_len,
        )

        # Mask components: 1) discard padding  &  2) discard prompt (notice the negation)
        # For a full decoder sequence O with len M, the loss mask skips the first element,
        # covering the remaining M-1 elements - hence we subtract 1 from prompt lens to account BOS.
        if self.cfg.get("use_loss_mask_for_prompt", False):
            maxlen = batch.prompted_transcript.shape[1] - 1
            loss_mask = lens_to_mask(input_ids_lens, maxlen) & ~lens_to_mask(batch.prompt_lens - 1, maxlen)
            num_measurements = loss_mask.long().sum()
        else:
            loss_mask = None
            num_measurements = transf_log_probs.shape[0] * transf_log_probs.shape[1]
        transf_loss = self.loss(log_probs=transf_log_probs, labels=labels, output_mask=loss_mask)
        self.val_loss(loss=transf_loss, num_measurements=num_measurements)
        output_dict = {f'{eval_mode}_loss': transf_loss}

        self.wer.update(
            predictions=enc_states,
            predictions_lengths=encoded_len,
            targets=transcript,
            targets_lengths=transcript_len,
            predictions_mask=enc_mask,
            input_ids=prompt,
        )
        wer, wer_num, wer_denom = self.wer.compute()
        output_dict.update({"val_wer": wer, "val_wer_num": wer_num, "val_wer_denom": wer_denom})
        self.wer.reset()

        self.bleu.update(
            predictions=enc_states,
            predictions_lengths=encoded_len,
            targets=transcript,
            targets_lengths=transcript_len,
            predictions_mask=enc_mask,
            input_ids=prompt,
        )
        bleu_metrics = self.bleu.compute(prefix=f"{eval_mode}_")
        output_dict.update(bleu_metrics)
        self.bleu.reset()

        return output_dict

    def validation_step(self, batch, batch_idx, dataloader_idx=0):
        metrics = self.validation_pass(batch, batch_idx, dataloader_idx, eval_mode="val")
        if type(self.trainer.val_dataloaders) == list and len(self.trainer.val_dataloaders) > 1:
            self.validation_step_outputs[dataloader_idx].append(metrics)
        else:
            self.validation_step_outputs.append(metrics)
        return metrics

    def test_step(self, batch, batch_idx, dataloader_idx=0):
        metrics = self.validation_pass(batch, batch_idx, dataloader_idx, eval_mode="test")
        if type(self.trainer.val_dataloaders) == list and len(self.trainer.val_dataloaders) > 1:
            self.validation_step_outputs[dataloader_idx].append(metrics)
        else:
            self.validation_step_outputs.append(metrics)
        return metrics

    def test_dataloader(self):
        if self._test_dl is not None:
            return self._test_dl

    """ Transcription methods """

    def _transcribe_on_begin(self, audio, trcfg: MultiTaskTranscriptionConfig):
        """
        Transcription setup method.
        Args:
            audio: A list of paths to audio files or a path to a manifest file.
            trcfg: A config for the transcription, which is optional. If the decoding type
                needs to be changed (from say Greedy to Beam decoding etc), the config can be passed here.
        """
        super()._transcribe_on_begin(audio, trcfg)

        # Switch model to evaluation mode
        self.transf_decoder.freeze()

        if isinstance(audio, list):
            logging.debug(f"Found 'audio' to be a list of {len(audio)} items.")
            logging.debug("Assuming each item in 'audio' is a path to audio file.")

            if isinstance(self.tokenizer, tokenizers.AggregateTokenizer):
                if hasattr(trcfg, '_internal') and hasattr(trcfg._internal, 'primary_language'):
                    trcfg._internal.primary_language = self.tokenizer.langs[0]
                    logging.debug(f"Transcribing with default setting of {trcfg._internal.primary_language}.")

<<<<<<< HEAD
        elif isinstance(audio, str):
            logging.debug(f"Found 'audio' to be a string. Assuming it is a path to manifest file.")
            assert os.path.exists(audio), f"File {audio} doesn't exist"
            # assert audio.endswith('.json') or audio.endswith('.jsonl'), f"File {audio} must be a json or jsonl file"

            # load json lines
            manifest_path = audio  # need to save this as we are overwriting paths2audio_files in nextline
            if audio.endswith('.json') or audio.endswith('.jsonl'):
                if hasattr(trcfg, '_internal') and hasattr(trcfg._internal, 'manifest_path'):
                    trcfg._internal.manifest_filepath = manifest_path

        elif isinstance(audio, (np.ndarray, torch.Tensor)):
            raise NotImplementedError("Transcribing from numpy or torch tensors is not supported yet.")

=======
>>>>>>> 27515903
    def _transcribe_input_manifest_processing(
        self, audio_files: List[str], temp_dir: str, trcfg: MultiTaskTranscriptionConfig
    ) -> Dict[str, Any]:
        """
        Internal function to process the input audio filepaths and return a config dict for the dataloader.
        This implementation adds support for dictionaries as manifest items.

        Args:
            audio_files: A list of string filepaths for audio files, or a single string filepath for a manifest file.
            temp_dir: A temporary directory to store intermediate files.
            trcfg: The transcription config dataclass. Subclasses can change this to a different dataclass if needed.

        Returns:
            A config dict that is used to setup the dataloader for transcription.
        """
        manifest_filepath = trcfg._internal.manifest_filepath

        audio_files = self._may_be_make_dict_and_fix_paths(audio_files, manifest_filepath, trcfg)

        return super()._transcribe_input_manifest_processing(audio_files, temp_dir, trcfg)

    def _transcribe_forward(self, batch: Any, trcfg: MultiTaskTranscriptionConfig):
        """
        Internal function to perform the model's custom forward pass to return outputs that are processed by
        `_transcribe_output_processing()`.
        This function is called by `transcribe()` and `transcribe_generator()` to perform the model's forward pass.

        Args:
            batch: A batch of input data from the data loader that is used to perform the model's forward pass.
            trcfg: The transcription config dataclass. Subclasses can change this to a different dataclass if needed.

        Returns:
            The model's outputs that are processed by `_transcribe_output_processing()`.
        """
        log_probs, encoded_len, enc_states, enc_mask = self.forward(
            input_signal=batch[0], input_signal_length=batch[1]
        )
        decoder_input_ids = batch[-2].to(trcfg._internal.device)
        output = dict(
            log_probs=log_probs,
            encoded_lengths=encoded_len,
            encoder_states=enc_states,
            encoder_mask=enc_mask,
            decoder_input_ids=decoder_input_ids,
        )
        return output

    def _transcribe_output_processing(self, outputs, trcfg: MultiTaskTranscriptionConfig) -> GenericTranscriptionType:
        """
        Internal function to process the model's outputs to return the results to the user. This function is called by
        `transcribe()` and `transcribe_generator()` to process the model's outputs.

        Args:
            outputs: The model's outputs that are processed by `_transcribe_forward()`.
            trcfg: The transcription config dataclass. Subclasses can change this to a different dataclass if needed.

        Returns:
            The output can be a list of
            objects, list of list of objects.
            Its type is defined in `TranscriptionReturnType`.
        """
        log_probs = outputs.pop('log_probs')
        encoded_len = outputs.pop('encoded_lengths')
        enc_states = outputs.pop('encoder_states')
        enc_mask = outputs.pop('encoder_mask')
        decoder_input_ids = outputs.pop('decoder_input_ids')

        del log_probs, encoded_len

        hypotheses = self.decoding.decode_predictions_tensor(
            encoder_hidden_states=enc_states,
            encoder_input_mask=enc_mask,
            decoder_input_ids=decoder_input_ids,
            return_hypotheses=trcfg.return_hypotheses,
        )

        if trcfg.return_hypotheses:
            for hyp in best_hypotheses:
                hyp.text = self.decoding.strip_special_tokens(hyp.text)
            if all_hypotheses is not None:
                for i in range(len(all_hypotheses)):
                    for j in range(len(all_hypotheses[i])):
                        all_hypotheses[i][j].text = self.decoding.strip_special_tokens(all_hypotheses[i][j].text)
        else:
            best_hypotheses = [self.decoding.strip_special_tokens(text) for text in best_hypotheses]
            if all_hypotheses is not None:
                for i in range(len(all_hypotheses)):
                    all_hypotheses[i] = [self.decoding.strip_special_tokens(text) for text in all_hypotheses[i]]

        del enc_states, enc_mask, decoder_input_ids

        hypotheses = process_aed_timestamp_outputs(
            hypotheses, self.encoder.subsampling_factor, self.cfg['preprocessor']['window_stride']
        )

        return hypotheses

    def _setup_transcribe_dataloader(self, config: Dict) -> 'torch.utils.data.DataLoader':
        """
        Setup function for a temporary data loader which wraps the provided audio file.
        Args:
            config: A python dictionary which contains keys such as:
                paths2audio_files: (a list) of paths to audio files. The files should be relatively short fragments. \
                    Recommended length per file is between 5 and 25 seconds.
                batch_size: (int) batch size to use during inference. \
                    Bigger will result in better throughput performance but would use more memory.
                temp_dir: (str) A temporary directory where the audio manifest is temporarily
                    stored.
        Returns:
            A pytorch DataLoader for the given audio file(s).
        """
        if 'manifest_filepath' in config:
            manifest_filepath = config['manifest_filepath']
            batch_size = config['batch_size']
        else:
            # when using a list of audio files instead of a manifest (added from TranscrptionMixin)
            manifest_filepath = os.path.join(config['temp_dir'], 'manifest.json')
            batch_size = min(config['batch_size'], len(config['paths2audio_files']))
        dl_config = {
            'manifest_filepath': manifest_filepath,
            'sample_rate': self.preprocessor._sample_rate,
            'batch_size': batch_size,
            'trim_silence': False,
            'shuffle': False,
            'num_workers': config.get('num_workers', min(batch_size, os.cpu_count() - 1)),
            'pin_memory': True,
            'use_lhotse': True,
            'use_bucketing': False,
            'drop_last': False,
            'text_field': config.get('text_field', 'answer'),
            'lang_field': config.get('lang_field', 'target_lang'),
<<<<<<< HEAD
=======
            'channel_selector': config.get('channel_selector', None),
            'pad_min_duration': config.get('pad_min_duration', 1.0),
            'pad_direction': config.get('pad_direction', 'both'),
>>>>>>> 27515903
        }

        temporary_datalayer = self._setup_dataloader_from_config(config=DictConfig(dl_config), inference=True)
        return temporary_datalayer

    def _transcribe_on_end(self, trcfg: MultiTaskTranscriptionConfig):
        """
        Internal function to teardown the model after transcription. Perform all teardown and post-checks here.

        Args:
            trcfg: The transcription config dataclass. Subclasses can change this to a different dataclass if needed.
        """
        super()._transcribe_on_end(trcfg)

        self.transf_decoder.unfreeze()

    def _may_be_make_dict_and_fix_paths(self, json_items, manifest_path, trcfg: MultiTaskTranscriptionConfig):
        """
        Utility method to convert a list of strings to a list of dictionaries.

        Args:
            json_items: A list of strings or dictionaries.
            manifest_path: A path to a manifest file.
            trcfg: The transcription config dataclass. Subclasses can change this to a different dataclass if needed.

        Returns:
            A list of dictionaries with the audio file paths fixed.
        """
        out_json_items = []
        for item in json_items:
            if isinstance(item, str):
                # assume it is a path to audio file
                entry = {
                    'audio_filepath': item,
                    'duration': 100000,
                    'source_lang': 'en' if trcfg.source_lang is None else trcfg.source_lang,
                    'taskname': 'asr' if trcfg.task is None else trcfg.task,
                    'target_lang': 'en' if trcfg.target_lang is None else trcfg.target_lang,
                    'pnc': 'yes' if trcfg.pnc is None else 'yes' if trcfg.pnc else 'no',
                    trcfg.text_field: 'nothing',
                }
            elif isinstance(item, dict):
                entry = item
                entry['audio_filepath'] = get_full_path(entry['audio_filepath'], manifest_file=manifest_path)

                if 'source_lang' not in entry:
                    entry['source_lang'] = 'en' if trcfg.source_lang is None else trcfg.source_lang
                if 'taskname' not in entry:
                    entry['taskname'] = 'asr' if trcfg.task is None else trcfg.task
                if 'target_lang' not in entry:
                    entry['target_lang'] = 'en' if trcfg.target_lang is None else trcfg.target_lang
                if 'pnc' not in entry:
                    entry['pnc'] = 'yes' if trcfg.pnc is None else 'yes' if trcfg.pnc else 'no'
                if trcfg.text_field not in entry:
                    entry[trcfg.text_field] = 'nothing'
            else:
                raise ValueError(f"Expected str or dict, got {type(item)}")
<<<<<<< HEAD
=======
            default_turn = [t for t in trcfg.prompt if t["role"] == "user"]
            default_turn = default_turn[0]["slots"] if default_turn else {}

            # check for prompt format
            if self.prompt_format == 'canary':
                if 'timestamp' in default_turn and default_turn['timestamp']:
                    raise ValueError(
                        "Timestamp feature is not supported in Canary prompt format. Please use latest canary-1b-flash or canary-180m-flash"
                    )
                if 'context' in default_turn and default_turn['context']:
                    raise ValueError(
                        "Context feature is not supported in Canary prompt format. Please use latest canary-1b-flash or canary-180m-flash"
                    )

            for k, dv in (
                ("source_lang", "en"),
                ("target_lang", "en"),
                ("taskname", "asr"),
                ("pnc", "yes"),
                ("context", ""),
                ("timestamp", 'notimestamp'),
            ):
                if k not in entry:
                    # last-chance fallback injecting legacy Canary defaults if none were provided.
                    entry[k] = default_turn.get(k, dv)
>>>>>>> 27515903
            out_json_items.append(entry)
        return out_json_items

    @classmethod
    def get_transcribe_config(cls) -> MultiTaskTranscriptionConfig:
        """
        Utility method that returns the default config for transcribe() function.

        Returns:
            A dataclass
        """
        return MultiTaskTranscriptionConfig()

    def predict_step(self, batch, batch_idx=0, dataloader_idx=0, has_processed_signal=False):
        signal, signal_len, _, _, prompt, prompt_len = batch
        processed_signal = None
        processed_signal_length = None
        if has_processed_signal:
            processed_signal = signal
            processed_signal_length = signal_len
            signal = None
            signal_len = None

        transf_log_probs, encoded_len, enc_states, enc_mask = self.forward(
            input_signal=signal,
            input_signal_length=signal_len,
            processed_signal=processed_signal,
            processed_signal_length=processed_signal_length,
            transcript=prompt,
            transcript_length=prompt_len,
        )

        text = self.decoding.decode_predictions_tensor(
            encoder_hidden_states=enc_states,
            encoder_input_mask=enc_mask,
            decoder_input_ids=prompt,
            return_hypotheses=False,
        )[0]
        text = [self.decoding.strip_special_tokens(t) for t in text]
        return text

class MSEncDecMultiTaskModel(EncDecMultiTaskModel):
    """
    A Multi-Task model that uses a Masked Sequence-to-Sequence model for the encoder-decoder architecture.
    """
    def __init__(self, cfg: DictConfig, trainer: Trainer = None):
        super().__init__(cfg)
        # Initialize the asr branch
        self._init_multispeaker_asr_model(cfg, trainer)
        if trainer is not None:
            self._init_asr_model(cfg, trainer)
            self.add_diar_model_config(cfg)

    def input_types(self) -> Optional[Dict[str, NeuralType]]:
        if hasattr(self.preprocessor, '_sample_rate'):
            input_signal_eltype = AudioSignal(freq=self.preprocessor._sample_rate)
        else:
            input_signal_eltype = AudioSignal()
        return {
            "input_signal": NeuralType(('B', 'T'), input_signal_eltype, optional=True),
            "input_signal_length": NeuralType(tuple('B'), LengthsType(), optional=True),
            "processed_signal": NeuralType(('B', 'D', 'T'), SpectrogramType(), optional=True),
            "processed_signal_length": NeuralType(tuple('B'), LengthsType(), optional=True),
            "transcript": NeuralType(('B', 'T'), LabelsType(), optional=True),
            "transcript_length": NeuralType(tuple('B'), LengthsType(), optional=True),
            "prompt": NeuralType(('B', 'T'), LabelsType(), optional=True),
            "prompt_length": NeuralType(tuple('B'), LengthsType(), optional=True),
            "diar_preds_ext": NeuralType(('B', 'T', 'D'), LabelsType(), optional=True),
            # "sample_id": NeuralType(tuple('B'), LengthsType(), optional=True),
            "has_processed_signal": NeuralType(elements_type=BoolType(), optional=True),
        } 

    def _init_multispeaker_asr_model(self, cfg, trainer: Trainer = None):
        if 'diar_model_path' in self.cfg:
            self.diar = True
            # Initialize the speaker branch
            self._init_diar_model(cfg)

            if 'max_num_speakers' in cfg:
                self.max_num_speakers = cfg.max_num_speakers
            else:
                self.max_num_speakers = 4
            
            # layer normalization, ln, l2, or None
            if 'norm' in cfg:
                if cfg.norm == 'ln':
                    self.asr_norm = torch.nn.LayerNorm(cfg.model_defaults.asr_enc_hidden)
                    self.diar_norm = torch.nn.LayerNorm(4)
                self.norm = cfg.norm
            else:
                self.norm = None

            if 'kernel_norm' in cfg:
                self.kernel_norm = cfg.kernel_norm
            else:
                self.kernel_norm = None

            # projection layer
            proj_in_size = 4 + cfg.model_defaults.asr_enc_hidden
            proj_out_size = cfg.model_defaults.lm_dec_hidden
            self.joint_proj = torch.nn.Sequential(
                torch.nn.Linear(proj_in_size, proj_out_size*2),
                torch.nn.ReLU(),
                torch.nn.Linear(proj_out_size*2, proj_out_size)
            )

            # segment length and shift
            if 'segment_length' in cfg:
                self.segment_length = cfg.segment_length
            else:
                self.segment_length = 16
            if 'segment_shift' in cfg:
                self.segment_shift = cfg.segment_shift
            else:
                self.segment_shift = 8

            if 'diar_kernel_type' in cfg:
                if cfg.diar_kernel_type == 'sinusoidal':
                    self.diar_kernel_type = cfg.diar_kernel_type
                    self.diar_kernel = self.get_sinusoid_position_encoding(self.max_num_speakers, cfg.model_defaults.asr_enc_hidden)
            else:
                self.diar_kernel_type = 'projection'
                self.diar_kernel = self.joint_proj
                
        else:
            self.diar = False

    def setup_diar_pred_model(self, diar_pred_model_path, map_location):
        self._init_diar_model(cfg=self.cfg, model_path=diar_pred_model_path, map_location=map_location)
        
    def add_diar_model_config(self, cfg):
        """
        Add config dictionary of the speaker model to the model's config dictionary. This is required to
        save and load speaker model with MSDD model.

        Args:
            cfg (DictConfig): DictConfig type variable that conatains hyperparameters of MSDD model.
        """
        with open_dict(cfg):
            # cfg_cp = copy.copy(self.diarization_model._diarization_model.cfg)
            # cfg._diarization_model_cfg = cfg_cp
            cfg.diarization_model_cfg = copy.copy(self.diarization_model._diarization_model.cfg)
            del cfg.diarization_model_cfg.train_ds
            del cfg.diarization_model_cfg.validation_ds
            

    def extract_standalone_diarization_model(self, prefix: str = 'diar_model._diarization_model.') -> EncDecSpeakerLabelModel:
        """
        Diarization model file contains speaker embedding model and diarization model. This function extracts standalone speaker model and save it to
        `self.diarization_state_dict` to be loaded separately for clustering diarizer.

        Args:
            ext (str):
                File-name extension of the provided model path.
        Returns:
            standalone_model_path (str):
                Path to the extracted standalone model without diarization model.
        """
        model_state_dict = self.diarization_model.state_dict()
        diarization_module_names = []
        for name in model_state_dict.keys():
            if prefix in name:
                diarization_module_names.append(name)

        diarization_state_dict = {}
        for name in diarization_module_names:
            org_name = name.replace(prefix, '')
            diarization_state_dict[org_name] = model_state_dict[name]

        _diarization_model = EncDecSpeakerLabelModel.from_config_dict(self.diarization_model.cfg.diarization_model_cfg)
        _diarization_model.load_state_dict(diarization_state_dict)
        return _diarization_model

    def _init_diar_model(self, cfg, model_path: str= None, map_location: str='cpu'):
        """
        Initialize the speaker model.
        """
        # CAVEAT!!! Remove this `False` after you implement the add-config model script and checkpoints.
        if model_path is not None:
            model_path = model_path
        elif False and hasattr(self, 'diarization_model') and self.diarization_model is not None:
            self.diarization_model = SortformerEncLabelModel.from_config_dict(cfg.diarization_model.cfg.diarization_model_cfg)
        elif cfg.diar_model_path is not None:
            if not os.path.exists(cfg.diar_model_path):
                raise FileNotFoundError(f"Diarization model file {cfg.diar_model_path} does not exist.")
            logging.info(f"[External] Diarization Model restored from {cfg.diar_model_path} in the external config.")
            model_path = cfg.diar_model_path

        if model_path.endswith('.nemo'):
            pretrained_diar_model = SortformerEncLabelModel.restore_from(model_path, map_location=map_location)
            logging.info("Diarization Model restored locally from {}".format(model_path))
        elif model_path.endswith('.ckpt'):
            pretrained_diar_model = SortformerEncLabelModel.load_from_checkpoint(model_path, map_location=map_location)
            logging.info("Diarization Model restored locally from {}".format(model_path))
        else:
            pretrained_diar_model = None
            logging.info("Model path incorrect")
            
        self.diarization_model = pretrained_diar_model

        if self.diarization_model is not None and self.cfg.freeze_diar:
            self.diarization_model.eval()
    
    def _init_asr_model(self, cfg, trainer=None):
        """
        Initialize the ASR model. Assuming that the model is initialized with super().__init__().
        """
        model_path = self.cfg.asr_model_path
        # print(f"Loading ASR model from {model_path} in cfg {self.cfg}")
        
        if model_path is not None and model_path.endswith('.nemo'):
            pretrained_asr_model = EncDecMultiTaskModel.restore_from(model_path, map_location="cpu")
            logging.info("ASR Model restored locally from {}".format(model_path))
        elif model_path.endswith('.ckpt'):
            pretrained_asr_model = EncDecMultiTaskModel.load_from_checkpoint(model_path, map_location="cpu")
            logging.info("ASR Model restored locally from {}".format(model_path))
        else:
            pretrained_asr_model = None
        
        if pretrained_asr_model is not None:
            logging.info("Restoring ASR model parameters from pretrained model.")
            self.encoder.load_state_dict(pretrained_asr_model.encoder.state_dict(), strict=True)
            self.encoder_decoder_proj.load_state_dict(pretrained_asr_model.encoder_decoder_proj.state_dict(), strict=True)
            if self.use_transf_encoder:
                self.transf_encoder.load_state_dict(pretrained_asr_model.transf_encoder.state_dict(), strict=True)
            self.transf_decoder.load_state_dict(pretrained_asr_model.transf_decoder.state_dict(), strict=True) 
        
        if self.cfg.freeze_asr:
            self.encoder.eval()
            self.encoder_decoder_proj.eval()
            if self.use_transf_encoder:
                self.transf_encoder.eval()

    def predict_step(self, batch, batch_idx=0, dataloader_idx=0, diar_preds_ext=None, has_processed_signal=False):
        signal, signal_len, _, _, prompt, prompt_len = batch
        processed_signal = None
        processed_signal_length = None
        if has_processed_signal:
            processed_signal = signal
            processed_signal_length = signal_len
            signal = None
            signal_len = None

        transf_log_probs, encoded_len, enc_states, enc_mask = self.forward(
            input_signal=signal,
            input_signal_length=signal_len,
            processed_signal=processed_signal,
            processed_signal_length=processed_signal_length,
            transcript=prompt,
            transcript_length=prompt_len,
            diar_preds_ext=diar_preds_ext,
        )

        hypotheses = self.decoding.decode_predictions_tensor(
            encoder_hidden_states=enc_states,
            encoder_input_mask=enc_mask,
            decoder_input_ids=prompt,
            return_hypotheses=False,
        )

<<<<<<< HEAD
        text = [self.decoding.strip_special_tokens(t) for t in text]
        return text

    def forward_asr(
        self,
        input_signal=None,
        input_signal_length=None,
        processed_signal=None,
        processed_signal_length=None
    ):
        """"""
        has_input_signal = input_signal is not None and input_signal_length is not None
        has_processed_signal = processed_signal is not None and processed_signal_length is not None
        if (has_input_signal ^ has_processed_signal) == False:
            raise ValueError(
                f"{self} Arguments ``input_signal`` and ``input_signal_length`` are mutually exclusive "
                " with ``processed_signal`` and ``processed_signal_len`` arguments."
            )
=======
        hypotheses = process_aed_timestamp_outputs(
            hypotheses, self.encoder.subsampling_factor, self.cfg['preprocessor']['window_stride']
        )

        if batch.cuts:
            return list(zip(batch.cuts, hypotheses))
        else:
            return hypotheses

    @property
    def adapter_module_names(self) -> List[str]:
        return ['', 'encoder', 'transf_encoder', 'transf_decoder']

    @property
    def oomptimizer_schema(self) -> dict:
        """
        Return a typing schema for optimal batch size calibration for various
        sequence lengths using OOMptimizer.
        """
        return {
            "cls": PromptedAudioToTextMiniBatch,
            "inputs": [
                {"name": "audio", "type": NeuralType(("B", "T"), AudioSignal()), "seq_length": "input"},
                {"name": "audio_lens", "type": NeuralType(("B",), LengthsType()), "seq_length": "input"},
                {
                    "name": "prompted_transcript",
                    "type": NeuralType(("B", "T"), LabelsType()),
                    "seq_length": "output",
                    "vocab_size": self.tokenizer.vocab_size,
                },
                {
                    "name": "prompted_transcript_lens",
                    "type": NeuralType(("B",), LengthsType()),
                    "seq_length": "output",
                },
                {"name": "transcript", "type": "dummy"},
                {"name": "transcript_lens", "type": "dummy"},
                {"name": "prompt", "type": "dummy"},
                {"name": "prompt_lens", "type": "dummy"},
            ],
        }


def parse_multitask_prompt(prompt: dict | None) -> list[dict]:
    if prompt is None or not prompt:
        return []

    # Case 1.
    # Multi-turn prompting format. This format conforms to PromptFormatter API and needs no further modification.
    # This format allows to condition the model on chat history, system+user prompts, etc.
    # Example:
    # model.transcribe(
    #     audio,
    #     turns=[
    #         dict(
    #             role="user",
    #             slots=dict(
    #                 source_lang='en', target_lang='de', task='asr', pnc=True, context='translate this text'
    #             ),
    #         ),
    #         dict(
    #             role="assistant",
    #             slots=dict(message="Calculating the translation of given text. Do you want to proceed?"),
    #         ),
    #         dict(
    #             role="user",
    #             slots=dict(
    #                 source_lang='en', target_lang='de', task='asr', pnc=True, context='Yes, please proceed.'
    #             ),
    #         ),
    #     ],
    # )
    if 'turns' in prompt:
        assert (
            len(prompt) == 1
            and isinstance(prompt["turns"], list)
            and all(isinstance(t, dict) and "role" in t and "slots" in t for t in prompt["turns"])
        ), (
            f"When providing a multi-turn prompt through 'turns', no other keys are allowed "
            f"and the value under prompt['turns'] must be a list of dicts with roles and slot values "
            f"(we received {prompt=})"
        )
        return prompt["turns"]
>>>>>>> 27515903

        if not has_processed_signal:
            processed_signal, processed_signal_length = self.preprocessor(
                input_signal=input_signal, length=input_signal_length
            )

        if self.spec_augmentation is not None and self.training:
            processed_signal = self.spec_augmentation(input_spec=processed_signal, length=processed_signal_length)

        encoded, encoded_len = self.encoder(audio_signal=processed_signal, length=processed_signal_length)

        enc_states = encoded.permute(0, 2, 1)
        enc_states = self.encoder_decoder_proj(enc_states)
        enc_mask = lens_to_mask(encoded_len, enc_states.shape[1]).to(enc_states.dtype)
        if self.use_transf_encoder:
            enc_states = self.transf_encoder(encoder_states=enc_states, encoder_mask=enc_mask)

        return enc_states, encoded_len, enc_mask

    def segmentation(self, feat=None, segment_length=16, segment_shift=8):
        """
        given a feature sequence, segment it into segments with `segment_length` and `segment_shift along the time axis`
        this is like single-scale speaker embedding compared with multi-scale (MSDD)
        Args:
            feat: B x D x T
            segment_length: int, the number of frames in each segment
            segment_shift: int, the number of frames to shift between segments
        Return:
            seg_feats: B x D x n_segments x segment_length
        """
        res = feat.shape[-1] % segment_shift
        if res == 0:
            pad = segment_length - segment_shift
        else:
            pad = segment_length - res
        pad_l, pad_r = pad // 2, pad - pad // 2
        
        feat = torch.nn.functional.pad(input=feat, pad=(pad_l, pad_r), mode='constant', value=0)
        B, D, T = feat.shape
        n_segments = (T - segment_length) // segment_shift + 1
        seg_feats = torch.zeros(B, D, n_segments, segment_length).to(feat.device)
        for i in range(n_segments):
            seg_feats[:, :, i, :] = feat[:, :, i * segment_shift : i * segment_shift + segment_length]
        return seg_feats

    def random_zero_mask(self, 
                         feat=None, 
                         prob=0.5, 
                         mask_value=0, 
                         min_mask_len=0.2,
                         mask_range=(0.1, 0.9),
                         ):
        """
        randomly mask some frames in the feature sequence
        Args:
            feat: B x D x T
            prob: float, the probability to mask a sample in the batch
            mask_value: float, the value to fill in the masked frame
            mask_range: tuple, only mask the frames in the range of mask_range[0] * T to mask_range[1] * T
        Return:
            masked_feat: B x D x T
        """
        if prob <= 0:
            return None, feat
        B, T, D = feat.shape

        mask = torch.ones_like(feat).to(feat.device)
        selected_sample_idx = torch.where(torch.rand(B) < prob)[0]
        n_masked_samples = len(selected_sample_idx)
        start_range = (int(mask_range[0] * T), int((mask_range[1] - min_mask_len) * T))
        mask_starts = torch.randint(start_range[0], start_range[1], (n_masked_samples,))
        for i in range(n_masked_samples):
            mask_len = torch.randint(int(min_mask_len * T), int(T * mask_range[1] - mask_starts[i]), (1, ))[0]
            mask[selected_sample_idx[i], mask_starts[i]:mask_starts[i] + mask_len] = mask_value

        return mask, feat * mask
       

    def forward_spk(
        self,
        input_signal=None,
        input_signal_length=None,
        segment_length=16,
        segment_shift=8,
        time_resolution=8
    ):
        """"""
        processed_signal, processed_signal_len = self.spk_preprocessor(
            input_signal=input_signal, length=input_signal_length,
        )

        if self.spec_augmentation is not None and self.training:
            processed_signal = self.spec_augmentation(input_spec=processed_signal, length=processed_signal_len)
        
        encoded, length = self.spk_encoder(audio_signal=processed_signal, length=processed_signal_len) # B x D x T
        seg_encoded = self.segmentation(encoded, segment_length, segment_shift) # B x D x n_segments x segment_length
        B, D, n_segments, _ = seg_encoded.shape
        seg_encoded = seg_encoded.transpose(1, 2).reshape(B*n_segments, D, segment_length) # B * n_segments x D x segment_length
        _, embs = self.spk_decoder(encoder_output=seg_encoded, length=torch.ones((B*n_segments,)).to(length.device) * segment_length ) # B * n_segments x D_emb
        embs = embs.view(B, n_segments, -1)

        n_repeats = int(segment_shift / time_resolution)
        if n_repeats > 1:
            embs = embs.unsqueeze(2).repeat(1, 1, int(n_repeats), 1).view(B, n_segments*n_repeats, -1)

        return embs, length
    
    def forward_diar(
        self,
        input_signal=None,
        input_signal_length=None,
        has_processed_signal=True,
    ):
        preds, _, _, _, _ = self.diarization_model.forward(audio_signal=input_signal, 
                                                            audio_signal_length=input_signal_length, 
                                                            is_raw_waveform_input=not has_processed_signal)
        return preds

    def fix_diar_output(
        self,
        diar_pred,
        asr_frame_count
    ):
        """
        Duct-tapeß solution for extending the speaker predictions 
        """
        # Extract the first and last embeddings along the second dimension
        # first_emb = diar_pred[:, 0, :].unsqueeze(1)
        last_emb = diar_pred[:, -1, :].unsqueeze(1)

        #number of repeatitions needed
        additional_frames = max(asr_frame_count - diar_pred.shape[1], 0)

        # Create tensors of repeated first and last embeddings
        # first_repeats = first_emb.repeat(1, additional_frames // 2, 1)
        # last_repeats = last_emb.repeat(1, (additional_frames + 1) // 2, 1)
        if additional_frames > 0:
            last_repeats = last_emb.repeat(1, additional_frames, 1)
            # Concatenate the repeated tensors with the original embeddings
            # extended_diar_preds = torch.cat((first_repeats, diar_pred, last_repeats), dim=1)
            extended_diar_preds = torch.cat((diar_pred, last_repeats), dim=1)
        else:
            extended_diar_preds = diar_pred

        return extended_diar_preds

    def get_sinusoid_position_encoding(self, max_position, embedding_dim):
        """
        Generates a sinusoid position encoding matrix.
        
        Args:
        - max_position (int): The maximum position to generate encodings for.
        - embedding_dim (int): The dimension of the embeddings.
        
        Returns:
        - torch.Tensor: A tensor of shape (max_position, embedding_dim) containing the sinusoid position encodings.
        """
        position = np.arange(max_position)[:, np.newaxis]
        div_term = np.exp(np.arange(0, embedding_dim, 2) * -(np.log(10000.0) / embedding_dim))
        
        position_encoding = np.zeros((max_position, embedding_dim))
        position_encoding[:, 0::2] = np.sin(position * div_term)
        position_encoding[:, 1::2] = np.cos(position * div_term)
        
        # Convert the numpy array to a PyTorch tensor
        position_encoding_tensor = torch.tensor(position_encoding, dtype=torch.float32)
        
        return position_encoding_tensor

            
    # @typecheck()
    def forward(
        self,
        input_signal=None,
        input_signal_length=None,
        processed_signal=None,
        processed_signal_length=None,
        transcript=None,
        transcript_length=None,
        diar_preds_ext=None,
        has_processed_signal=False,
    ):
        """
        Forward pass of the model.
        Args:
            input_signal: Tensor that represents a batch of raw audio signals,
                of shape [B, T]. T here represents timesteps, with 1 second of audio represented as
                `self.sample_rate` number of floating point values.
            input_signal_length: Vector of length B, that contains the individual lengths of the audio
                sequences.
            processed_signal: Tensor that represents a batch of processed audio signals,
                of shape (B, D, T).
            processed_signal_length: Vector of length B, that contains the individual lengths of the
                processed audio sequences.
            transcript: Tensor that represents a batch of transcripts,
                of shape [B, T]. T here represents timesteps.
            transcript_length: Vector of length B, that contains the individual lengths of the
                transcript sequences.

        Returns:
            A tuple of 4 elements -
            1) The log probabilities tensor of shape [B, T, D].
            2) The lengths of the acoustic sequence after propagation through the encoder, of shape [B].
            3) The greedy token predictions of the model of shape [B, T] (via argmax)
            4) The speaker embeddings of shape [B, D]
        """
        #logging.info('.......................', self.training, self.cfg.zero_prob)

        # ASR branch: downsample rate is 8
        with torch.set_grad_enabled(not self.cfg.freeze_asr):
            asr_enc_states, asr_encoded_len, asr_enc_mask = self.forward_asr( # B x T x D
                input_signal, input_signal_length, processed_signal, processed_signal_length
            )

        if self.diar == True or diar_preds_ext is not None:
            if diar_preds_ext is not None:
                diar_preds = diar_preds_ext.to(asr_enc_states.device)
            else:
                with torch.set_grad_enabled(not self.cfg.freeze_diar):
                    if has_processed_signal:
                        diar_preds = self.forward_diar(input_signal=processed_signal, input_signal_length=processed_signal_length, has_processed_signal=has_processed_signal)
                    else:
                        diar_preds = self.forward_diar(input_signal=input_signal, input_signal_length=input_signal_length, has_processed_signal=has_processed_signal)
                    # pred shape = B * T (-1 or -2) * D 
                    # May 23 2024 -> sortformer produces 1 or 2 frames less than FC, FIX!!!

            if(diar_preds.shape[1]!=asr_enc_states.shape[1]):
            # KD duct-tape solution for extending the speaker predictions 
                asr_frame_count = asr_enc_states.shape[1]
                diar_preds = self.fix_diar_output(diar_preds, asr_frame_count)

            # Normalize the features
            if self.norm == 'ln':
                diar_preds = self.diar_norm(diar_preds)
                asr_enc_states = self.asr_norm(asr_enc_states)
            elif self.norm == 'l2':
                diar_preds = torch.nn.functional.normalize(diar_preds, p=2, dim=-1)
                asr_enc_states = torch.nn.functional.normalize(asr_enc_states, p=2, dim=-1)
            
            if diar_preds.shape[1] > asr_enc_states.shape[1]:
                diar_preds = diar_preds[:, :asr_enc_states.shape[1], :]
            
            if self.diar_kernel_type == 'sinusoidal':
                speaker_infusion_asr = torch.matmul(diar_preds, self.diar_kernel.to(diar_preds.device))
                if self.kernel_norm == 'l2':
                    speaker_infusion_asr = torch.nn.functional.normalize(speaker_infusion_asr, p=2, dim=-1)
                
                enc_states = speaker_infusion_asr + asr_enc_states
            else:
                concat_enc_states = torch.cat([asr_enc_states, diar_preds], dim=-1)
                enc_states = self.joint_proj(concat_enc_states)
        else:
            enc_states = asr_enc_states
        
        # merge two states
        transf_log_probs = None
        if transcript is not None:
            dec_mask = lens_to_mask(transcript_length, transcript.shape[1]).to(transcript.dtype)
            dec_states = self.transf_decoder(
                input_ids=transcript, decoder_mask=dec_mask, encoder_embeddings=enc_states, encoder_mask=asr_enc_mask
            )
            transf_log_probs = self.log_softmax(hidden_states=dec_states)

        return transf_log_probs, asr_encoded_len, enc_states, asr_enc_mask<|MERGE_RESOLUTION|>--- conflicted
+++ resolved
@@ -19,14 +19,6 @@
 
 import numpy as np
 import torch
-<<<<<<< HEAD
-from omegaconf import DictConfig, OmegaConf, open_dict
-from pytorch_lightning import Trainer
-
-from nemo.collections.asr.data.audio_to_text_lhotse_prompted import (
-    PromptedAudioToTextLhotseDataset,
-    get_prompt_format_fn,
-=======
 from lightning.pytorch import Trainer
 from omegaconf import DictConfig, ListConfig, OmegaConf, open_dict
 from torch.utils.data import DataLoader
@@ -34,7 +26,6 @@
 from nemo.collections.asr.data.audio_to_text_lhotse_prompted import (
     PromptedAudioToTextLhotseDataset,
     PromptedAudioToTextMiniBatch,
->>>>>>> 27515903
 )
 from nemo.collections.asr.metrics import BLEU, WER
 from nemo.collections.asr.metrics.der import concat_perm_word_error_rate as cpWER
@@ -50,11 +41,6 @@
 )
 from nemo.collections.asr.parts.submodules.multitask_decoding import MultiTaskDecoding, MultiTaskDecodingConfig
 from nemo.collections.asr.parts.submodules.token_classifier import TokenClassifier
-<<<<<<< HEAD
-from nemo.collections.asr.parts.utils import manifest_utils
-from nemo.collections.asr.parts.utils.audio_utils import ChannelSelectorType
-=======
->>>>>>> 27515903
 from nemo.collections.asr.parts.utils.rnnt_utils import Hypothesis
 from nemo.collections.asr.parts.utils.timestamp_utils import process_aed_timestamp_outputs
 from nemo.collections.common import tokenizers
@@ -154,14 +140,11 @@
         self.prompt_format = cfg.prompt_format
         self.sample_rate = cfg.sample_rate
         self._setup_tokenizer(cfg.tokenizer)
-<<<<<<< HEAD
-=======
         prompt_cls = PromptFormatter.resolve(self.prompt_format)
         self.prompt = prompt_cls(
             tokenizer=self.tokenizer,
             defaults=OmegaConf.to_container(pd) if (pd := cfg.get("prompt_defaults")) is not None else None,
         )
->>>>>>> 27515903
 
         super().__init__(cfg=cfg, trainer=trainer)
 
@@ -440,13 +423,9 @@
         """
         Uses greedy decoding to transcribe audio files. Use this method for debugging and prototyping.
         Args:
-<<<<<<< HEAD
-            audio: (a list) of paths to audio files. \
-=======
             audio: (a single or list) of paths to audio files or a np.ndarray/tensor audio array or path 
                 to a manifest file.
                 Can also be a dataloader object that provides values that can be consumed by the model.
->>>>>>> 27515903
                 Recommended length per file is between 5 and 25 seconds. \
                 But it is possible to pass a few hours long file if enough GPU memory is available.
             batch_size: (int) batch size to use during inference.
@@ -468,16 +447,12 @@
                 self.change_decoding_strategy(). 
             Note: Currently its not supported for AED models.
             verbose: (bool) whether to display tqdm progress bar
-<<<<<<< HEAD
-            override_config: (Optional[MultiTaskTranscriptionConfig]) A config to override the default config.
-=======
             override_config: (Optional[MultiTaskTranscriptionConfig]) A config to override the 
                 default config.
             **prompt: Optional input to construct the prompts for the model. Accepted formats are: 
                 1) legacy Canary-1B API source_lang=<lang>, target_lang=<lang>, etc. 
                 2) explicit single-turn role=<role>, slots={<slot>: <value>, ...} 
                 3) explicit multi-turn: turns=[{"role": <role>, "slots": {<slot>: <value>, ...}}]
->>>>>>> 27515903
 
         Returns:
             A list of transcriptions (or raw log probabilities if logprobs is True) in the same order 
@@ -531,12 +506,7 @@
             world_size=world_size,
             dataset=PromptedAudioToTextLhotseDataset(
                 tokenizer=self.tokenizer,
-<<<<<<< HEAD
-                prompt_format_fn=get_prompt_format_fn(self.prompt_format),
-                inference=inference,
-=======
                 prompt=self.prompt,
->>>>>>> 27515903
             ),
             tokenizer=self.tokenizer,
         )
@@ -696,11 +666,6 @@
         if batch is None:
             return torch.tensor([0.0])
 
-<<<<<<< HEAD
-        # During training prompt and prompt_len are null, ignore.
-        signal, signal_len, transcript, transcript_len, prompt, prompt_len = batch
-        input_ids, labels = transcript[:, :-1], transcript[:, 1:]
-=======
         input_ids, labels = batch.get_decoder_inputs_outputs()
         input_ids_lens = batch.prompted_transcript_lens - 1
 
@@ -708,17 +673,12 @@
         num_tokens = batch.prompted_transcript_lens.sum().float()
         tot_frames = torch.as_tensor(batch.audio.numel(), device=num_frames.device, dtype=torch.float)
         tot_tokens = torch.as_tensor(batch.prompted_transcript.numel(), device=num_frames.device, dtype=torch.float)
->>>>>>> 27515903
 
         transf_log_probs, encoded_len, enc_states, enc_mask = self.forward(
             input_signal=signal,
             input_signal_length=signal_len,
             transcript=input_ids,
-<<<<<<< HEAD
-            transcript_length=transcript_len,
-=======
             transcript_length=input_ids_lens,
->>>>>>> 27515903
         )
 
         # Mask components: 1) discard padding  &  2) discard prompt (notice the negation)
@@ -743,16 +703,9 @@
 
         return {'loss': audio_loss, 'log': tensorboard_logs}
 
-<<<<<<< HEAD
-    def validation_pass(self, batch, batch_idx, dataloader_idx=0, eval_mode="val"):
-        # During inference, dataloader passes pure prompt without transcript text.
-        signal, signal_len, transcript, transcript_len, prompt, prompt_len = batch
-        input_ids, labels = transcript[:, :-1], transcript[:, 1:]
-=======
     def validation_pass(self, batch: PromptedAudioToTextMiniBatch, batch_idx, dataloader_idx=0, eval_mode="val"):
         input_ids, labels = batch.get_decoder_inputs_outputs()
         input_ids_lens = batch.prompted_transcript_lens - 1
->>>>>>> 27515903
 
         transf_log_probs, encoded_len, enc_states, enc_mask = self.forward(
             input_signal=signal,
@@ -845,23 +798,6 @@
                     trcfg._internal.primary_language = self.tokenizer.langs[0]
                     logging.debug(f"Transcribing with default setting of {trcfg._internal.primary_language}.")
 
-<<<<<<< HEAD
-        elif isinstance(audio, str):
-            logging.debug(f"Found 'audio' to be a string. Assuming it is a path to manifest file.")
-            assert os.path.exists(audio), f"File {audio} doesn't exist"
-            # assert audio.endswith('.json') or audio.endswith('.jsonl'), f"File {audio} must be a json or jsonl file"
-
-            # load json lines
-            manifest_path = audio  # need to save this as we are overwriting paths2audio_files in nextline
-            if audio.endswith('.json') or audio.endswith('.jsonl'):
-                if hasattr(trcfg, '_internal') and hasattr(trcfg._internal, 'manifest_path'):
-                    trcfg._internal.manifest_filepath = manifest_path
-
-        elif isinstance(audio, (np.ndarray, torch.Tensor)):
-            raise NotImplementedError("Transcribing from numpy or torch tensors is not supported yet.")
-
-=======
->>>>>>> 27515903
     def _transcribe_input_manifest_processing(
         self, audio_files: List[str], temp_dir: str, trcfg: MultiTaskTranscriptionConfig
     ) -> Dict[str, Any]:
@@ -993,12 +929,9 @@
             'drop_last': False,
             'text_field': config.get('text_field', 'answer'),
             'lang_field': config.get('lang_field', 'target_lang'),
-<<<<<<< HEAD
-=======
             'channel_selector': config.get('channel_selector', None),
             'pad_min_duration': config.get('pad_min_duration', 1.0),
             'pad_direction': config.get('pad_direction', 'both'),
->>>>>>> 27515903
         }
 
         temporary_datalayer = self._setup_dataloader_from_config(config=DictConfig(dl_config), inference=True)
@@ -1056,8 +989,6 @@
                     entry[trcfg.text_field] = 'nothing'
             else:
                 raise ValueError(f"Expected str or dict, got {type(item)}")
-<<<<<<< HEAD
-=======
             default_turn = [t for t in trcfg.prompt if t["role"] == "user"]
             default_turn = default_turn[0]["slots"] if default_turn else {}
 
@@ -1083,7 +1014,6 @@
                 if k not in entry:
                     # last-chance fallback injecting legacy Canary defaults if none were provided.
                     entry[k] = default_turn.get(k, dv)
->>>>>>> 27515903
             out_json_items.append(entry)
         return out_json_items
 
@@ -1344,26 +1274,6 @@
             return_hypotheses=False,
         )
 
-<<<<<<< HEAD
-        text = [self.decoding.strip_special_tokens(t) for t in text]
-        return text
-
-    def forward_asr(
-        self,
-        input_signal=None,
-        input_signal_length=None,
-        processed_signal=None,
-        processed_signal_length=None
-    ):
-        """"""
-        has_input_signal = input_signal is not None and input_signal_length is not None
-        has_processed_signal = processed_signal is not None and processed_signal_length is not None
-        if (has_input_signal ^ has_processed_signal) == False:
-            raise ValueError(
-                f"{self} Arguments ``input_signal`` and ``input_signal_length`` are mutually exclusive "
-                " with ``processed_signal`` and ``processed_signal_len`` arguments."
-            )
-=======
         hypotheses = process_aed_timestamp_outputs(
             hypotheses, self.encoder.subsampling_factor, self.cfg['preprocessor']['window_stride']
         )
@@ -1447,7 +1357,6 @@
             f"(we received {prompt=})"
         )
         return prompt["turns"]
->>>>>>> 27515903
 
         if not has_processed_signal:
             processed_signal, processed_signal_length = self.preprocessor(
