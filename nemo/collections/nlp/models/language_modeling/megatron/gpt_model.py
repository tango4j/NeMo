--- conflicted
+++ resolved
@@ -274,13 +274,9 @@
             return post_language_model_processing(
                 lm_output,
                 labels,
-<<<<<<< HEAD
-                self.language_model.output_layer.weight if not self.share_embeddings_and_output_weights else self.word_embeddings_weight(),
-=======
                 self.language_model.output_layer.weight
                 if not self.share_embeddings_and_output_weights
                 else self.word_embeddings_weight(),
->>>>>>> 8f1e45a7
                 get_key_value,
                 self.parallel_output,
                 forward_method_parallel_output,
