--- conflicted
+++ resolved
@@ -1531,19 +1531,6 @@
         model_specific_configs = {
             'layernorm_zero_centered_gamma': layernorm_zero_centered_gamma,
             'normalization': normalization,
-<<<<<<< HEAD
-=======
-            'init_method': init_method,
-            'output_layer_init_method': output_layer_init_method,
-            'attention_softmax_in_fp32': attention_softmax_in_fp32,
-            'bias_gelu_fusion': bias_gelu_fusion,
-            'bias_dropout_fusion': bias_dropout_fusion,
-            'recompute_granularity': recompute_granularity,
-            'recompute_method': recompute_method,
-            'recompute_num_layers': recompute_num_layers,
-            'distribute_saved_activations': False,  # not currently used in NeMo
-            'tp_comm_overlap': ub_tp_comm_overlap,
->>>>>>> 9c7926db
             'fp8': fp8,
             'ub_tp_comm_overlap': ub_tp_comm_overlap,
         }
