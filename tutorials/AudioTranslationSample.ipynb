--- conflicted
+++ resolved
@@ -38,13 +38,8 @@
             },
             "outputs": [],
             "source": [
-<<<<<<< HEAD
-                "BRANCH = 'r1.11.0'\n",
-                "!python -m pip install git+https://github.com/NVIDIA/NeMo.git@$BRANCH#egg=nemo_toolkit[all]"
-=======
                 "BRANCH = 'main'\n",
                 "!python -m pip install git+https://github.com/NVIDIA/NeMo.git@$BRANCH#egg=nemo_toolkit[all]\n"
->>>>>>> 4a93d287
             ]
         },
         {
