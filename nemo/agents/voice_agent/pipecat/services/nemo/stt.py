# Copyright (c) 2025, NVIDIA CORPORATION.  All rights reserved.
#
# Licensed under the Apache License, Version 2.0 (the "License");
# you may not use this file except in compliance with the License.
# You may obtain a copy of the License at
#
#     http://www.apache.org/licenses/LICENSE-2.0
#
# Unless required by applicable law or agreed to in writing, software
# distributed under the License is distributed on an "AS IS" BASIS,
# WITHOUT WARRANTIES OR CONDITIONS OF ANY KIND, either express or implied.
# See the License for the specific language governing permissions and
# limitations under the License.

import asyncio
from typing import AsyncGenerator, List, Optional

from loguru import logger
from pipecat.frames.frames import (
    CancelFrame,
    EndFrame,
    ErrorFrame,
    Frame,
    InterimTranscriptionFrame,
    StartFrame,
    TranscriptionFrame,
    VADUserStartedSpeakingFrame,
    VADUserStoppedSpeakingFrame,
)
from pipecat.processors.frame_processor import FrameDirection
from pipecat.services.stt_service import STTService
from pipecat.transcriptions.language import Language
from pipecat.utils.time import time_now_iso8601
from pipecat.utils.tracing.service_decorators import traced_stt
from pydantic import BaseModel

<<<<<<< HEAD
from nemo.agents.voice_agent.pipecat.services.nemo.audio_logger import AudioLogger
from nemo.agents.voice_agent.pipecat.services.nemo.legacy_asr import NemoLegacyASRService
=======
from nemo.agents.voice_agent.pipecat.services.nemo.streaming_asr import NemoStreamingASRService
from nemo.agents.voice_agent.pipecat.services.nemo.streaming_diar import NeMoStreamingDiarService
>>>>>>> 676a3687

try:
    # disable nemo logging
    from nemo.utils import logging

    level = logging.getEffectiveLevel()
    logging.setLevel(logging.CRITICAL)


except ModuleNotFoundError as e:
    logger.error(f"Exception: {e}")
    logger.error('In order to use NVIDIA NeMo STT, you need to `pip install "nemo_toolkit[all]"`.')
    raise Exception(f"Missing module: {e}")


class NeMoSTTInputParams(BaseModel):
    language: Optional[Language] = Language.EN_US
    att_context_size: Optional[List] = [70, 1]
    frame_len_in_secs: Optional[float] = 0.08  # 80ms for FastConformer model
    config_path: Optional[str] = None  # path to the Niva ASR config file
    raw_audio_frame_len_in_secs: Optional[float] = 0.016  # 16ms for websocket transport
    buffer_size: Optional[int] = 5  # number of audio frames to buffer, 1 frame is 16ms


class NemoSTTService(STTService):
    def __init__(
        self,
        *,
        model: Optional[str] = "nvidia/stt_en_fastconformer_hybrid_large_streaming_multi",
        device: Optional[str] = "cuda:0",
        sample_rate: Optional[int] = 16000,
        params: Optional[NeMoSTTInputParams] = None,
        has_turn_taking: bool = False,
        backend: Optional[str] = "legacy",
        decoder_type: Optional[str] = "rnnt",
        record_audio_data: Optional[bool] = False,
        audio_logger: Optional[AudioLogger] = None,
        **kwargs,
    ):
        super().__init__(**kwargs)

        self._queue = asyncio.Queue()
        self._sample_rate = sample_rate
        params.buffer_size = params.frame_len_in_secs // params.raw_audio_frame_len_in_secs
        self._params = params
        self._model_name = model
        self._has_turn_taking = has_turn_taking
        self._backend = backend
        self._decoder_type = decoder_type
        self._record_audio_data = record_audio_data
        self._audio_logger = audio_logger
        self._is_vad_active = False
        if not params:
            raise ValueError("params is required")

        self._device = device

        self._load_model()

        self.audio_buffer = []

    def _load_model(self):
        if self._backend == "legacy":
            self._model = NemoStreamingASRService(
                self._model_name, device=self._device, decoder_type=self._decoder_type
            )
        else:
            raise ValueError(f"Invalid ASR backend: {self._backend}")

    def can_generate_metrics(self) -> bool:
        """Indicates whether this service can generate metrics.

        Returns:
            bool: True, as this service supports metric generation.
        """
        return True

    async def start(self, frame: StartFrame):
        """Handle service start.

        Args:
            frame: StartFrame containing initial configuration
        """
        await super().start(frame)

        # Initialize the model if not already done
        if not hasattr(self, "_model"):
            self._load_model()

    async def stop(self, frame: EndFrame):
        """Handle service stop.

        Args:
            frame: EndFrame that triggered this method
        """
        await super().stop(frame)
        # Clear any internal state if needed
        await self._queue.put(None)  # Signal to stop processing

    async def cancel(self, frame: CancelFrame):
        """Handle service cancellation.

        Args:
            frame: CancelFrame that triggered this method
        """
        await super().cancel(frame)
        # Clear any internal state
        await self._queue.put(None)  # Signal to stop processing
        self._queue = asyncio.Queue()  # Reset the queue

    async def run_stt(self, audio: bytes) -> AsyncGenerator[Frame, None]:
        """Process audio data and generate transcription frames.

        Args:
            audio: Raw audio bytes to transcribe

        Yields:
            Frame: Transcription frames containing the results
        """
        await self.start_ttfb_metrics()
        await self.start_processing_metrics()

        try:
            is_final = False
            transcription = None
            self.audio_buffer.append(audio)
            if len(self.audio_buffer) >= self._params.buffer_size:
                audio = b"".join(self.audio_buffer)
                self.audio_buffer = []

<<<<<<< HEAD
                transcription, is_final = self._model.transcribe(audio)
                if self._audio_logger and self._record_audio_data:
                    if self._is_vad_active:
                        is_first_frame = False
                        if len(self._audio_logger.turn_audio_buffer) == 0:
                            is_first_frame = True
                            self._audio_logger.turn_audio_buffer.extend(self._audio_logger.lead_in_user_audio_frame_queue)
                        self._audio_logger.turn_audio_buffer.append(audio)
                        # Accumulate transcriptions for turn-based logging
                        if transcription:
                            self._audio_logger.turn_transcription_buffer.append(transcription)
                            self._stage_turn_audio_and_transcription(is_first_frame=is_first_frame)
                    else:
                        self._audio_logger.add_lead_in_user_audio_frame_queue(audio)

=======
                asr_result = self._model.transcribe(audio)
                transcription = asr_result.text
                is_final = asr_result.is_final
                eou_latency = asr_result.eou_latency
                eob_latency = asr_result.eob_latency
                eou_prob = asr_result.eou_prob
                eob_prob = asr_result.eob_prob
                if eou_latency is not None:
                    logger.debug(
                        f"EOU latency: {eou_latency: .4f} seconds. EOU probability: {eou_prob: .2f}."
                        f"Processing time: {asr_result.processing_time: .4f} seconds."
                    )
                if eob_latency is not None:
                    logger.debug(
                        f"EOB latency: {eob_latency: .4f} seconds. EOB probability: {eob_prob: .2f}."
                        f"Processing time: {asr_result.processing_time: .4f} seconds."
                    )
>>>>>>> 676a3687
                await self.stop_ttfb_metrics()
                await self.stop_processing_metrics()

            if transcription:
                logger.debug(f"Transcription (is_final={is_final}): `{transcription}`")

                # Get the language from params or default to EN_US
                language = self._params.language if self._params else Language.EN_US

                # Create and push the transcription frame
                if self._has_turn_taking:
                    # if turn taking is enabled, we push interim transcription frames
                    # and let the turn taking service handle the final transcription
                    frame_type = InterimTranscriptionFrame
                else:
                    # otherwise, we use the is_final flag to determine the frame type
                    frame_type = TranscriptionFrame if not is_final else InterimTranscriptionFrame
                await self.push_frame(
                    frame_type(
                        transcription,
                        "",  # No speaker ID in this implementation
                        time_now_iso8601(),
                        language,
                        result={"text": transcription},
                    )
                )

                # Handle the transcription
                await self._handle_transcription(
                    transcript=transcription,
                    is_final=is_final,
                    language=language,
                )

            yield None

        except Exception as e:
            logger.error(f"Error in NeMo STT processing: {e}")
            await self.push_frame(
                ErrorFrame(
                    str(e),
                    time_now_iso8601(),
                )
            )
            yield None

    def _stage_turn_audio_and_transcription(self, is_first_frame: bool):
        """
        Stage the complete turn audio and accumulated transcriptions.

        This method is called when a final transcription is received.
        It joins all accumulated audio and transcription chunks and logs them together.
        """
        if not self._audio_logger.turn_audio_buffer or not self._audio_logger.turn_transcription_buffer:
            logger.debug("No audio or transcription to log")
            return

        try:
            # Join all accumulated audio and transcriptions for this turn
            complete_turn_audio = b"".join(self._audio_logger.turn_audio_buffer)
            complete_transcription = "".join(self._audio_logger.turn_transcription_buffer)

            logger.debug(
                f"Staging a turn with: {len(self._audio_logger.turn_audio_buffer)} audio chunks, "
                f"{len(self._audio_logger.turn_transcription_buffer)} transcription chunks"
            )

            self._audio_logger.stage_user_audio(
                audio_data=complete_turn_audio,
                transcription=complete_transcription,
                sample_rate=self._sample_rate,
                num_channels=1,
                is_first_frame=is_first_frame,
                is_final=True,
                additional_metadata={
                    "model": self._model_name,
                    "backend": self._backend,
                    "audio_duration_sec": len(complete_turn_audio) / (self._sample_rate * 2),
                    "num_transcription_chunks": len(self._audio_logger.turn_transcription_buffer),
                    "num_audio_chunks": len(self._audio_logger.turn_audio_buffer),
                },
            )

            logger.info(f"Staged the audio and transcription for turn: '{complete_transcription[:50]}...'")

        except Exception as e:
            logger.warning(f"Failed to log user audio: {e}")

    @traced_stt
    async def _handle_transcription(self, transcript: str, is_final: bool, language: Optional[str] = None):
        """Handle a transcription result.

        Args:
            transcript: The transcribed text
            is_final: Whether this is a final transcription
            language: The language of the transcription
        """
        pass  # Base implementation - can be extended for specific handling needs

    async def set_language(self, language: Language):
        """Update the service's recognition language.

        Args:
            language: New language for recognition
        """
        if self._params:
            self._params.language = language
        else:
            self._params = NeMoSTTInputParams(language=language)

        logger.info(f"Switching STT language to: {language}")

    async def set_model(self, model: str):
        """Update the service's model.

        Args:
            model: New model name/path to use
        """
        await super().set_model(model)
        self._model_name = model
        self._load_model()

    async def process_frame(self, frame: Frame, direction: FrameDirection):
<<<<<<< HEAD
        if isinstance(self._model, NemoLegacyASRService):
            if isinstance(frame, VADUserStoppedSpeakingFrame):
                self._is_vad_active = False
                # manualy reset the state of the model when end of utterance is detected by VAD
                logger.debug("Resetting state of the model due to VADUserStoppedSpeakingFrame")
                self._model.reset_state()
  
            elif isinstance(frame, VADUserStartedSpeakingFrame):
                self._is_vad_active = True

=======
        if isinstance(frame, VADUserStoppedSpeakingFrame) and isinstance(self._model, NeMoStreamingDiarService):
            # manualy reset the state of the model when end of utterance is detected by VAD
            logger.debug("Resetting state of the model due to VADUserStoppedSpeakingFrame")
            self._model.reset_state()
>>>>>>> 676a3687
        await super().process_frame(frame, direction)<|MERGE_RESOLUTION|>--- conflicted
+++ resolved
@@ -34,13 +34,10 @@
 from pipecat.utils.tracing.service_decorators import traced_stt
 from pydantic import BaseModel
 
-<<<<<<< HEAD
 from nemo.agents.voice_agent.pipecat.services.nemo.audio_logger import AudioLogger
 from nemo.agents.voice_agent.pipecat.services.nemo.legacy_asr import NemoLegacyASRService
-=======
 from nemo.agents.voice_agent.pipecat.services.nemo.streaming_asr import NemoStreamingASRService
 from nemo.agents.voice_agent.pipecat.services.nemo.streaming_diar import NeMoStreamingDiarService
->>>>>>> 676a3687
 
 try:
     # disable nemo logging
@@ -171,8 +168,9 @@
                 audio = b"".join(self.audio_buffer)
                 self.audio_buffer = []
 
-<<<<<<< HEAD
-                transcription, is_final = self._model.transcribe(audio)
+                asr_result = self._model.transcribe(audio)
+                transcription = asr_result.text
+                is_final = asr_result.is_final
                 if self._audio_logger and self._record_audio_data:
                     if self._is_vad_active:
                         is_first_frame = False
@@ -187,10 +185,6 @@
                     else:
                         self._audio_logger.add_lead_in_user_audio_frame_queue(audio)
 
-=======
-                asr_result = self._model.transcribe(audio)
-                transcription = asr_result.text
-                is_final = asr_result.is_final
                 eou_latency = asr_result.eou_latency
                 eob_latency = asr_result.eob_latency
                 eou_prob = asr_result.eou_prob
@@ -205,7 +199,6 @@
                         f"EOB latency: {eob_latency: .4f} seconds. EOB probability: {eob_prob: .2f}."
                         f"Processing time: {asr_result.processing_time: .4f} seconds."
                     )
->>>>>>> 676a3687
                 await self.stop_ttfb_metrics()
                 await self.stop_processing_metrics()
 
@@ -329,7 +322,6 @@
         self._load_model()
 
     async def process_frame(self, frame: Frame, direction: FrameDirection):
-<<<<<<< HEAD
         if isinstance(self._model, NemoLegacyASRService):
             if isinstance(frame, VADUserStoppedSpeakingFrame):
                 self._is_vad_active = False
@@ -340,10 +332,8 @@
             elif isinstance(frame, VADUserStartedSpeakingFrame):
                 self._is_vad_active = True
 
-=======
         if isinstance(frame, VADUserStoppedSpeakingFrame) and isinstance(self._model, NeMoStreamingDiarService):
             # manualy reset the state of the model when end of utterance is detected by VAD
             logger.debug("Resetting state of the model due to VADUserStoppedSpeakingFrame")
             self._model.reset_state()
->>>>>>> 676a3687
         await super().process_frame(frame, direction)