# Copyright (c) 2020, NVIDIA CORPORATION.  All rights reserved.
#
# Licensed under the Apache License, Version 2.0 (the "License");
# you may not use this file except in compliance with the License.
# You may obtain a copy of the License at
#
#     http://www.apache.org/licenses/LICENSE-2.0
#
# Unless required by applicable law or agreed to in writing, software
# distributed under the License is distributed on an "AS IS" BASIS,
# WITHOUT WARRANTIES OR CONDITIONS OF ANY KIND, either express or implied.
# See the License for the specific language governing permissions and
# limitations under the License.
#
# Copyright (c) 2018 Ryan Leary
#
# Permission is hereby granted, free of charge, to any person obtaining a copy
# of this software and associated documentation files (the "Software"), to deal
# in the Software without restriction, including without limitation the rights
# to use, copy, modify, merge, publish, distribute, sublicense, and/or sell
# copies of the Software, and to permit persons to whom the Software is
# furnished to do so, subject to the following conditions:
#
# The above copyright notice and this permission notice shall be included in all
# copies or substantial portions of the Software.
#
# THE SOFTWARE IS PROVIDED "AS IS", WITHOUT WARRANTY OF ANY KIND, EXPRESS OR
# IMPLIED, INCLUDING BUT NOT LIMITED TO THE WARRANTIES OF MERCHANTABILITY,
# FITNESS FOR A PARTICULAR PURPOSE AND NONINFRINGEMENT. IN NO EVENT SHALL THE
# AUTHORS OR COPYRIGHT HOLDERS BE LIABLE FOR ANY CLAIM, DAMAGES OR OTHER
# LIABILITY, WHETHER IN AN ACTION OF CONTRACT, TORT OR OTHERWISE, ARISING FROM,
# OUT OF OR IN CONNECTION WITH THE SOFTWARE OR THE USE OR OTHER DEALINGS IN THE
# SOFTWARE.
# This file contains code artifacts adapted from https://github.com/ryanleary/patter
import math
import random
from typing import Optional, Tuple, Union

import librosa
import numpy as np
import torch
import torch.nn as nn

from nemo.collections.asr.parts.preprocessing.perturb import AudioAugmentor
from nemo.collections.asr.parts.preprocessing.segment import AudioSegment
from nemo.utils import logging

try:
    import torchaudio

    HAVE_TORCHAUDIO = True
except ModuleNotFoundError:
    HAVE_TORCHAUDIO = False


CONSTANT = 1e-5


def normalize_batch(x, seq_len, normalize_type):
    x_mean = None
    x_std = None
    if normalize_type == "per_feature":
        x_mean = torch.zeros((seq_len.shape[0], x.shape[1]), dtype=x.dtype, device=x.device)
        x_std = torch.zeros((seq_len.shape[0], x.shape[1]), dtype=x.dtype, device=x.device)
        for i in range(x.shape[0]):
            if x[i, :, : seq_len[i]].shape[1] == 1:
                raise ValueError(
                    "normalize_batch with `per_feature` normalize_type received a tensor of length 1. This will result "
                    "in torch.std() returning nan. Make sure your audio length has enough samples for a single "
                    "feature (ex. at least `hop_length` for Mel Spectrograms)."
                )
            x_mean[i, :] = x[i, :, : seq_len[i]].mean(dim=1)
            x_std[i, :] = x[i, :, : seq_len[i]].std(dim=1)
        # make sure x_std is not zero
        x_std += CONSTANT
        return (x - x_mean.unsqueeze(2)) / x_std.unsqueeze(2), x_mean, x_std
    elif normalize_type == "all_features":
        x_mean = torch.zeros(seq_len.shape, dtype=x.dtype, device=x.device)
        x_std = torch.zeros(seq_len.shape, dtype=x.dtype, device=x.device)
        for i in range(x.shape[0]):
            x_mean[i] = x[i, :, : seq_len[i].item()].mean()
            x_std[i] = x[i, :, : seq_len[i].item()].std()
        # make sure x_std is not zero
        x_std += CONSTANT
        return (x - x_mean.view(-1, 1, 1)) / x_std.view(-1, 1, 1), x_mean, x_std
    elif "fixed_mean" in normalize_type and "fixed_std" in normalize_type:
        x_mean = torch.tensor(normalize_type["fixed_mean"], device=x.device)
        x_std = torch.tensor(normalize_type["fixed_std"], device=x.device)
        return (
            (x - x_mean.view(x.shape[0], x.shape[1]).unsqueeze(2)) / x_std.view(x.shape[0], x.shape[1]).unsqueeze(2),
            x_mean,
            x_std,
        )
    else:
        return x, x_mean, x_std


def clean_spectrogram_batch(spectrogram: torch.Tensor, spectrogram_len: torch.Tensor, fill_value=0.0) -> torch.Tensor:
    """
    Fill spectrogram values outside the length with `fill_value`

    Args:
        spectrogram: Tensor with shape [B, C, L] containing batched spectrograms
        spectrogram_len: Tensor with shape [B] containing the sequence length of each batch element
        fill_value: value to fill with, 0.0 by default

    Returns:
        cleaned spectrogram, tensor with shape equal to `spectrogram`
    """
    device = spectrogram.device
    batch_size, _, max_len = spectrogram.shape
    mask = torch.arange(max_len, device=device)[None, :] >= spectrogram_len[:, None]
    mask = mask.unsqueeze(1).expand_as(spectrogram)
    return spectrogram.masked_fill(mask, fill_value)


def splice_frames(x, frame_splicing):
    """ Stacks frames together across feature dim

    input is batch_size, feature_dim, num_frames
    output is batch_size, feature_dim*frame_splicing, num_frames

    """
    seq = [x]
    for n in range(1, frame_splicing):
        seq.append(torch.cat([x[:, :, :n], x[:, :, n:]], dim=2))
    return torch.cat(seq, dim=1)


@torch.jit.script_if_tracing
def make_seq_mask_like(
    lengths: torch.Tensor, like: torch.Tensor, time_dim: int = -1, valid_ones: bool = True
) -> torch.Tensor:
    """

    Args:
        lengths: Tensor with shape [B] containing the sequence length of each batch element
        like: The mask will contain the same number of dimensions as this Tensor, and will have the same max
            length in the time dimension of this Tensor.
        time_dim: Time dimension of the `shape_tensor` and the resulting mask. Zero-based.
        valid_ones: If True, valid tokens will contain value `1` and padding will be `0`. Else, invert.

    Returns:
        A :class:`torch.Tensor` containing 1's and 0's for valid and invalid tokens, respectively, if `valid_ones`, else
        vice-versa. Mask will have the same number of dimensions as `like`. Batch and time dimensions will match
        the `like`. All other dimensions will be singletons. E.g., if `like.shape == [3, 4, 5]` and
        `time_dim == -1', mask will have shape `[3, 1, 5]`.
    """
    # Mask with shape [B, T]
    mask = torch.arange(like.shape[time_dim], device=like.device).repeat(lengths.shape[0], 1).lt(lengths.view(-1, 1))
    # [B, T] -> [B, *, T] where * is any number of singleton dimensions to expand to like tensor
    for _ in range(like.dim() - mask.dim()):
        mask = mask.unsqueeze(1)
    # If needed, transpose time dim
    if time_dim != -1 and time_dim != mask.dim() - 1:
        mask = mask.transpose(-1, time_dim)
    # Maybe invert the padded vs. valid token values
    if not valid_ones:
        mask = ~mask
    return mask


class WaveformFeaturizer(object):
    def __init__(self, sample_rate=16000, int_values=False, augmentor=None):
        self.augmentor = augmentor if augmentor is not None else AudioAugmentor()
        self.sample_rate = sample_rate
        self.int_values = int_values

    def max_augmentation_length(self, length):
        return self.augmentor.max_augmentation_length(length)

    def process(
        self,
        file_path,
        offset=0,
        duration=0,
        trim=False,
        trim_ref=np.max,
        trim_top_db=60,
        trim_frame_length=2048,
        trim_hop_length=512,
        orig_sr=None,
        channel_selector=None,
<<<<<<< HEAD
        normalize=False,
        normalize_target=-20,
=======
        normalize_db=None,
>>>>>>> 72faf557
    ):
        audio = AudioSegment.from_file(
            file_path,
            target_sr=self.sample_rate,
            int_values=self.int_values,
            offset=offset,
            duration=duration,
            trim=trim,
            trim_ref=trim_ref,
            trim_top_db=trim_top_db,
            trim_frame_length=trim_frame_length,
            trim_hop_length=trim_hop_length,
            orig_sr=orig_sr,
            channel_selector=channel_selector,
<<<<<<< HEAD
            normalize=normalize,
            normalize_target=normalize_target,
=======
            normalize_db=normalize_db,
>>>>>>> 72faf557
        )
        return self.process_segment(audio)

    def process_segment(self, audio_segment):
        self.augmentor.perturb(audio_segment)
        return torch.tensor(audio_segment.samples, dtype=torch.float)

    @classmethod
    def from_config(cls, input_config, perturbation_configs=None):
        if perturbation_configs is not None:
            aa = AudioAugmentor.from_config(perturbation_configs)
        else:
            aa = None

        sample_rate = input_config.get("sample_rate", 16000)
        int_values = input_config.get("int_values", False)

        return cls(sample_rate=sample_rate, int_values=int_values, augmentor=aa)


class FeaturizerFactory(object):
    def __init__(self):
        pass

    @classmethod
    def from_config(cls, input_cfg, perturbation_configs=None):
        return WaveformFeaturizer.from_config(input_cfg, perturbation_configs=perturbation_configs)


class FilterbankFeatures(nn.Module):
    """Featurizer that converts wavs to Mel Spectrograms.
    See AudioToMelSpectrogramPreprocessor for args.
    """

    def __init__(
        self,
        sample_rate=16000,
        n_window_size=320,
        n_window_stride=160,
        window="hann",
        normalize="per_feature",
        n_fft=None,
        preemph=0.97,
        nfilt=64,
        lowfreq=0,
        highfreq=None,
        log=True,
        log_zero_guard_type="add",
        log_zero_guard_value=2 ** -24,
        dither=CONSTANT,
        pad_to=16,
        max_duration=16.7,
        frame_splicing=1,
        exact_pad=False,
        pad_value=0,
        mag_power=2.0,
        use_grads=False,
        rng=None,
        nb_augmentation_prob=0.0,
        nb_max_freq=4000,
        mel_norm="slaney",
        stft_exact_pad=False,  # Deprecated arguments; kept for config compatibility
        stft_conv=False,  # Deprecated arguments; kept for config compatibility
    ):
        super().__init__()
        if stft_conv or stft_exact_pad:
            logging.warning(
                "Using torch_stft is deprecated and has been removed. The values have been forcibly set to False "
                "for FilterbankFeatures and AudioToMelSpectrogramPreprocessor. Please set exact_pad to True "
                "as needed."
            )
        if exact_pad and n_window_stride % 2 == 1:
            raise NotImplementedError(
                f"{self} received exact_pad == True, but hop_size was odd. If audio_length % hop_size == 0. Then the "
                "returned spectrogram would not be of length audio_length // hop_size. Please use an even hop_size."
            )
        self.log_zero_guard_value = log_zero_guard_value
        if (
            n_window_size is None
            or n_window_stride is None
            or not isinstance(n_window_size, int)
            or not isinstance(n_window_stride, int)
            or n_window_size <= 0
            or n_window_stride <= 0
        ):
            raise ValueError(
                f"{self} got an invalid value for either n_window_size or "
                f"n_window_stride. Both must be positive ints."
            )
        logging.info(f"PADDING: {pad_to}")

        self.win_length = n_window_size
        self.hop_length = n_window_stride
        self.n_fft = n_fft or 2 ** math.ceil(math.log2(self.win_length))
        self.stft_pad_amount = (self.n_fft - self.hop_length) // 2 if exact_pad else None

        if exact_pad:
            logging.info("STFT using exact pad")
        torch_windows = {
            'hann': torch.hann_window,
            'hamming': torch.hamming_window,
            'blackman': torch.blackman_window,
            'bartlett': torch.bartlett_window,
            'none': None,
        }
        window_fn = torch_windows.get(window, None)
        window_tensor = window_fn(self.win_length, periodic=False) if window_fn else None
        self.register_buffer("window", window_tensor)
        self.stft = lambda x: torch.stft(
            x,
            n_fft=self.n_fft,
            hop_length=self.hop_length,
            win_length=self.win_length,
            center=False if exact_pad else True,
            window=self.window.to(dtype=torch.float),
            return_complex=True,
        )

        self.normalize = normalize
        self.log = log
        self.dither = dither
        self.frame_splicing = frame_splicing
        self.nfilt = nfilt
        self.preemph = preemph
        self.pad_to = pad_to
        highfreq = highfreq or sample_rate / 2

        filterbanks = torch.tensor(
            librosa.filters.mel(
                sr=sample_rate, n_fft=self.n_fft, n_mels=nfilt, fmin=lowfreq, fmax=highfreq, norm=mel_norm
            ),
            dtype=torch.float,
        ).unsqueeze(0)
        self.register_buffer("fb", filterbanks)

        # Calculate maximum sequence length
        max_length = self.get_seq_len(torch.tensor(max_duration * sample_rate, dtype=torch.float))
        max_pad = pad_to - (max_length % pad_to) if pad_to > 0 else 0
        self.max_length = max_length + max_pad
        self.pad_value = pad_value
        self.mag_power = mag_power

        # We want to avoid taking the log of zero
        # There are two options: either adding or clamping to a small value
        if log_zero_guard_type not in ["add", "clamp"]:
            raise ValueError(
                f"{self} received {log_zero_guard_type} for the "
                f"log_zero_guard_type parameter. It must be either 'add' or "
                f"'clamp'."
            )

        self.use_grads = use_grads
        if not use_grads:
            self.forward = torch.no_grad()(self.forward)
        self._rng = random.Random() if rng is None else rng
        self.nb_augmentation_prob = nb_augmentation_prob
        if self.nb_augmentation_prob > 0.0:
            if nb_max_freq >= sample_rate / 2:
                self.nb_augmentation_prob = 0.0
            else:
                self._nb_max_fft_bin = int((nb_max_freq / sample_rate) * n_fft)

        # log_zero_guard_value is the the small we want to use, we support
        # an actual number, or "tiny", or "eps"
        self.log_zero_guard_type = log_zero_guard_type
        logging.debug(f"sr: {sample_rate}")
        logging.debug(f"n_fft: {self.n_fft}")
        logging.debug(f"win_length: {self.win_length}")
        logging.debug(f"hop_length: {self.hop_length}")
        logging.debug(f"n_mels: {nfilt}")
        logging.debug(f"fmin: {lowfreq}")
        logging.debug(f"fmax: {highfreq}")
        logging.debug(f"using grads: {use_grads}")
        logging.debug(f"nb_augmentation_prob: {nb_augmentation_prob}")

    def log_zero_guard_value_fn(self, x):
        if isinstance(self.log_zero_guard_value, str):
            if self.log_zero_guard_value == "tiny":
                return torch.finfo(x.dtype).tiny
            elif self.log_zero_guard_value == "eps":
                return torch.finfo(x.dtype).eps
            else:
                raise ValueError(
                    f"{self} received {self.log_zero_guard_value} for the "
                    f"log_zero_guard_type parameter. It must be either a "
                    f"number, 'tiny', or 'eps'"
                )
        else:
            return self.log_zero_guard_value

    def get_seq_len(self, seq_len):
        # Assuming that center is True is stft_pad_amount = 0
        pad_amount = self.stft_pad_amount * 2 if self.stft_pad_amount is not None else self.n_fft // 2 * 2
        seq_len = torch.floor((seq_len + pad_amount - self.n_fft) / self.hop_length) + 1
        return seq_len.to(dtype=torch.long)

    @property
    def filter_banks(self):
        return self.fb

    def forward(self, x, seq_len, linear_spec=False):
        seq_len = self.get_seq_len(seq_len.float())

        if self.stft_pad_amount is not None:
            x = torch.nn.functional.pad(
                x.unsqueeze(1), (self.stft_pad_amount, self.stft_pad_amount), "reflect"
            ).squeeze(1)

        # dither (only in training mode for eval determinism)
        if self.training and self.dither > 0:
            x += self.dither * torch.randn_like(x)

        # do preemphasis
        if self.preemph is not None:
            x = torch.cat((x[:, 0].unsqueeze(1), x[:, 1:] - self.preemph * x[:, :-1]), dim=1)

        # disable autocast to get full range of stft values
        with torch.cuda.amp.autocast(enabled=False):
            x = self.stft(x)

        # torch stft returns complex tensor (of shape [B,N,T]); so convert to magnitude
        # guard is needed for sqrt if grads are passed through
        guard = 0 if not self.use_grads else CONSTANT
        x = torch.view_as_real(x)
        x = torch.sqrt(x.pow(2).sum(-1) + guard)

        if self.training and self.nb_augmentation_prob > 0.0:
            for idx in range(x.shape[0]):
                if self._rng.random() < self.nb_augmentation_prob:
                    x[idx, self._nb_max_fft_bin :, :] = 0.0

        # get power spectrum
        if self.mag_power != 1.0:
            x = x.pow(self.mag_power)

        # return plain spectrogram if required
        if linear_spec:
            return x, seq_len

        # dot with filterbank energies
        x = torch.matmul(self.fb.to(x.dtype), x)
        # log features if required
        if self.log:
            if self.log_zero_guard_type == "add":
                x = torch.log(x + self.log_zero_guard_value_fn(x))
            elif self.log_zero_guard_type == "clamp":
                x = torch.log(torch.clamp(x, min=self.log_zero_guard_value_fn(x)))
            else:
                raise ValueError("log_zero_guard_type was not understood")

        # frame splicing if required
        if self.frame_splicing > 1:
            x = splice_frames(x, self.frame_splicing)

        # normalize if required
        if self.normalize:
            x, _, _ = normalize_batch(x, seq_len, normalize_type=self.normalize)

        # mask to zero any values beyond seq_len in batch, pad to multiple of `pad_to` (for efficiency)
        max_len = x.size(-1)
        mask = torch.arange(max_len).to(x.device)
        mask = mask.repeat(x.size(0), 1) >= seq_len.unsqueeze(1)
        x = x.masked_fill(mask.unsqueeze(1).type(torch.bool).to(device=x.device), self.pad_value)
        del mask
        pad_to = self.pad_to
        if pad_to == "max":
            x = nn.functional.pad(x, (0, self.max_length - x.size(-1)), value=self.pad_value)
        elif pad_to > 0:
            pad_amt = x.size(-1) % pad_to
            if pad_amt != 0:
                x = nn.functional.pad(x, (0, pad_to - pad_amt), value=self.pad_value)
        return x, seq_len


class FilterbankFeaturesTA(nn.Module):
    """
    Exportable, `torchaudio`-based implementation of Mel Spectrogram extraction.

    See `AudioToMelSpectrogramPreprocessor` for args.

    """

    def __init__(
        self,
        sample_rate: int = 16000,
        n_window_size: int = 320,
        n_window_stride: int = 160,
        normalize: Optional[str] = "per_feature",
        nfilt: int = 64,
        n_fft: Optional[int] = None,
        preemph: float = 0.97,
        lowfreq: float = 0,
        highfreq: Optional[float] = None,
        log: bool = True,
        log_zero_guard_type: str = "add",
        log_zero_guard_value: Union[float, str] = 2 ** -24,
        dither: float = 1e-5,
        window: str = "hann",
        pad_to: int = 0,
        pad_value: float = 0.0,
        mel_norm="slaney",
        # Seems like no one uses these options anymore. Don't convolute the code by supporting thm.
        use_grads: bool = False,  # Deprecated arguments; kept for config compatibility
        max_duration: float = 16.7,  # Deprecated arguments; kept for config compatibility
        frame_splicing: int = 1,  # Deprecated arguments; kept for config compatibility
        exact_pad: bool = False,  # Deprecated arguments; kept for config compatibility
        nb_augmentation_prob: float = 0.0,  # Deprecated arguments; kept for config compatibility
        nb_max_freq: int = 4000,  # Deprecated arguments; kept for config compatibility
        mag_power: float = 2.0,  # Deprecated arguments; kept for config compatibility
        rng: Optional[random.Random] = None,  # Deprecated arguments; kept for config compatibility
        stft_exact_pad: bool = False,  # Deprecated arguments; kept for config compatibility
        stft_conv: bool = False,  # Deprecated arguments; kept for config compatibility
    ):
        super().__init__()
        if not HAVE_TORCHAUDIO:
            raise ValueError(f"Need to install torchaudio to instantiate a {self.__class__.__name__}")

        # Make sure log zero guard is supported, if given as a string
        supported_log_zero_guard_strings = {"eps", "tiny"}
        if isinstance(log_zero_guard_value, str) and log_zero_guard_value not in supported_log_zero_guard_strings:
            raise ValueError(
                f"Log zero guard value must either be a float or a member of {supported_log_zero_guard_strings}"
            )

        # Copied from `AudioPreprocessor` due to the ad-hoc structuring of the Mel Spec extractor class
        self.torch_windows = {
            'hann': torch.hann_window,
            'hamming': torch.hamming_window,
            'blackman': torch.blackman_window,
            'bartlett': torch.bartlett_window,
            'ones': torch.ones,
            None: torch.ones,
        }

        # Ensure we can look up the window function
        if window not in self.torch_windows:
            raise ValueError(f"Got window value '{window}' but expected a member of {self.torch_windows.keys()}")

        self.win_length = n_window_size
        self.hop_length = n_window_stride
        self._sample_rate = sample_rate
        self._normalize_strategy = normalize
        self._use_log = log
        self._preemphasis_value = preemph
        self.log_zero_guard_type = log_zero_guard_type
        self.log_zero_guard_value: Union[str, float] = log_zero_guard_value
        self.dither = dither
        self.pad_to = pad_to
        self.pad_value = pad_value
        self.n_fft = n_fft
        self._mel_spec_extractor: torchaudio.transforms.MelSpectrogram = torchaudio.transforms.MelSpectrogram(
            sample_rate=self._sample_rate,
            win_length=self.win_length,
            hop_length=self.hop_length,
            n_mels=nfilt,
            window_fn=self.torch_windows[window],
            mel_scale="slaney",
            norm=mel_norm,
            n_fft=n_fft,
            f_max=highfreq,
            f_min=lowfreq,
            wkwargs={"periodic": False},
        )

    @property
    def filter_banks(self):
        """ Matches the analogous class """
        return self._mel_spec_extractor.mel_scale.fb

    def _resolve_log_zero_guard_value(self, dtype: torch.dtype) -> float:
        if isinstance(self.log_zero_guard_value, float):
            return self.log_zero_guard_value
        return getattr(torch.finfo(dtype), self.log_zero_guard_value)

    def _apply_dithering(self, signals: torch.Tensor) -> torch.Tensor:
        if self.training and self.dither > 0.0:
            noise = torch.randn_like(signals) * self.dither
            signals = signals + noise
        return signals

    def _apply_preemphasis(self, signals: torch.Tensor) -> torch.Tensor:
        if self._preemphasis_value is not None:
            padded = torch.nn.functional.pad(signals, (1, 0))
            signals = signals - self._preemphasis_value * padded[:, :-1]
        return signals

    def _compute_output_lengths(self, input_lengths: torch.Tensor) -> torch.Tensor:
        out_lengths = input_lengths.div(self.hop_length, rounding_mode="floor").add(1).long()
        return out_lengths

    def _apply_pad_to(self, features: torch.Tensor) -> torch.Tensor:
        # Only apply during training; else need to capture dynamic shape for exported models
        if not self.training or self.pad_to == 0 or features.shape[-1] % self.pad_to == 0:
            return features
        pad_length = self.pad_to - (features.shape[-1] % self.pad_to)
        return torch.nn.functional.pad(features, pad=(0, pad_length), value=self.pad_value)

    def _apply_log(self, features: torch.Tensor) -> torch.Tensor:
        if self._use_log:
            zero_guard = self._resolve_log_zero_guard_value(features.dtype)
            if self.log_zero_guard_type == "add":
                features = features + zero_guard
            elif self.log_zero_guard_type == "clamp":
                features = features.clamp(min=zero_guard)
            else:
                raise ValueError(f"Unsupported log zero guard type: '{self.log_zero_guard_type}'")
            features = features.log()
        return features

    def _extract_spectrograms(self, signals: torch.Tensor) -> torch.Tensor:
        # Complex FFT needs to be done in single precision
        with torch.cuda.amp.autocast(enabled=False):
            features = self._mel_spec_extractor(waveform=signals)
        return features

    def _apply_normalization(self, features: torch.Tensor, lengths: torch.Tensor, eps: float = 1e-5) -> torch.Tensor:
        # For consistency, this function always does a masked fill even if not normalizing.
        mask: torch.Tensor = make_seq_mask_like(lengths=lengths, like=features, time_dim=-1, valid_ones=False)
        features = features.masked_fill(mask, 0.0)
        # Maybe don't normalize
        if self._normalize_strategy is None:
            return features
        # Use the log zero guard for the sqrt zero guard
        guard_value = self._resolve_log_zero_guard_value(features.dtype)
        if self._normalize_strategy == "per_feature" or self._normalize_strategy == "all_features":
            # 'all_features' reduces over each sample; 'per_feature' reduces over each channel
            reduce_dim = 2
            if self._normalize_strategy == "all_features":
                reduce_dim = [1, 2]
            # [B, D, T] -> [B, D, 1] or [B, 1, 1]
            means = features.sum(dim=reduce_dim, keepdim=True).div(lengths.view(-1, 1, 1))
            stds = (
                features.sub(means)
                .masked_fill(mask, 0.0)
                .pow(2.0)
                .sum(dim=reduce_dim, keepdim=True)  # [B, D, T] -> [B, D, 1] or [B, 1, 1]
                .div(lengths.view(-1, 1, 1) - 1)  # assume biased estimator
                .clamp(min=guard_value)  # avoid sqrt(0)
                .sqrt()
            )
            features = (features - means) / (stds + eps)
        else:
            # Deprecating constant std/mean
            raise ValueError(f"Unsupported norm type: '{self._normalize_strategy}")
        features = features.masked_fill(mask, 0.0)
        return features

    def forward(self, input_signal: torch.Tensor, length: torch.Tensor) -> Tuple[torch.Tensor, torch.Tensor]:
        feature_lengths = self._compute_output_lengths(input_lengths=length)
        signals = self._apply_dithering(signals=input_signal)
        signals = self._apply_preemphasis(signals=signals)
        features = self._extract_spectrograms(signals=signals)
        features = self._apply_log(features=features)
        features = self._apply_normalization(features=features, lengths=feature_lengths)
        features = self._apply_pad_to(features=features)
        return features, feature_lengths<|MERGE_RESOLUTION|>--- conflicted
+++ resolved
@@ -181,12 +181,9 @@
         trim_hop_length=512,
         orig_sr=None,
         channel_selector=None,
-<<<<<<< HEAD
         normalize=False,
         normalize_target=-20,
-=======
         normalize_db=None,
->>>>>>> 72faf557
     ):
         audio = AudioSegment.from_file(
             file_path,
@@ -201,12 +198,9 @@
             trim_hop_length=trim_hop_length,
             orig_sr=orig_sr,
             channel_selector=channel_selector,
-<<<<<<< HEAD
             normalize=normalize,
             normalize_target=normalize_target,
-=======
             normalize_db=normalize_db,
->>>>>>> 72faf557
         )
         return self.process_segment(audio)
 
