# ! /usr/bin/python
# Copyright (c) 2022, NVIDIA CORPORATION.  All rights reserved.
#
# Licensed under the Apache License, Version 2.0 (the "License");
# you may not use this file except in compliance with the License.
# You may obtain a copy of the License at
#
#     http://www.apache.org/licenses/LICENSE-2.0
#
# Unless required by applicable law or agreed to in writing, software
# distributed under the License is distributed on an "AS IS" BASIS,
# WITHOUT WARRANTIES OR CONDITIONS OF ANY KIND, either express or implied.
# See the License for the specific language governing permissions and
# limitations under the License.

import torch

from nemo.core.classes import Loss, Typing, typecheck
from nemo.core.neural_types import LabelsType, LengthsType, LossType, NeuralType, ProbsType

__all__ = ['BCELoss']


class BCELoss(Loss, Typing):
    """
    Computes Binary Cross Entropy (BCE) loss. The BCELoss class expects output from Sigmoid function.
    """

    @property
    def input_types(self):
        """Input types definitions for AnguarLoss."""
        return {
            "probs": NeuralType(('B', 'T', 'C'), ProbsType()),
            'labels': NeuralType(('B', 'T', 'C'), LabelsType()),
            "target_lens": NeuralType(('B', 'C'), LengthsType()),
        }

    @property
    def output_types(self):
        """
        Output types definitions for binary cross entropy loss. Weights for labels can be set using weight variables.
        """
        return {"loss": NeuralType(elements_type=LossType())}

    def __init__(
        self,
        reduction: str = 'mean',
        alpha: float = 1.0,
        weight: torch.Tensor = torch.tensor([0.1, 0.9]),
        sorted_preds: bool = False,
        sorted_loss: bool = False,
        class_normalization: bool = False,
    ):
        """
        A custom loss function that supports class normalization,
        weighted binary cross-entropy, and optional sorting.

        Args:
            reduction (str): Specifies the reduction to apply to the output,
                options are 'mean', 'sum', or 'none'. Default is 'mean'.
            alpha (float): Scaling factor for loss (unused in this implementation). Default is 1.0.
            weight (torch.Tensor): Class weights for the binary cross-entropy loss. Default is [0.1, 0.9].
            sorted_preds (bool): If True, assumes predictions are sorted. Default is False.
            sorted_loss (bool): If True, sorts the loss before reduction. Default is False.
            class_normalization (bool): If True, uses 'none' reduction for per-class loss. Default is False.
        """
        super().__init__()
        self.class_normalization = class_normalization
        if class_normalization:
            self.reduction = 'none'
        else:
            self.reduction = 'mean'
        self.loss_weight = weight
        self.loss_f = torch.nn.BCELoss(reduction=self.reduction)
        self.sorted_preds = sorted_preds
        self.sorted_loss = sorted_loss
        self.eps = 1e-6

    @typecheck()
    def forward(self, probs, labels, target_lens):
        """
        Calculate binary cross entropy loss based on probs, labels and target_lens variables.

        Args:
            probs (torch.tensor)
                Predicted probability value which ranges from 0 to 1. Sigmoid output is expected.
            labels (torch.tensor)
                Groundtruth label for the predicted samples.
            target_lens (torch.tensor):
                The actual length of the sequence without zero-padding.

        Returns:
            loss (NeuralType)
                Binary cross entropy loss value.
        """
        probs_list = [probs[k, : target_lens[k], :] for k in range(probs.shape[0])]
        targets_list = [labels[k, : target_lens[k], :] for k in range(labels.shape[0])]
        probs = torch.cat(probs_list, dim=0)
        labels = torch.cat(targets_list, dim=0)
        norm_weight = torch.zeros_like(labels).detach().clone()
<<<<<<< HEAD
=======
        loss = torch.tensor(0.0).to(labels.device)
>>>>>>> f7fced98

        if self.class_normalization in ['class', 'class_binary', 'binary']:
            if self.class_normalization in ['class', 'class_binary']:
                # Normalize loss by number of classes
                norm_weight = 1 / (labels.sum(dim=0) + self.eps)
                norm_weight_norm = norm_weight / norm_weight.sum()
                norm_weight_norm2 = torch.clamp(norm_weight_norm, min=0.05, max=1.0)
                norm_weight_norm2 = norm_weight_norm2 / norm_weight_norm2.max()
                norm_weight = norm_weight_norm2[None, :].expand_as(labels).detach().clone()
            else:
                norm_weight = torch.ones_like(labels).detach().clone()

            if self.class_normalization in ['binary', 'class_binary']:
                binary_weight = torch.ones_like(labels).detach().clone()
                one_weight = (labels.sum() / (labels.shape[0] * labels.shape[1])).to(labels.device)
                binary_weight[labels == 0] = one_weight
                binary_weight[labels == 1] = 1 - one_weight
            else:
                binary_weight = torch.ones_like(labels).detach().clone()

        elif self.class_normalization == 'none' or not self.class_normalization:
            binary_weight = torch.ones_like(labels).detach().clone()
            norm_weight = torch.ones_like(labels).detach().clone()

        if self.reduction == 'sum':
            loss = self.loss_f(probs, labels)
        elif self.reduction == 'mean':
            loss = self.loss_f(probs, labels).mean()
        elif self.reduction == 'none':
            if self.class_normalization in ['class', 'class_binary', 'binary']:
                loss = (binary_weight * norm_weight * self.loss_f(probs, labels)).sum()
            else:
                loss = self.loss_f(probs, labels)
        return loss<|MERGE_RESOLUTION|>--- conflicted
+++ resolved
@@ -98,10 +98,7 @@
         probs = torch.cat(probs_list, dim=0)
         labels = torch.cat(targets_list, dim=0)
         norm_weight = torch.zeros_like(labels).detach().clone()
-<<<<<<< HEAD
-=======
         loss = torch.tensor(0.0).to(labels.device)
->>>>>>> f7fced98
 
         if self.class_normalization in ['class', 'class_binary', 'binary']:
             if self.class_normalization in ['class', 'class_binary']:
