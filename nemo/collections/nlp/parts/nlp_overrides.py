# Copyright (c) 2021, NVIDIA CORPORATION.  All rights reserved.
#
# Licensed under the Apache License, Version 2.0 (the "License");
# you may not use this file except in compliance with the License.
# You may obtain a copy of the License at
#
#     http://www.apache.org/licenses/LICENSE-2.0
#
# Unless required by applicable law or agreed to in writing, software
# distributed under the License is distributed on an "AS IS" BASIS,
# WITHOUT WARRANTIES OR CONDITIONS OF ANY KIND, either express or implied.
# See the License for the specific language governing permissions and
# limitations under the License.

import itertools
import os
import shutil
import tempfile
from collections import defaultdict
from contextlib import contextmanager
from pathlib import Path
from typing import Any, Callable, Dict, Generator, Iterator, List, Mapping, Optional, Sized, Union

import pytorch_lightning as pl
import torch
from omegaconf import OmegaConf
from pytorch_lightning.overrides import LightningDistributedModule
from pytorch_lightning.plugins import ClusterEnvironment
from pytorch_lightning.plugins.io.checkpoint_plugin import CheckpointIO
from pytorch_lightning.plugins.precision.native_amp import NativeMixedPrecisionPlugin
from pytorch_lightning.strategies.ddp import DDPStrategy
from pytorch_lightning.trainer.trainer import Trainer
from pytorch_lightning.utilities.exceptions import MisconfigurationException
from pytorch_lightning.utilities.fetching import DataFetcher
from torch.distributed.algorithms.ddp_comm_hooks.debugging_hooks import noop_hook
from torch.nn.parallel import DistributedDataParallel

from nemo.collections.nlp.modules.common.megatron.module import Float16Module
from nemo.core.connectors.save_restore_connector import SaveRestoreConnector
from nemo.core.optim import MainParamsOptimizerWrapper
from nemo.utils import AppState, logging
from nemo.utils.model_utils import inject_model_parallel_rank

try:
    from apex.transformer.enums import ModelType
    from apex.transformer.pipeline_parallel.schedules.common import _calc_number_of_params
    from apex.transformer.pipeline_parallel.utils import get_num_microbatches
    from apex.transformer.tensor_parallel.layers import set_defaults_if_not_set_tensor_model_parallel_attributes

    HAVE_APEX = True

except (ImportError, ModuleNotFoundError):

    HAVE_APEX = False

try:
    from megatron.core import parallel_state

    HAVE_MEGATRON_CORE = True

except (ImportError, ModuleNotFoundError):

    HAVE_MEGATRON_CORE = False


NEMO_MEGATRON_MODEL_PARALLEL_APPSTATE_OVERRIDE = "NEMO_MEGATRON_MODEL_PARALLEL_APPSTATE_OVERRIDE"


class NLPDDPStrategy(DDPStrategy):
    """ DDP plugin for Pytorch Lightning. Needed to customize DDP for model parallel models.

    Args:
        no_ddp_communication_hook: Disable DDP communication hook when using AMP-O2
        with FP32 gradient accumulation.
    """

    def __init__(
        self,
        parallel_devices: Optional[List[torch.device]] = None,
        cluster_environment: ClusterEnvironment = None,
        checkpoint_io: Optional[CheckpointIO] = None,
        no_ddp_communication_hook: bool = False,
        **kwargs: Union[Any, Dict[str, Any]],
    ) -> None:
        if not HAVE_APEX:
            raise ImportError(
                "Apex was not found. Please see the NeMo README for installation instructions: https://github.com/NVIDIA/NeMo#megatron-gpt."
            )

        if not HAVE_MEGATRON_CORE:
            raise ImportError(
                "megatron-core was not found. Please see the NeMo README for installation instructions: https://github.com/NVIDIA/NeMo#megatron-gpt."
            )
        super().__init__(parallel_devices, cluster_environment, checkpoint_io, **kwargs)

        self.no_ddp_communication_hook = no_ddp_communication_hook

    def setup_distributed(self, global_rank: int = None, world_size: int = None) -> None:
        # call PTL init ddp
        super().setup_distributed()

        # init model parallel if needed
        if not parallel_state.model_parallel_is_initialized():
            app_state = AppState()

            if app_state.model_parallel_size is not None:
                self.init_model_parallel(app_state.global_rank, app_state.world_size)

    def configure_ddp(self):
        """ Override LightningModule ddp if using model parallel.
            Sets find_unused_parameters to False to use activation-checkpoint-recomputation.
        """

        if (hasattr(self.model, 'megatron_amp_o2') and self.model.megatron_amp_o2) or (
            hasattr(self.model, 'with_distributed_adam') and self.model.with_distributed_adam
        ):
            # do not use DDP if using megatron amp O2 or distributed optimizer
            self._model = LightningDistributedModule(self.model)
        else:
            app_state = AppState()

            if app_state.model_parallel_size is not None:

                logging.info(f"Configuring DDP for model parallelism.")

                # With model parallelism, multiple GPUs form a large "logical GPU"
                # this means that data parallel groups span multiple GPUs
                # and are non-trivial
                # TODO: for megatron-lm self.model is a list
                self.pre_configure_ddp()
                # device_ids = self.determine_ddp_device_ids()
                self._model = DistributedDataParallel(
                    LightningDistributedModule(self.model),
                    process_group=parallel_state.get_data_parallel_group(),
                    **self._ddp_kwargs,
                )

                if self.no_ddp_communication_hook:
                    # When using custom gradient accumulation and allreduce, disable
                    # DDP communication hook that works on the gradient bucket.
                    # Instead, use the custom gradient function and communication hook,
                    # which is defined in the master optimizer wrapper.
                    self._model.require_backward_grad_sync = False
                    self._model.register_comm_hook(None, noop_hook)

            else:
                super().configure_ddp()

    def init_model_parallel(self, global_rank: int, world_size: int) -> None:
        """ Initializes Megatron-LM model parallel if using model parallelism.

        Args:
            global_rank (int): the global process index.
            world_size (int): the total number of GPUs, num_nodes * num_devices
            is_slurm_managing_tasks (bool, optional): is the cluster managed by SLURM.
        """
        app_state = AppState()

        # we initialize megatron-lm model parallel and data parallel groups
        # after initializing DDP with PTL.
        if app_state.model_parallel_size is not None:
            # destroy groups in case they have already been created
            # this happens with multiple calls to trainer.test for example
            parallel_state.destroy_model_parallel()
            if torch.distributed.is_initialized():
                parallel_state.initialize_model_parallel(
                    tensor_model_parallel_size=app_state.tensor_model_parallel_size,
                    pipeline_model_parallel_size=app_state.pipeline_model_parallel_size,
                    virtual_pipeline_model_parallel_size=app_state.virtual_pipeline_model_parallel_size,
                    pipeline_model_parallel_split_rank=app_state.pipeline_model_parallel_split_rank,
<<<<<<< HEAD
                    sequence_parallel_size=app_state.sequence_parallel_size,
=======
                    use_fp8=app_state.use_fp8,
>>>>>>> f9bb1b0f
                )

                # assert that fake tp and pp rank match after model parallel init
                assert app_state.tensor_model_parallel_rank == parallel_state.get_tensor_model_parallel_rank()
                assert app_state.pipeline_model_parallel_rank == parallel_state.get_pipeline_model_parallel_rank()

                app_state.tensor_model_parallel_group = parallel_state.get_tensor_model_parallel_group()
                app_state.data_parallel_group = parallel_state.get_data_parallel_group()
                app_state.data_parallel_rank = parallel_state.get_data_parallel_rank()
                app_state.data_parallel_size = parallel_state.get_data_parallel_world_size()
                app_state.pipeline_model_parallel_group = parallel_state.get_pipeline_model_parallel_group()

    def save_checkpoint(
        self, checkpoint: Dict[str, Any], filepath: Union[str, Path], storage_options: Optional[Any] = None
    ) -> None:
        app_state = AppState()
        # PTL override to accomodate model parallel checkpoints
        filepath = inject_model_parallel_rank(filepath)
        if self.is_global_zero or app_state.data_parallel_rank == 0:
            self.checkpoint_io.save_checkpoint(checkpoint, filepath, storage_options=storage_options)

    def load_model_state_dict(self, checkpoint: Mapping[str, Any]) -> None:
        # Release strict state dict matching when using Megatron AMP-O2 to skip matching
        # half-precision module wrapper module.
        # TODO: Refactor this to be more generic.
        model_key = None
        model_attr = None
        if hasattr(self.lightning_module, 'model'):
            model_key = 'model'
            model_attr = self.lightning_module.model
        elif hasattr(self.lightning_module, 'enc_dec_model'):
            model_key = 'enc_dec_model'
            model_attr = self.lightning_module.enc_dec_model
        if model_key is not None:
            if isinstance(model_attr, Float16Module):
                new_state_dict = {}
                for key in checkpoint['state_dict'].keys():
                    new_key = key.replace(f'{model_key}.', f'{model_key}.module.', 1)
                    new_state_dict[new_key] = checkpoint['state_dict'][key]
                checkpoint['state_dict'] = new_state_dict

        self.lightning_module.load_state_dict(checkpoint["state_dict"])

    def load_checkpoint(self, checkpoint_path: Union[str, Path]) -> Dict[str, Any]:
        """ PTL override to accomodate model parallel checkpoints """
        # TODO: move to CheckpointIO
        torch.cuda.empty_cache()
        checkpoint_path = inject_model_parallel_rank(checkpoint_path)
        return self.checkpoint_io.load_checkpoint(checkpoint_path)

    def remove_checkpoint(self, filepath: Union[str, Path]) -> None:
        app_state = AppState()
        # PTL override to accomodate model parallel checkpoints
        filepath = inject_model_parallel_rank(filepath)
        if self.is_global_zero or app_state.data_parallel_rank == 0:
            logging.info(f'Removing checkpoint: {filepath}')
            self.checkpoint_io.remove_checkpoint(filepath)

    @property
    def distributed_sampler_kwargs(self):
        app_state = AppState()
        if app_state.model_parallel_size is not None:
            # When using model parallel, data parallel groups are non-trivial and they
            # correspond to the logical GPUs. This means that the GPUs that form a
            # single logical GPU all need to get the same batch of data.
            distributed_sampler_kwargs = dict(
                num_replicas=app_state.data_parallel_size, rank=app_state.data_parallel_rank
            )
            return distributed_sampler_kwargs

        else:
            return super(NLPDDPStrategy, self).distributed_sampler_kwargs


class NLPSaveRestoreConnector(SaveRestoreConnector):
    def __init__(self) -> None:
        if not HAVE_APEX:
            logging.warning(
                "Apex was not found. Please see the NeMo README for installation instructions: https://github.com/NVIDIA/apex\n"
                "Megatron-based models require Apex to function correctly."
            )
            # raise ImportError(
            #    "Apex was not found. Please see the NeMo README for installation instructions: https://github.com/NVIDIA/NeMo#megatron-gpt."
            # )
        if not HAVE_MEGATRON_CORE:
            logging.warning(
                "megatron-core was not found. Please see the NeMo README for installation instructions: https://github.com/NVIDIA/NeMo#megatron-gpt."
            )
        super().__init__()

    def save_to(self, model, save_path: str):
        app_state = AppState()
        if app_state.model_parallel_size is not None and app_state.model_parallel_size > 1:

            dir_name = os.path.dirname(save_path)

            # first we save the weights for each model parallel rank
            if app_state.model_parallel_size is not None and app_state.model_parallel_size > 1:
                if app_state.data_parallel_rank == 0:
                    if app_state.pipeline_model_parallel_size == 1:
                        mp_model_weights = os.path.join(
                            dir_name, f'mp_rank_{app_state.tensor_model_parallel_rank:02d}_' + self.model_weights_ckpt
                        )
                    else:
                        mp_model_weights = os.path.join(
                            dir_name,
                            f'tp_rank_{app_state.tensor_model_parallel_rank:02d}_pp_rank_{app_state.pipeline_model_parallel_rank:03d}_'
                            + self.model_weights_ckpt,
                        )

                    self._save_state_dict_to_disk(model.state_dict(), mp_model_weights)

                if torch.distributed.is_initialized():
                    torch.distributed.barrier()

                # create nemo file from folder with all mp_ranks checkpoints
                if (
                    app_state.pipeline_model_parallel_rank == 0
                    and app_state.tensor_model_parallel_rank == 0
                    and app_state.data_parallel_rank == 0
                ):
                    with tempfile.TemporaryDirectory() as tmpdir:

                        if app_state.pipeline_model_parallel_size == 1:
                            # move weights to the tmpdir
                            for tp_rank in range(app_state.tensor_model_parallel_size):
                                os.makedirs(os.path.join(tmpdir, f'mp_rank_{tp_rank:02d}'))
                                mp_model_weights = os.path.join(
                                    dir_name, f'mp_rank_{tp_rank:02d}_' + self.model_weights_ckpt
                                )
                                shutil.move(
                                    mp_model_weights,
                                    os.path.join(tmpdir, f'mp_rank_{tp_rank:02d}', self.model_weights_ckpt),
                                )
                        else:
                            # move weights to the tmpdir
                            for tp_rank, pp_rank in itertools.product(
                                range(app_state.tensor_model_parallel_size),
                                range(app_state.pipeline_model_parallel_size),
                            ):
                                os.makedirs(os.path.join(tmpdir, f'tp_rank_{tp_rank:02d}_pp_rank_{pp_rank:03d}'))
                                mp_model_weights = os.path.join(
                                    dir_name, f'tp_rank_{tp_rank:02d}_pp_rank_{pp_rank:03d}_' + self.model_weights_ckpt
                                )
                                shutil.move(
                                    mp_model_weights,
                                    os.path.join(
                                        tmpdir, f'tp_rank_{tp_rank:02d}_pp_rank_{pp_rank:03d}', self.model_weights_ckpt
                                    ),
                                )

                        # create config and artifacts in tmpdir
                        config_yaml = os.path.join(tmpdir, self.model_config_yaml)
                        model.to_config_file(path2yaml_file=config_yaml)
                        if hasattr(model, 'artifacts') and model.artifacts is not None:
                            self._handle_artifacts(model, nemo_file_folder=tmpdir)
                            self._update_artifact_paths(model, path2yaml_file=config_yaml)

                        # create tar file
                        self._make_nemo_file_from_folder(save_path, tmpdir)

        else:
            return super().save_to(model, save_path)

    def modify_state_dict(self, conf, state_dict):
        if conf.get('megatron_legacy', False):
            new_state_dict = {}
            for key in state_dict.keys():
                new_key = key.replace('bert_model.language_model', 'bert_model.model.language_model')
                new_key = new_key.replace('transformer', 'encoder')
                new_key = new_key.replace('.attention.', '.self_attention.')
                new_state_dict[new_key] = state_dict[key]
            state_dict = new_state_dict

        if conf.get('megatron_amp_O2', False):
            new_state_dict = {}
            for key in state_dict.keys():
                new_key = key.replace('model.', 'model.module.', 1)
                new_state_dict[new_key] = state_dict[key]
            state_dict = new_state_dict

        return state_dict

    def restore_from(
        self,
        calling_cls,
        restore_path: str,
        override_config_path: Optional[Union[OmegaConf, str]] = None,
        map_location: Optional[torch.device] = None,
        strict: bool = True,
        return_config: bool = False,
        trainer: Trainer = None,
    ):
        """
        Restores model instance (weights and configuration) into .nemo file

        Args:
            restore_path: path to .nemo file from which model should be instantiated
            override_config_path: path to a yaml config that will override the internal
                config file or an OmegaConf / DictConfig object representing the model config.
            map_location: Optional torch.device() to map the instantiated model to a device.
                By default (None), it will select a GPU if available, falling back to CPU otherwise.
            strict: Passed to load_state_dict. By default True
            return_config: If set to true, will return just the underlying config of the restored
                model as an OmegaConf DictConfig object without instantiating the model.

        Example:
            ```
            model = nemo.collections.nlp.models.TextClassification.restore_from('asr.nemo')
            assert isinstance(model, nemo.collections.nlp.models.TextClassification)
            ```

        Returns:
            An instance of type cls or its underlying config (if return_config is set).
        """
        # Get path where the command is executed - the artifacts will be "retrieved" there
        # (original .nemo behavior)
        loaded_params = super().load_config_and_state_dict(
            calling_cls, restore_path, override_config_path, map_location, strict, return_config, trainer,
        )
        if not isinstance(loaded_params, tuple) or return_config is True:
            return loaded_params
        conf, instance, state_dict = loaded_params
        state_dict = self.modify_state_dict(conf, state_dict)
        super().load_instance_with_state_dict(instance, state_dict, strict)
        logging.info(f'Model {instance.__class__.__name__} was successfully restored from {restore_path}.')
        return instance


class PEFTSaveRestoreConnector(NLPSaveRestoreConnector):
    """
    PEFT models require the ability to load/save a small subset of the full model (once PEFT params have been infused into the base model.)
    The PEFTSaveRestoreConnector is used to allow loading and saving only the PEFT params while not saving the entire model.

    Args:
        peft_model_nemo_path: Used to provide the .nemo file corresponding to a PEFT model (which will only contain a small set of params)
        peft_model_ckpt_path: Used to provide the path to .ckpt files of a PEFT model. This is required when no .nemo is available (yet) such as during resumed training.
        peft_model_ckpt_name: The filename of the ckpt file inside the peft_model_ckpt_path folder
    If both are provided the peft_model_ckpt_path takes precedence.
    If neither are provided, PEFT params are initialized at random (not loaded from any external source).
    """

    def __init__(
        self,
        peft_model_nemo_path: Optional[str] = None,
        peft_model_ckpt_path: Optional[str] = None,
        peft_model_ckpt_name: Optional[str] = "model_weights.ckpt",
    ) -> None:
        super().__init__()
        self.peft_model_ckpt_name = peft_model_ckpt_name
        if peft_model_ckpt_path:
            # First we will try to load a adapter ckpt path
            # this is given priority over loading from nemo path to make resumption of training possible
            ckpt_name = os.path.basename(peft_model_ckpt_path)
            if not ckpt_name.strip() == '':
                # update the weights file name inside the ckpt path rank folders
                self.peft_model_ckpt_name = ckpt_name
            self.peft_model_ckpt_dir = os.path.dirname(peft_model_ckpt_path)
            assert os.path.isdir(self.peft_model_ckpt_dir)
            self.peft_model_nemo_path = None
        elif peft_model_nemo_path:
            # If resumption is not possible we will try to load a adapter nemo path
            self.peft_model_nemo_path = peft_model_nemo_path
            assert os.path.exists(self.peft_model_nemo_path)
            self.peft_model_ckpt_dir = None
        else:
            # We are not resuming training from a nemo file or a ckpt
            # We are training the adapter from randomly initialization
            self.peft_model_nemo_path = None
            self.peft_model_ckpt_dir = None

    def _load_state_dict_from_disk(self, model_weights, map_location=None):
        """
        Infuse the state_dict of the base model with PEFT params from either a peft_model_nemo_path or peft_model_ckpt_path
        """
        # first load based model weights
        base_model_state_dict = super()._load_state_dict_from_disk(model_weights, map_location)
        # Next, We want to load PEFT model's weights
        if self.peft_model_nemo_path:
            # if the PEFT weights are provided in a .nemo file
            # we need to untar the .nemo if its still tarred
            with tempfile.TemporaryDirectory() as tmpdir:
                self._unpack_nemo_file(self.peft_model_nemo_path, tmpdir)
                model_weights_path = self._inject_model_parallel_rank_for_ckpt(tmpdir, self.peft_model_ckpt_name)
                peft_state_dict = torch.load(model_weights_path, map_location)
        elif self.peft_model_ckpt_dir:
            # if the PEFT weights are provided in a ckpt path file
            # we don't need to untar
            model_weights_path = self._inject_model_parallel_rank_for_ckpt(
                self.peft_model_ckpt_dir, self.peft_model_ckpt_name
            )
            peft_state_dict = torch.load(model_weights_path, map_location)['state_dict']
        else:
            peft_state_dict = {}
        base_model_state_dict.update(peft_state_dict)  # add the PEFT state_dict into the base model's state_dict
        return base_model_state_dict

    def restore_from(
        self,
        calling_cls,
        restore_path: str,
        override_config_path: Optional[Union[OmegaConf, str]] = None,
        map_location: Optional[torch.device] = None,
        strict: bool = True,
        return_config: bool = False,
        trainer: Trainer = None,
    ):
        """
        Extends the restore_from method of the `NLPSaveRestoreConnector` so that PEFT params are inserted into the state_dict which is required when training a PEFT model from scratch.
        """
        # Get path where the command is executed - the artifacts will be "retrieved" there
        # (original .nemo behavior)
        loaded_params = super().load_config_and_state_dict(
            calling_cls, restore_path, override_config_path, map_location, strict, return_config, trainer,
        )
        if not isinstance(loaded_params, tuple) or return_config is True:
            return loaded_params
        conf, instance, state_dict = loaded_params
        state_dict = self.modify_state_dict(conf, state_dict)

        if (
            self.peft_model_nemo_path is None and self.peft_model_ckpt_dir is None
        ):  # we have this check only for training PEFT from scratch
            peft_state_dict = instance.get_peft_state_dict()
            state_dict.update(peft_state_dict)
        self.load_instance_with_state_dict(instance, state_dict, strict)
        logging.info(f'Model {instance.__class__.__name__} was successfully restored from {restore_path}.')
        return instance


class PipelineMixedPrecisionPlugin(NativeMixedPrecisionPlugin):
    """ Overrides PTL autocasting to not wrap training/val/test_step.
        We do this because we have the megatron-core fwd/bwd functions in training_step.
        This means .backward is being called in training_step so we do not want the whole
        step wrapped in autocast.

        We instead wrap the fwd_output_and_loss_func that is passed to the megatron-core fwd/bwd functions.
    """

    def __init__(
        self, precision: Union[str, int], device: str, scaler: Optional[torch.cuda.amp.GradScaler] = None
    ) -> None:
        super().__init__(precision, device, scaler=scaler)
        dtype = None
        if precision == 16:
            dtype = torch.float16
        elif precision == 'bf16':
            dtype = torch.bfloat16

        torch.set_autocast_gpu_dtype(dtype)

    @contextmanager
    def forward_context(self) -> Generator[None, None, None]:
        """Have the PTL context manager do nothing."""
        yield


class GradScaler(torch.cuda.amp.GradScaler):
    """
    Gradient sclaer for model-parallel inf check. The inf in gradients are checked across tensor-parallel
    ranks in (1) executing optimizer step and (2) gradient scaler update.

    """

    def __init__(
        self,
        init_scale=2.0 ** 16,
        growth_factor=2.0,
        backoff_factor=0.5,
        growth_interval=2000,
        enabled=True,
        hysteresis=1,
    ):
        super().__init__(
            init_scale=init_scale,
            growth_factor=growth_factor,
            backoff_factor=backoff_factor,
            growth_interval=growth_interval,
            enabled=enabled,
        )
        self.optimizer_update_skipped: Optional[bool] = None
        self.hysteresis = hysteresis
        self._hysteresis_tracker = self.hysteresis

    def _unscale_grads_(self, optimizer, *args):
        if getattr(optimizer, "_custom_amp_unscale_grads", False):
            return optimizer.unscale_grads(*args)
        else:
            return super()._unscale_grads_(optimizer, *args)

    def _maybe_opt_step(self, optimizer, optimizer_state, *args, **kwargs):
        retval = None
        found_inf = torch.cuda.FloatTensor([sum(v.item() for v in optimizer_state["found_inf_per_device"].values())])

        # Update across all model parallel instances.
        torch.distributed.all_reduce(
            found_inf, op=torch.distributed.ReduceOp.MAX, group=parallel_state.get_model_parallel_group()
        )

        if found_inf.item() == 0:
            retval = optimizer.step(*args, **kwargs)
            self.optimizer_update_skipped = False
        else:
            self.optimizer_update_skipped = True
        return retval

    def update(self, new_scale=None):
        """
        Updates to native grad scaler update function.
        1. Check inf across model-parallel ranks.
        2. Update hysteresis tracker.
        3. Apply hysteresis to grad scale update.
        """
        if not self._enabled:
            return

        _scale, _growth_tracker = self._check_scale_growth_tracker("update")

        if new_scale is not None:
            # Accept a new user-defined scale.
            if isinstance(new_scale, float):
                self._scale.fill_(new_scale)  # type: ignore[union-attr]
            else:
                reason = "new_scale should be a float or a 1-element torch.cuda.FloatTensor with requires_grad=False."
                assert isinstance(new_scale, torch.cuda.FloatTensor), reason  # type: ignore[attr-defined]
                assert new_scale.numel() == 1, reason
                assert new_scale.requires_grad is False, reason
                self._scale.copy_(new_scale)  # type: ignore[union-attr]
        else:
            # Consume shared inf/nan data collected from optimizers to update the scale.
            # If all found_inf tensors are on the same device as self._scale, this operation is asynchronous.
            found_infs = [
                found_inf.to(device=_scale.device, non_blocking=True)
                for state in self._per_optimizer_states.values()
                for found_inf in state["found_inf_per_device"].values()
            ]

            assert len(found_infs) > 0, "No inf checks were recorded prior to update."

            found_inf_combined = found_infs[0]

            # Update across all model parallel instances.
            torch.distributed.all_reduce(
                found_inf_combined, op=torch.distributed.ReduceOp.MAX, group=parallel_state.get_model_parallel_group()
            )

            if len(found_infs) > 1:
                for i in range(1, len(found_infs)):
                    found_inf = found_infs[i]
                    # Update across all model parallel instances.
                    torch.distributed.all_reduce(
                        found_inf, op=torch.distributed.ReduceOp.MAX, group=parallel_state.get_model_parallel_group()
                    )
                    found_inf_combined += found_inf

            if found_inf_combined > 0:
                self._hysteresis_tracker -= 1
                if self._hysteresis_tracker <= 0:
                    # When hysteresis becomes zero, follow the native grad scale update rule.
                    # Increase scale and reset growth tracker
                    torch._amp_update_scale_(
                        _scale,
                        _growth_tracker,
                        found_inf_combined,
                        self._growth_factor,
                        self._backoff_factor,
                        self._growth_interval,
                    )
                else:
                    # Only reset the growth tracker when hysteresis is larger than zero
                    _growth_tracker.fill_(0.0)
            else:
                # When no inf found, follow the native grad scale update rule.
                # Increment growth_tracker, update scale when growth tracker reaches the interval, and
                # reset the hysteresis tracker.
                torch._amp_update_scale_(
                    _scale,
                    _growth_tracker,
                    found_inf_combined,
                    self._growth_factor,
                    self._backoff_factor,
                    self._growth_interval,
                )
                self._hysteresis_tracker = self.hysteresis

        # To prepare for next iteration, clear the data collected from optimizers this iteration.
        self._per_optimizer_states = defaultdict(torch.cuda.amp.grad_scaler._refresh_per_optimizer_state)

    def state_dict(self):
        """
        Add hysteresis_tracker to the native functions' state_dict
        """
        return (
            {
                "scale": self.get_scale(),
                "growth_factor": self._growth_factor,
                "backoff_factor": self._backoff_factor,
                "growth_interval": self._growth_interval,
                "_growth_tracker": self._get_growth_tracker(),
                "_hysteresis_tracker": self._hysteresis_tracker,
            }
            if self._enabled
            else {}
        )

    def load_state_dict(self, state_dict):
        """
        Load hysteresis_tracker in addition to the state dict of the native function
        """
        if not self._enabled:
            return

        if len(state_dict) == 0:
            raise RuntimeError(
                "The source state dict is empty, possibly because it was saved "
                "from a disabled instance of GradScaler."
            )

        self._init_scale = state_dict["scale"]
        if self._scale is not None:
            self._scale.fill_(state_dict["scale"])
        self._growth_factor = state_dict["growth_factor"]
        self._backoff_factor = state_dict["backoff_factor"]
        self._growth_interval = state_dict["growth_interval"]
        self._init_growth_tracker = state_dict["_growth_tracker"]
        if self._growth_tracker is not None:
            self._growth_tracker.fill_(state_dict["_growth_tracker"])
        if "_hysterisis_tracker" in state_dict:
            self._hysteresis_tracker = state_dict["_hysterisis_tracker"]
        else:
            self._hysteresis_tracker = 1


class MegatronHalfPrecisionPlugin(NativeMixedPrecisionPlugin):
    """
    Plugin for Half (FP16 and BF16) precision training.
    This plugin assumes the use of the optimizer with master parameters (fp32).
    This plugin uses half-precision at all operators in the model so need of input precision
    at each layer operator.

    Args:
        precision: Whether to use ``torch.float16`` (``16``) or ``torch.bfloat16`` (``'bf16'``).
        device: The device for ``torch.autocast``.
        scaler: An optional :class:`torch.cuda.amp.GradScaler` to use.
    """

    def __init__(
        self, precision: Union[str, int], device: str, scaler: Optional[torch.cuda.amp.GradScaler] = None
    ) -> None:
        super().__init__(precision, device, scaler)
        dtype = None
        if precision == 16:
            dtype = torch.float16
        elif precision == 'bf16':
            dtype = torch.bfloat16

        torch.set_autocast_gpu_dtype(dtype)

    def optimizer_step(
        self,
        optimizer: torch.optim.Optimizer,
        model: Union["pl.LightningModule", torch.nn.Module],
        optimizer_idx: int,
        closure: Callable[[], Any],
        **kwargs: Any,
    ) -> None:
        assert isinstance(
            optimizer, MainParamsOptimizerWrapper
        ), "MegatronHalfPrecisionPlugin supports only the optimizer with master parameters"

        if self.scaler is None:
            assert optimizer.fp32_grad_accumulation, "BF16 uses FP32 grad accumulation"
            _ = closure()
            self._after_closure(model, optimizer, optimizer_idx)
            return optimizer.step(**kwargs)

        if isinstance(optimizer, torch.optim.LBFGS):
            raise MisconfigurationException(
                f"Native AMP and the LBFGS optimizer are not compatible (optimizer {optimizer_idx})."
            )
        assert not optimizer.fp32_grad_accumulation, "FP16 uses FP16 grad accumulation"
        closure_result = closure()

        # TODO: Add an option for merged all-reduce

        # cast fp16 grads to fp32 and copy to main grads, which are used for unscale and param update
        optimizer.copy_model_grads_to_main_grads()
        # `unscale` after the closure is executed but before the `on_before_optimizer_step` hook.
        # unscale main (fp32) gradients
        self.scaler.unscale_(optimizer)
        self._after_closure(model, optimizer, optimizer_idx)
        skipped_backward = closure_result is None
        # in manual optimization, the closure does not return a value
        if not isinstance(model, pl.LightningModule) or not model.automatic_optimization or not skipped_backward:
            # note: the scaler will skip the `optimizer.step` if nonfinite gradients are found
            self.scaler.step(optimizer, **kwargs)
            self.scaler.update()

    @contextmanager
    def forward_context(self) -> Generator[None, None, None]:
        """ No explicit precision casting. Inputs are supposed to be manually casted """
        try:
            yield
        finally:
            pass


class GlobalBatchDataFetcher(DataFetcher):
    """ Overrides PTL DataFetcher. Used to fetch global batches."""

    def __init__(self, prefetch_batches: int = 0, store_on_device: bool = False) -> None:

        if not HAVE_APEX:
            logging.warning("Apex was not found. Using model parallel or megatron models will error out.")
        if not HAVE_MEGATRON_CORE:
            logging.warning("Megatron-core was not found. Using model parallel or megatron models will error out..")

        super().__init__(prefetch_batches=prefetch_batches, store_on_device=store_on_device)

    def _fetch_next_batch(self, iterator: Iterator) -> None:
        start_output = self.on_fetch_start()
        batch = [next(iterator) for _ in range(get_num_microbatches())]
        self.fetched += 1
        if not self.prefetch_batches and self._has_len:
            # when we don't prefetch but the dataloader is sized, we use the length for `done`
            dataloader = self.dataloader
            assert isinstance(dataloader, Sized)  # `_has_len` is True
            self.done = self.fetched >= len(dataloader)
        self.on_fetch_end(batch, start_output)<|MERGE_RESOLUTION|>--- conflicted
+++ resolved
@@ -168,11 +168,8 @@
                     pipeline_model_parallel_size=app_state.pipeline_model_parallel_size,
                     virtual_pipeline_model_parallel_size=app_state.virtual_pipeline_model_parallel_size,
                     pipeline_model_parallel_split_rank=app_state.pipeline_model_parallel_split_rank,
-<<<<<<< HEAD
+                    use_fp8=app_state.use_fp8,
                     sequence_parallel_size=app_state.sequence_parallel_size,
-=======
-                    use_fp8=app_state.use_fp8,
->>>>>>> f9bb1b0f
                 )
 
                 # assert that fake tp and pp rank match after model parallel init
