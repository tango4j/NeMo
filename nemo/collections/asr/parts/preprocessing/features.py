--- conflicted
+++ resolved
@@ -181,14 +181,7 @@
         trim_hop_length=512,
         orig_sr=None,
         channel_selector=None,
-        normalize=False,
-        normalize_target=-20,
-<<<<<<< HEAD
         normalize_db=None,
-=======
-        normalize_db=False,
-        normalize_db_target=-20.0,
->>>>>>> 0e8752b8
     ):
         audio = AudioSegment.from_file(
             file_path,
@@ -203,13 +196,7 @@
             trim_hop_length=trim_hop_length,
             orig_sr=orig_sr,
             channel_selector=channel_selector,
-            normalize=normalize,
-            normalize_target=normalize_target,
             normalize_db=normalize_db,
-<<<<<<< HEAD
-=======
-            normalize_db_target=normalize_db_target,
->>>>>>> 0e8752b8
         )
         return self.process_segment(audio)
 
