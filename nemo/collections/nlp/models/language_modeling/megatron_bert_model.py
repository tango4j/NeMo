--- conflicted
+++ resolved
@@ -552,32 +552,7 @@
             stage (str, optional): Can be 'fit', 'validate', 'test' or 'predict'. Defaults to None.
         """
 
-        # log number of parameters
-        if isinstance(self.model, list):
-            num_parameters_on_device = sum(
-                [sum([p.nelement() for p in model_module.parameters()]) for model_module in self.model]
-            )
-            if parallel_state.get_pipeline_model_parallel_world_size() > 1 and parallel_state.is_pipeline_last_stage(
-                ignore_virtual=True
-            ):
-                # substract the embedding weights on the last virtual stage
-                num_word_embedding_parameters = sum([p.nelement() for p in self.model[-1].word_embeddings_weight()])
-                num_parameters_on_device -= num_word_embedding_parameters
-        else:
-            num_parameters_on_device = sum([p.nelement() for p in self.model.parameters()])
-
-            if parallel_state.get_pipeline_model_parallel_world_size() > 1 and parallel_state.is_pipeline_last_stage(
-                ignore_virtual=True
-            ):
-                # substract the embedding weights on the last stage
-                num_word_embedding_parameters = sum([p.nelement() for p in self.model.word_embeddings_weight()])
-
-                num_parameters_on_device -= num_word_embedding_parameters
-
-        # to be summed across data parallel group
-        total_num_parameters = torch.tensor(num_parameters_on_device).cuda()
-
-        torch.distributed.all_reduce(total_num_parameters, group=parallel_state.get_model_parallel_group())
+        num_parameters_on_device, total_num_parameters = self._get_total_params_across_model_parallel_groups_gpt_bert(self.model)
 
         logging.info(
             f'Pipeline model parallel rank: {parallel_state.get_pipeline_model_parallel_rank()}, '
@@ -672,48 +647,6 @@
             dataset, batch_sampler=batch_sampler, num_workers=self.cfg.data.num_workers, pin_memory=True,
         )
 
-<<<<<<< HEAD
-    def setup(self, stage=None):
-        """ PTL hook that is executed after DDP spawns.
-            We setup datasets here as megatron datasets require DDP to instantiate.
-            See https://pytorch-lightning.readthedocs.io/en/latest/common/lightning_module.html#setup for more information.
-        Args:
-            stage (str, optional): Can be 'fit', 'validate', 'test' or 'predict'. Defaults to None.
-        """
-        num_parameters_on_device, total_num_parameters = self._get_total_params_across_model_parallel_groups_gpt_bert(self.model)
-
-        logging.info(
-            f'Pipeline model parallel rank: {parallel_state.get_pipeline_model_parallel_rank()}, '
-            f'Tensor model parallel rank: {parallel_state.get_tensor_model_parallel_rank()}, '
-            f'Number of model parameters on device: {num_parameters_on_device:.2e}. '
-            f'Total number of model parameters: {total_num_parameters:.2e}.'
-        )
-
-        resume_checkpoint_path = self.trainer._checkpoint_connector.resume_from_checkpoint_fit_path
-
-        if resume_checkpoint_path:
-            init_consumed_samples = self._extract_consumed_samples_from_ckpt(resume_checkpoint_path)
-        else:
-            init_consumed_samples = 0
-
-        self.init_consumed_samples = init_consumed_samples
-        self.init_global_step = self.trainer.global_step
-
-        if stage == 'predict':
-            return
-        # TODO: consider adding a ModelPT guard to check if model is being restored.
-        # allowing restored models to optionally setup datasets
-        self._build_train_valid_test_datasets()
-        self.setup_training_data(self.cfg.data)
-        self.setup_validation_data(self.cfg.data)
-        self.setup_test_data(self.cfg.data)
-
-        # when using pipeline model parallel the final stage need to initialize word embeddings
-        if parallel_state.get_pipeline_model_parallel_world_size() > 1:
-            self.model.sync_initial_word_embeddings()
-
-=======
->>>>>>> 3d3761a1
     def setup_training_data(self, cfg):
         if hasattr(self, '_train_ds'):
             consumed_samples = self.compute_consumed_samples(0)
