# Copyright (c) 2022, NVIDIA CORPORATION.  All rights reserved.
#
# Licensed under the Apache License, Version 2.0 (the "License");
# you may not use this file except in compliance with the License.
# You may obtain a copy of the License at
#
#     http://www.apache.org/licenses/LICENSE-2.0
#
# Unless required by applicable law or agreed to in writing, software
# distributed under the License is distributed on an "AS IS" BASIS,
# WITHOUT WARRANTIES OR CONDITIONS OF ANY KIND, either express or implied.
# See the License for the specific language governing permissions and
# limitations under the License.

"""Optimize the Neural Diarizer hyper-parameters onto your dev set using Optuna."""

import argparse
import logging
import os
import glob
import time
from multiprocessing import Process

import numpy as np
import optuna
from omegaconf import OmegaConf
from pytorch_lightning.utilities.exceptions import MisconfigurationException
from typing import Optional
from nemo.collections.asr.models.msdd_v2_models import NeuralDiarizer
from nemo.utils import logging as nemo_logger

import argparse
import logging
import os
import tempfile
import time
from multiprocessing import Process

import numpy as np
import optuna
import wget
from omegaconf import OmegaConf
from pytorch_lightning.utilities.exceptions import MisconfigurationException

from nemo.collections.asr.models.clustering_diarizer import ClusteringDiarizer
from nemo.utils import logging as nemo_logger

def scale_weights(r, K):
    return [r - kvar * (r - 1) / (K - 1) for kvar in range(K)]

def diar_config_setup(
    trial, 
    config,
    diarizer_manifest_path: str,
    msdd_model_path: str,
    vad_model_path: str,
    output_dir: str,
<<<<<<< HEAD
    speaker_output_dir: Optional[str] = None,
    tune_vad: bool=False,
=======
    tune_vad: bool=True,
>>>>>>> 537abe5c
    ):
    
    config.diarizer.vad.model_path = vad_model_path
    config.diarizer.msdd_model.model_path = msdd_model_path
    config.diarizer.oracle_vad = False
    config.diarizer.msdd_model.parameters.diar_eval_settings = [
        (config.diarizer.collar, config.diarizer.ignore_overlap),
    ]
    config.diarizer.manifest_filepath = diarizer_manifest_path
    config.diarizer.out_dir = output_dir  # Directory to store intermediate files and prediction outputs
    config.diarizer.speaker_out_dir = speaker_output_dir if speaker_output_dir else output_dir # Directory to store speaker embeddings
    config.prepared_manifest_vad_input = os.path.join(output_dir, 'manifest_vad.json')
    
    config.diarizer.clustering.parameters.oracle_num_speakers = False
    
    # VAD Optimization
    config.diarizer.vad.model_path = vad_model_path
    if tune_vad: 
        config.diarizer.vad.parameters.frame_vad_threshold = trial.suggest_float("frame_vad_threshold", 0.2, 0.6, step=0.05)
        config.diarizer.vad.parameters.pad_onset = round(trial.suggest_float("pad_onset", 0.0, 0.2, step=0.05), 3)
        config.diarizer.vad.parameters.pad_offset = round(trial.suggest_float("pad_offset", 0.0, 0.2, step=0.05), 3)
        config.diarizer.vad.parameters.min_duration_on = round(trial.suggest_float("min_duration_on", 0.0, 0.5, step=0.05), 2)
        config.diarizer.vad.parameters.min_duration_off = round(trial.suggest_float("min_duration_off", 0.0, 0.5, step=0.05), 2)
    else: 
        config.diarizer.vad.parameters.frame_vad_threshold = trial.suggest_float("frame_vad_threshold", 0.04, 0.04, step=0.005)
        config.diarizer.vad.parameters.pad_onset = round(trial.suggest_float("pad_onset", 0.1, 0.1, step=0.01), 2)
        config.diarizer.vad.parameters.pad_offset = round(trial.suggest_float("pad_offset", 0.1, 0.1, step=0.01), 2)
        config.diarizer.vad.parameters.min_duration_on = round(trial.suggest_float("min_duration_on", 0.2, 0.2, step=0.05), 2)
        config.diarizer.vad.parameters.min_duration_off = round(trial.suggest_float("min_duration_off", 0.25, 0.25, step=0.05), 2)

    # MSDD Optimization
    config.diarizer.msdd_model.parameters.sigmoid_threshold = [trial.suggest_float("sigmoid_threshold", low=0.4, high=0.6, step=0.01)]
    
    # Clustering Optimization
    config.diarizer.clustering.parameters.max_rp_threshold = round(trial.suggest_float("max_rp_threshold", low=0.05, high=0.25, step=0.01), 2)
    config.diarizer.clustering.parameters.sparse_search_volume = trial.suggest_int("sparse_search_volume", low=25, high=25, step=1)
    r_value = round(trial.suggest_float("r_value", 0.05, 2.25, step=0.05), 4)
    scale_n = len(config.diarizer.speaker_embeddings.parameters.multiscale_weights)
    config.diarizer.speaker_embeddings.parameters.multiscale_weights = scale_weights(r_value, scale_n)
    return config
    
def objective_diar(
    trial: optuna.Trial,
    config,
    diarizer_manifest_path: str,
    msdd_model_path: str,
    vad_model_path: str,
    speaker_output_dir: str,
):
    """
    [Note] Diarizaiton out `outputs`
    
    outputs = (metric, mapping_dict, itemized_erros)
    itemized_errors = (DER, CER, FA, MISS)
    """
    tmp_dir = os.path.join(os.getcwd(), "temp")
    os.makedirs(tmp_dir, exist_ok=True)

    with tempfile.TemporaryDirectory(dir=tmp_dir, prefix=str(trial.number)) as output_dir:
        start_time = time.time()
        # Step:1-1 Configure Diarization
        config = diar_config_setup(
            trial, 
            config,
            diarizer_manifest_path,
            msdd_model_path,
            vad_model_path,
            output_dir,
            speaker_output_dir=speaker_output_dir,
        )
        # Step:1-2 Run Diarization 
        diarizer_model = NeuralDiarizer(cfg=config).to("cuda:0")
        outputs = diarizer_model.diarize(verbose=False)
        json_output_folder = os.path.join(output_dir, config.diarizer.msdd_model.parameters.system_name, "pred_jsons_T")
        # Glob all json files in json_output_folder:
        diar_segments_filelist = glob.glob(os.path.join(json_output_folder, "*.json"))
        print(f"[optuna] Diarization Segment Json saved in : {json_output_folder}")
        print(f"Time taken for trial: {time.time() - start_time:.2f}s")
        metric = outputs[0][0]
        DER = abs(metric)
    import ipdb; ipdb.set_trace()
    return DER
    
if __name__ == "__main__":
    parser = argparse.ArgumentParser()
    parser.add_argument("--study_name", help="Name of study.", type=str, required=True)
    parser.add_argument("--storage", help="Shared storage (i.e sqlite:///testDB.db).", type=str, required=True)
    parser.add_argument("--manifest_path", help="path to the manifest file", type=str)
    parser.add_argument(
        "--config_url",
        help="path to the config yaml file to use",
        type=str,
        default="https://raw.githubusercontent.com/NVIDIA/NeMo/msdd_scripts_docs/"
        "examples/speaker_tasks/diarization/conf/inference/diar_infer_telephonic.yaml",
    )
    parser.add_argument(
        "--vad_model_path",
        help="path to the VAD model",
        type=str,
        default="vad_multilingual_marblenet",
    )
    parser.add_argument(
        "--msdd_model_path",
        help="path to the Neural Diarizer model",
        type=str,
        default="diar_msdd_telephonic",
    )
    parser.add_argument("--output_dir", help="path to store temporary files", type=str, default="output/")
    parser.add_argument("--output_log", help="Where to store optuna output log", type=str, default="output.log")
    parser.add_argument("--n_trials", help="Number of trials to run optuna", type=int, default=5)
    parser.add_argument("--batch_size", help="Batch size for mc-embedings and MSDD", required=True, type=int, default=11)
    parser.add_argument("--n_jobs", help="Number of parallel jobs to run", type=int, default=1)
    args = parser.parse_args()

    os.makedirs(args.output_dir, exist_ok=True)

    nemo_logger.setLevel(logging.ERROR)
    model_config = args.config_url
    config = OmegaConf.load(model_config)
    config.batch_size = args.batch_size

    func = lambda trial: objective_diar(
        trial,
        config=config,
        diarizer_manifest_path=args.manifest_path,
        msdd_model_path=args.msdd_model_path,
        vad_model_path=args.vad_model_path,
        speaker_output_dir=args.output_dir,
    )

    def optimize(study):
        logger = logging.getLogger()
        logger.setLevel(logging.INFO)  # Setup the root logger.
        logger.addHandler(logging.FileHandler(args.output_log, mode="a"))
        logger.addHandler(logging.StreamHandler())
        optuna.logging.enable_propagation()  # Propagate logs to the root logger.
        study.optimize(func, n_trials=args.n_trials) 
        return study

    try:
        study = optuna.load_study(
            study_name=args.study_name,
            storage=args.storage,
        )
        print(f"[Optuna] Succesfully loaded study {args.study_name} from {args.storage}.")
    except:
        print(f"[Optuna] Failed to load study {args.study_name} from {args.storage}, creating a new study.")
        study = optuna.create_study(
            direction="minimize", study_name=args.study_name, storage=args.storage, load_if_exists=True
        )
    
    study_opt = optimize(study=study)
    print(f"[Optuna] Best DER {study_opt.best_value}")
    print(f"[Optuna] Best Parameter Set: {study_opt.best_params}")<|MERGE_RESOLUTION|>--- conflicted
+++ resolved
@@ -55,12 +55,8 @@
     msdd_model_path: str,
     vad_model_path: str,
     output_dir: str,
-<<<<<<< HEAD
     speaker_output_dir: Optional[str] = None,
-    tune_vad: bool=False,
-=======
     tune_vad: bool=True,
->>>>>>> 537abe5c
     ):
     
     config.diarizer.vad.model_path = vad_model_path
