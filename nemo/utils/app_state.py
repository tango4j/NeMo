--- conflicted
+++ resolved
@@ -55,11 +55,8 @@
         self._data_parallel_group = None
         self._megatron_checkpoint_version = None
         self._use_fp8 = False
-<<<<<<< HEAD
         self._context_parallel_size = None
-=======
         self._init_mpi_proc_gruop = False
->>>>>>> 7f4e8a50
 
         self._random_seed = None
 
@@ -369,7 +366,6 @@
         self._use_fp8 = use_fp8
 
     @property
-<<<<<<< HEAD
     def context_parallel_size(self):
         """ Property returns the number of GPUs in each context parallel group.
             Returns:
@@ -384,7 +380,7 @@
                 size (int):  Number of GPUs in each context parallel group.
         """
         self._context_parallel_size = size
-=======
+
     def init_mpi_proc_group(self):
         """ Property sets the initialization of mpi process group.
             Returns:
@@ -399,7 +395,6 @@
                 init_mpi_proc_group:  Initialize mpi process group.
         """
         self._init_mpi_proc_group = init_mpi_proc_group
->>>>>>> 7f4e8a50
 
     @property
     def random_seed(self):
