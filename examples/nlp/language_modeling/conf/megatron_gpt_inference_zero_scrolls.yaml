inference:
  greedy: False                                   # Whether or not to use sampling ; use greedy decoding otherwise
  top_k: 0                                        # The number of highest probability vocabulary tokens to keep for top-k-filtering.
  top_p: 0.9                                      # If set to float < 1, only the most probable tokens with probabilities that add up to top_p or higher are kept for generation.
  temperature: 1.0                                # sampling temperature
  add_BOS: True                                   # add the bos token at the begining of the prompt
  tokens_to_generate: null                        # this will be filled based on scrolls task length
  all_probs: False                                # whether return the log prob for all the tokens in vocab
  repetition_penalty: 1.2                         # The parameter for repetition penalty. 1.0 means no penalty.
  min_tokens_to_generate: 0                       # The minimum length of the sequence to be generated.
  compute_logprob: False                          # a flag used to compute logprob of all the input text, a very special case of running inference, default False
  end_strings: ["<|endoftext|>", "<extra_id_1>"]  # generation will stop when one of these tokens is generated
  output_file: null                               # output file path
  task: null                                      # Zero-Scrolls task name
  data_dir: null                                  # Zero-Scrolls data directory
  batch_size: 1                                   # batch size for inference
  max_seq_length: null                            # max sequence length for inference, use model's pretraining seq length if not set
  n_jobs: -1                                      # number of jobs to process input data, -1 means using all the cores
  use_flash_attention: true                       # will override the model's config
  apply_query_key_layer_scaling: null             # will override the model's config
  remove_newline_tab: true

trainer:
  devices: 1
  num_nodes: 1
  accelerator: gpu
  logger: false                                   # logger provided by exp_manager
  precision: 16                                   # 16, 32, or bf16

tensor_model_parallel_size: -1
pipeline_model_parallel_size: -1
pipeline_model_parallel_split_rank: -1            # used for encoder and decoder model (0 for others)
<<<<<<< HEAD
=======
seq_len_interpolation_factor: null                # position interpolation factor
>>>>>>> 18c80a26
gpt_model_file: null                              # GPT nemo file path
checkpoint_dir: null                              # checkpoint file dir. This is used to load the PTL checkpoint generated during the GPT training
checkpoint_name: null                             # PTL checkpoint file name, only used for PTL checkpoint loading
hparams_file: null                                # model configuration file, only used for PTL checkpoint loading
server: false                                     # whether launch the API server
port: 5555                                        # the port number for the inference server
web_server: false                                 # whether launch the web inference server
share: false                                      # whether create a public URL
username: test                                    # user name for web client
password: test2                                   # password for web client
web_port: 9889                                    # the port number of the web server
chat: false                                       # use the chat interface
chatbot_config:
  user: User
  assistant: Assistant
  prompt: "<extra_id_0>System\n\n<extra_id_1>User\n{context}\n<extra_id_1>Assistant\n"<|MERGE_RESOLUTION|>--- conflicted
+++ resolved
@@ -30,10 +30,7 @@
 tensor_model_parallel_size: -1
 pipeline_model_parallel_size: -1
 pipeline_model_parallel_split_rank: -1            # used for encoder and decoder model (0 for others)
-<<<<<<< HEAD
-=======
 seq_len_interpolation_factor: null                # position interpolation factor
->>>>>>> 18c80a26
 gpt_model_file: null                              # GPT nemo file path
 checkpoint_dir: null                              # checkpoint file dir. This is used to load the PTL checkpoint generated during the GPT training
 checkpoint_name: null                             # PTL checkpoint file name, only used for PTL checkpoint loading
