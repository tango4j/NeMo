--- conflicted
+++ resolved
@@ -16,10 +16,7 @@
 
 from collections.abc import Iterable
 
-<<<<<<< HEAD
-=======
 import numpy as np
->>>>>>> e47c8b94
 import torch
 import torch.nn.functional as F
 
