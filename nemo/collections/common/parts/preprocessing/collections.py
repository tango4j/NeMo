# Copyright (c) 2020, NVIDIA CORPORATION.  All rights reserved.
#
# Licensed under the Apache License, Version 2.0 (the "License");
# you may not use this file except in compliance with the License.
# You may obtain a copy of the License at
#
#     http://www.apache.org/licenses/LICENSE-2.0
#
# Unless required by applicable law or agreed to in writing, software
# distributed under the License is distributed on an "AS IS" BASIS,
# WITHOUT WARRANTIES OR CONDITIONS OF ANY KIND, either express or implied.
# See the License for the specific language governing permissions and
# limitations under the License.

import collections
import json
import os
from itertools import combinations
from typing import Any, Dict, Iterable, List, Optional, Union

import pandas as pd

from nemo.collections.common.parts.preprocessing import manifest, parsers
from nemo.utils import logging


class _Collection(collections.UserList):
    """List of parsed and preprocessed data."""

    OUTPUT_TYPE = None  # Single element output type.


class Text(_Collection):
    """Simple list of preprocessed text entries, result in list of tokens."""

    OUTPUT_TYPE = collections.namedtuple('TextEntity', 'tokens')

    def __init__(self, texts: List[str], parser: parsers.CharParser):
        """Instantiates text manifest and do the preprocessing step.

        Args:
            texts: List of raw texts strings.
            parser: Instance of `CharParser` to convert string to tokens.
        """

        data, output_type = [], self.OUTPUT_TYPE
        for text in texts:
            tokens = parser(text)

            if tokens is None:
                logging.warning("Fail to parse '%s' text line.", text)
                continue

            data.append(output_type(tokens))

        super().__init__(data)


class FromFileText(Text):
    """Another form of texts manifest with reading from file."""

    def __init__(self, file: str, parser: parsers.CharParser):
        """Instantiates text manifest and do the preprocessing step.

        Args:
            file: File path to read from.
            parser: Instance of `CharParser` to convert string to tokens.
        """

        texts = self.__parse_texts(file)

        super().__init__(texts, parser)

    @staticmethod
    def __parse_texts(file: str) -> List[str]:
        if not os.path.exists(file):
            raise ValueError('Provided texts file does not exists!')

        _, ext = os.path.splitext(file)
        if ext == '.csv':
            texts = pd.read_csv(file)['transcript'].tolist()
        elif ext == '.json':  # Not really a correct json.
            texts = list(item['text'] for item in manifest.item_iter(file))
        else:
            with open(file, 'r') as f:
                texts = f.readlines()

        return texts


class AudioText(_Collection):
    """List of audio-transcript text correspondence with preprocessing."""

    OUTPUT_TYPE = collections.namedtuple(
        typename='AudioTextEntity',
        field_names='id audio_file duration text_tokens offset text_raw speaker orig_sr lang',
    )

    def __init__(
        self,
        ids: List[int],
        audio_files: List[str],
        durations: List[float],
        texts: List[str],
        offsets: List[str],
        speakers: List[Optional[int]],
        orig_sampling_rates: List[Optional[int]],
        token_labels: List[Optional[int]],
        langs: List[Optional[str]],
        parser: parsers.CharParser,
        min_duration: Optional[float] = None,
        max_duration: Optional[float] = None,
        max_number: Optional[int] = None,
        do_sort_by_duration: bool = False,
        index_by_file_id: bool = False,
    ):
        """Instantiates audio-text manifest with filters and preprocessing.

        Args:
            ids: List of examples positions.
            audio_files: List of audio files.
            durations: List of float durations.
            texts: List of raw text transcripts.
            offsets: List of duration offsets or None.
            speakers: List of optional speakers ids.
            orig_sampling_rates: List of original sampling rates of audio files.
            langs: List of language ids, one for eadh sample, or None.
            parser: Instance of `CharParser` to convert string to tokens.
            min_duration: Minimum duration to keep entry with (default: None).
            max_duration: Maximum duration to keep entry with (default: None).
            max_number: Maximum number of samples to collect.
            do_sort_by_duration: True if sort samples list by duration. Not compatible with index_by_file_id.
            index_by_file_id: If True, saves a mapping from filename base (ID) to index in data.
        """

        output_type = self.OUTPUT_TYPE
        data, duration_filtered, num_filtered, total_duration = [], 0.0, 0, 0.0
        if index_by_file_id:
            self.mapping = {}

        for id_, audio_file, duration, offset, text, speaker, orig_sr, token_labels, lang in zip(
            ids, audio_files, durations, offsets, texts, speakers, orig_sampling_rates, token_labels, langs
        ):
            # Duration filters.
            if min_duration is not None and duration < min_duration:
                duration_filtered += duration
                num_filtered += 1
                continue

            if max_duration is not None and duration > max_duration:
                duration_filtered += duration
                num_filtered += 1
                continue

            if token_labels is not None:
                text_tokens = token_labels
            else:
                if text != '':
                    if hasattr(parser, "is_aggregate") and parser.is_aggregate and isinstance(text, str):
                        if lang is not None:
                            text_tokens = parser(text, lang)
                        else:
                            raise ValueError("lang required in manifest when using aggregate tokenizers")
                    else:
                        text_tokens = parser(text)
                else:
                    text_tokens = []

                if text_tokens is None:
                    duration_filtered += duration
                    num_filtered += 1
                    continue

            total_duration += duration

            data.append(output_type(id_, audio_file, duration, text_tokens, offset, text, speaker, orig_sr, lang))
            if index_by_file_id:
                file_id, _ = os.path.splitext(os.path.basename(audio_file))
                if file_id not in self.mapping:
                    self.mapping[file_id] = []
                self.mapping[file_id].append(len(data) - 1)

            # Max number of entities filter.
            if len(data) == max_number:
                break

        if do_sort_by_duration:
            if index_by_file_id:
                logging.warning("Tried to sort dataset by duration, but cannot since index_by_file_id is set.")
            else:
                data.sort(key=lambda entity: entity.duration)

        logging.info("Dataset loaded with %d files totalling %.2f hours", len(data), total_duration / 3600)
        logging.info("%d files were filtered totalling %.2f hours", num_filtered, duration_filtered / 3600)

        super().__init__(data)


class ASRAudioText(AudioText):
    """`AudioText` collector from asr structured json files."""

    def __init__(self, manifests_files: Union[str, List[str]], *args, **kwargs):
        """Parse lists of audio files, durations and transcripts texts.

        Args:
            manifests_files: Either single string file or list of such -
                manifests to yield items from.
            *args: Args to pass to `AudioText` constructor.
            **kwargs: Kwargs to pass to `AudioText` constructor.
        """

        ids, audio_files, durations, texts, offsets, = (
            [],
            [],
            [],
            [],
            [],
        )
        speakers, orig_srs, token_labels, langs = [], [], [], []
        for item in manifest.item_iter(manifests_files):
            ids.append(item['id'])
            audio_files.append(item['audio_file'])
            durations.append(item['duration'])
            texts.append(item['text'])
            offsets.append(item['offset'])
            speakers.append(item['speaker'])
            orig_srs.append(item['orig_sr'])
            token_labels.append(item['token_labels'])
            langs.append(item['lang'])
        super().__init__(
            ids, audio_files, durations, texts, offsets, speakers, orig_srs, token_labels, langs, *args, **kwargs
        )


class SpeechLabel(_Collection):
    """List of audio-label correspondence with preprocessing."""

    OUTPUT_TYPE = collections.namedtuple(typename='SpeechLabelEntity', field_names='audio_file duration label offset',)

    def __init__(
        self,
        audio_files: List[str],
        durations: List[float],
        labels: List[Union[int, str]],
        offsets: List[Optional[float]],
        min_duration: Optional[float] = None,
        max_duration: Optional[float] = None,
        max_number: Optional[int] = None,
        do_sort_by_duration: bool = False,
        index_by_file_id: bool = False,
    ):
        """Instantiates audio-label manifest with filters and preprocessing.

        Args:
            audio_files: List of audio files.
            durations: List of float durations.
            labels: List of labels.
            offsets: List of offsets or None.
            min_duration: Minimum duration to keep entry with (default: None).
            max_duration: Maximum duration to keep entry with (default: None).
            max_number: Maximum number of samples to collect.
            do_sort_by_duration: True if sort samples list by duration.
            index_by_file_id: If True, saves a mapping from filename base (ID) to index in data.
        """

        if index_by_file_id:
            self.mapping = {}
        output_type = self.OUTPUT_TYPE
        data, duration_filtered = [], 0.0
        total_duration = 0.0
        for audio_file, duration, command, offset in zip(audio_files, durations, labels, offsets):
            # Duration filters.
            if min_duration is not None and duration < min_duration:
                duration_filtered += duration
                continue

            if max_duration is not None and duration > max_duration:
                duration_filtered += duration
                continue

            data.append(output_type(audio_file, duration, command, offset))
            total_duration += duration

            if index_by_file_id:
                file_id, _ = os.path.splitext(os.path.basename(audio_file))
                self.mapping[file_id] = len(data) - 1

            # Max number of entities filter.
            if len(data) == max_number:
                break

        if do_sort_by_duration:
            if index_by_file_id:
                logging.warning("Tried to sort dataset by duration, but cannot since index_by_file_id is set.")
            else:
                data.sort(key=lambda entity: entity.duration)

        logging.info(f"Filtered duration for loading collection is {duration_filtered / 3600: .2f} hours.")
        logging.info(f"Dataset loaded with {len(data)} items, total duration of {total_duration / 3600: .2f} hours.")
        self.uniq_labels = sorted(set(map(lambda x: x.label, data)))
        logging.info("# {} files loaded accounting to # {} labels".format(len(data), len(self.uniq_labels)))

        super().__init__(data)


class ASRSpeechLabel(SpeechLabel):
    """`SpeechLabel` collector from structured json files."""

    def __init__(
        self,
        manifests_files: Union[str, List[str]],
        is_regression_task=False,
        cal_labels_occurrence=False,
        delimiter=None,
        *args,
        **kwargs,
    ):
        """Parse lists of audio files, durations and transcripts texts.

        Args:
            manifests_files: Either single string file or list of such -
                manifests to yield items from.
            is_regression_task: It's a regression task.
            cal_labels_occurrence: whether to calculate occurence of labels.
            delimiter: separator for labels strings.
            *args: Args to pass to `SpeechLabel` constructor.
            **kwargs: Kwargs to pass to `SpeechLabel` constructor.
        """
        audio_files, durations, labels, offsets = [], [], [], []
        all_labels = []
        for item in manifest.item_iter(manifests_files, parse_func=self.__parse_item):
            audio_files.append(item['audio_file'])
            durations.append(item['duration'])
            if not is_regression_task:
                label = item['label']
                label_list = label.split() if not delimiter else label.split(delimiter)
            else:
                label = float(item['label'])
                label_list = [label]

            labels.append(label)
            offsets.append(item['offset'])
            all_labels.extend(label_list)
        if cal_labels_occurrence:
            self.labels_occurrence = collections.Counter(all_labels)

        super().__init__(audio_files, durations, labels, offsets, *args, **kwargs)

    def __parse_item(self, line: str, manifest_file: str) -> Dict[str, Any]:
        item = json.loads(line)

        # Audio file
        if 'audio_filename' in item:
            item['audio_file'] = item.pop('audio_filename')
        elif 'audio_filepath' in item:
            item['audio_file'] = item.pop('audio_filepath')
        else:
            raise ValueError(f"Manifest file has invalid json line structure: {line} without proper audio file key.")
        item['audio_file'] = manifest.get_full_path(audio_file=item['audio_file'], manifest_file=manifest_file)

        # Duration.
        if 'duration' not in item:
            raise ValueError(f"Manifest file has invalid json line structure: {line} without proper duration key.")

        # Label.
        if 'command' in item:
            item['label'] = item.pop('command')
        elif 'target' in item:
            item['label'] = item.pop('target')
        elif 'label' in item:
            pass
        else:
            raise ValueError(f"Manifest file has invalid json line structure: {line} without proper label key.")

        item = dict(
            audio_file=item['audio_file'],
            duration=item['duration'],
            label=item['label'],
            offset=item.get('offset', None),
        )

        return item


class FeatureSequenceLabel(_Collection):
    """List of feature sequence of label correspondence with preprocessing."""

    OUTPUT_TYPE = collections.namedtuple(typename='FeatureSequenceLabelEntity', field_names='feature_file seq_label',)

    def __init__(
        self,
        feature_files: List[str],
        seq_labels: List[str],
        max_number: Optional[int] = None,
        index_by_file_id: bool = False,
    ):
        """Instantiates feature-SequenceLabel manifest with filters and preprocessing.

        Args:
            feature_files: List of feature files.
            seq_labels: List of sequences of labels.
            max_number: Maximum number of samples to collect.
            index_by_file_id: If True, saves a mapping from filename base (ID) to index in data.
        """

        output_type = self.OUTPUT_TYPE
        data, num_filtered = (
            [],
            0.0,
        )
        self.uniq_labels = set()

        if index_by_file_id:
            self.mapping = {}

        for feature_file, seq_label in zip(feature_files, seq_labels):

            label_tokens, uniq_labels_in_seq = self.relative_speaker_parser(seq_label)

            data.append(output_type(feature_file, label_tokens))
            self.uniq_labels |= uniq_labels_in_seq

            if label_tokens is None:
                num_filtered += 1
                continue

            if index_by_file_id:
                file_id, _ = os.path.splitext(os.path.basename(feature_file))
                self.mapping[feature_file] = len(data) - 1

            # Max number of entities filter.
            if len(data) == max_number:
                break

        logging.info("# {} files loaded including # {} unique labels".format(len(data), len(self.uniq_labels)))
        super().__init__(data)

    def relative_speaker_parser(self, seq_label):
        """Convert sequence of speaker labels to relative labels.
        Convert sequence of absolute speaker to sequence of relative speaker [E A C A E E C] -> [0 1 2 1 0 0 2]
        In this seq of label , if label do not appear before, assign new relative labels len(pos); else reuse previous assigned relative labels.
        Args:
            seq_label (str): A string of a sequence of labels.

        Return:
            relative_seq_label (List) : A list of relative sequence of labels
            unique_labels_in_seq (Set): A set of unique labels in the sequence
        """
        seq = seq_label.split()
        conversion_dict = dict()
        relative_seq_label = []

        for seg in seq:
            if seg in conversion_dict:
                converted = conversion_dict[seg]
            else:
                converted = len(conversion_dict)
                conversion_dict[seg] = converted

            relative_seq_label.append(converted)

        unique_labels_in_seq = set(conversion_dict.keys())
        return relative_seq_label, unique_labels_in_seq


class ASRFeatureSequenceLabel(FeatureSequenceLabel):
    """`FeatureSequenceLabel` collector from asr structured json files."""

    def __init__(
        self, manifests_files: Union[str, List[str]], max_number: Optional[int] = None, index_by_file_id: bool = False,
    ):

        """Parse lists of feature files and sequences of labels.

        Args:
            manifests_files: Either single string file or list of such -
                manifests to yield items from.
            max_number:  Maximum number of samples to collect; pass to `FeatureSequenceLabel` constructor.
            index_by_file_id: If True, saves a mapping from filename base (ID) to index in data; pass to `FeatureSequenceLabel` constructor.
        """

        feature_files, seq_labels = [], []
        for item in manifest.item_iter(manifests_files, parse_func=self._parse_item):
            feature_files.append(item['feature_file'])
            seq_labels.append(item['seq_label'])

        super().__init__(feature_files, seq_labels, max_number, index_by_file_id)

    def _parse_item(self, line: str, manifest_file: str) -> Dict[str, Any]:
        item = json.loads(line)

        # Feature file
        if 'feature_filename' in item:
            item['feature_file'] = item.pop('feature_filename')
        elif 'feature_filepath' in item:
            item['feature_file'] = item.pop('feature_filepath')
        else:
            raise ValueError(
                f"Manifest file has invalid json line " f"structure: {line} without proper feature file key."
            )
        item['feature_file'] = os.path.expanduser(item['feature_file'])

        # Seq of Label.
        if 'seq_label' in item:
            item['seq_label'] = item.pop('seq_label')
        else:
            raise ValueError(
                f"Manifest file has invalid json line " f"structure: {line} without proper seq_label key."
            )

        item = dict(feature_file=item['feature_file'], seq_label=item['seq_label'],)

        return item


class DiarizationLabel(_Collection):
    """List of diarization audio-label correspondence with preprocessing."""

    OUTPUT_TYPE = collections.namedtuple(
        typename='DiarizationLabelEntity',
        field_names='audio_file uniq_id duration rttm_file offset target_spks sess_spk_dict clus_spk_digits rttm_spk_digits',
    )

    def __init__(
        self,
        audio_files: List[str],
        uniq_ids: List[str],
        durations: List[float],
        rttm_files: List[str],
        offsets: List[float],
        target_spks_list: List[tuple],
        sess_spk_dicts: List[Dict],
        clus_spk_list: List[tuple],
        rttm_spk_list: List[tuple],
        max_number: Optional[int] = None,
        do_sort_by_duration: bool = False,
        index_by_file_id: bool = False,
    ):
        """Instantiates audio-label manifest with filters and preprocessing.

        Args:
            audio_files:
                List of audio file paths.
            durations:
                List of float durations.
            rttm_files:
                List of RTTM files (Groundtruth diarization annotation file).
            offsets:
                List of offsets or None.
            target_spks (tuple):
                List of tuples containing the two indices of targeted speakers for evaluation.
                Example: [[(0, 1), (0, 2), (0, 3), (1, 2), (1, 3), (2, 3)], [(0, 1), (1, 2), (0, 2)], ...]
            sess_spk_dict (Dict):
                List of Mapping dictionaries between RTTM speakers and speaker labels in the clustering result.
            clus_spk_digits (tuple):
                List of Tuple containing all the speaker indices from the clustering result.
                Example: [(0, 1, 2, 3), (0, 1, 2), ...]
            rttm_spkr_digits (tuple):
                List of tuple containing all the speaker indices in the RTTM file.
                Example: (0, 1, 2), (0, 1), ...]
            max_number: Maximum number of samples to collect
            do_sort_by_duration: True if sort samples list by duration
            index_by_file_id: If True, saves a mapping from filename base (ID) to index in data.
        """

        if index_by_file_id:
            self.mapping = {}
        output_type = self.OUTPUT_TYPE
        data, duration_filtered = [], 0.0

        zipped_items = zip(
            audio_files, uniq_ids, durations, rttm_files, offsets, target_spks_list, sess_spk_dicts, clus_spk_list, rttm_spk_list
        )
        for (
            audio_file,
            uniq_id,
            duration,
            rttm_file,
            offset,
            target_spks,
            sess_spk_dict,
            clus_spk_digits,
            rttm_spk_digits,
        ) in zipped_items:

            if duration is None:
                duration = 0

            data.append(
                output_type(
                    audio_file,
                    uniq_id,
                    duration,
                    rttm_file,
                    offset,
                    target_spks,
                    sess_spk_dict,
                    clus_spk_digits,
                    rttm_spk_digits,
                )
            )

            if index_by_file_id:
                if isinstance(audio_file, list):
                    if len(audio_file) == 0:
                        raise ValueError(f"Empty audio file list: {audio_file}")
                    audio_file_name = sorted(audio_file)[0]
                else:
                    audio_file_name = audio_file
                file_id, _ = os.path.splitext(os.path.basename(audio_file))
                self.mapping[file_id] = len(data) - 1

            # Max number of entities filter.
            if len(data) == max_number:
                break

        if do_sort_by_duration:
            if index_by_file_id:
                logging.warning("Tried to sort dataset by duration, but cannot since index_by_file_id is set.")
            else:
                data.sort(key=lambda entity: entity.duration)

        logging.info(
            "Filtered duration for loading collection is %f.", duration_filtered,
        )
        logging.info(f"Total {len(data)} session files loaded accounting to # {len(audio_files)} audio clips")

        super().__init__(data)


class DiarizationSpeechLabel(DiarizationLabel):
    """`DiarizationLabel` diarization data sample collector from structured json files."""

    def __init__(
        self,
        manifests_files: Union[str, List[str]],
        # emb_dict: Dict,
        clus_label_dict: Dict,
        round_digit=2,
        seq_eval_mode=False,
        pairwise_infer=False,
        *args,
        **kwargs,
    ):
        """
        Parse lists of audio files, durations, RTTM (Diarization annotation) files. Since diarization model infers only
        two speakers, speaker pairs are generated from the total number of speakers in the session.

        Args:
            manifest_filepath (str):
                Path to input manifest json files.
            emb_dict (Dict):
                Dictionary containing cluster-average embeddings and speaker mapping information.
            clus_label_dict (Dict):
                Segment-level speaker labels from clustering results.
            round_digit (int):
                Number of digits to be rounded.
            seq_eval_mode (bool):
                If True, F1 score will be calculated for each speaker pair during inference mode.
            pairwise_infer (bool):
                If True, this dataset class operates in inference mode. In inference mode, a set of speakers in the input audio
                is split into multiple pairs of speakers and speaker tuples (e.g. 3 speakers: [(0,1), (1,2), (0,2)]) and then
                fed into the diarization system to merge the individual results.
            *args: Args to pass to `SpeechLabel` constructor.
            **kwargs: Kwargs to pass to `SpeechLabel` constructor.
        """
        self.round_digit = round_digit
        # self.emb_dict = emb_dict
        self.clus_label_dict = clus_label_dict
        self.seq_eval_mode = seq_eval_mode
        self.pairwise_infer = pairwise_infer
        audio_files, uniq_ids, durations, rttm_files, offsets, target_spks_list, sess_spk_dicts, clus_spk_list, rttm_spk_list = (
            [],
            [],
            [],
            [],
            [],
            [],
            [],
            [],
            [],
        )

        for item in manifest.item_iter(manifests_files, parse_func=self.__parse_item_rttm):
            # Inference mode
            self.pairwise_infer = False
            if self.pairwise_infer:
                clus_speaker_digits = sorted(list(set([x[2] for x in clus_label_dict[item['uniq_id']]])))
                # if item['rttm_file']:
                #     base_scale_index = max(self.emb_dict.keys())
                #     _sess_spk_dict = self.emb_dict[base_scale_index][item['uniq_id']]['mapping']
                #     sess_spk_dict = {int(v.split('_')[-1]): k for k, v in _sess_spk_dict.items()}
                #     rttm_speaker_digits = [int(v.split('_')[1]) for k, v in _sess_spk_dict.items()]
                #     if self.seq_eval_mode:
                #         clus_speaker_digits = rttm_speaker_digits
                # else:
                sess_spk_dict = None
                rttm_speaker_digits = None

            # Training mode
            else:
                rttm_labels = []
                with open(item['rttm_file'], 'r') as f:
                    for line in f.readlines():
                        start, end, speaker = self.split_rttm_line(line, decimals=3)
                        rttm_labels.append('{} {} {}'.format(start, end, speaker))
                speaker_set = set()
                for rttm_line in rttm_labels:
                    spk_str = rttm_line.split()[-1]
                    speaker_set.add(spk_str)
                speaker_list = sorted(list(speaker_set))
                sess_spk_dict = {key: val for key, val in enumerate(speaker_list)}
                target_spks = tuple(sess_spk_dict.keys())
                clus_speaker_digits = target_spks
                rttm_speaker_digits = target_spks
            pairwise_msdd= False
            # if pairwise_msdd:
            #     if len(clus_speaker_digits) <= 2:
            #         spk_comb_list = [(0, 1)]
            #     else:
            #         spk_comb_list = [x for x in combinations(clus_speaker_digits, 2)]

            #     import ipdb; ipdb.set_trace()
            #     for target_spks in spk_comb_list:
            #         audio_files.append(item['audio_file'])
            #         uniq_ids.append(item['uniq_id'])
            #         durations.append(item['duration'])
            #         rttm_files.append(item['rttm_file'])
            #         offsets.append(item['offset'])
            #         target_spks_list.append(target_spks)
            #         sess_spk_dicts.append(sess_spk_dict)
            #         clus_spk_list.append(clus_speaker_digits)
            #         rttm_spk_list.append(rttm_speaker_digits)
            # else:
            audio_files.append(item['audio_file'])
            uniq_ids.append(item['uniq_id'])
            durations.append(item['duration'])
            rttm_files.append(item['rttm_file'])
            offsets.append(item['offset'])
            target_spks_list.append(target_spks)
            sess_spk_dicts.append(sess_spk_dict)
            clus_spk_list.append(clus_speaker_digits)
            rttm_spk_list.append(rttm_speaker_digits)


        super().__init__(
            audio_files,
            uniq_ids,
            durations,
            rttm_files,
            offsets,
            target_spks_list,
            sess_spk_dicts,
            clus_spk_list,
            rttm_spk_list,
            *args,
            **kwargs,
        )

    def split_rttm_line(self, rttm_line: str, decimals: int = 3):
        """
        Convert a line in RTTM file to speaker label, start and end timestamps.

        An example line of `rttm_line`:
            SPEAKER abc_dev_0123 1 146.903 1.860 <NA> <NA> speaker543 <NA> <NA>

        The above example RTTM line contains the following information:
            session name: abc_dev_0123
            segment start time: 146.903
            segment duration: 1.860
            speaker label: speaker543

        Args:
            rttm_line (str):
                A line in RTTM formatted file containing offset and duration of each segment.
            decimals (int):
                Number of digits to be rounded.

        Returns:
            start (float):
                Start timestamp in floating point number.
            end (float):
                End timestamp in floating point number.
            speaker (str):
                speaker string in RTTM lines.
        """
        rttm = rttm_line.strip().split()
        start = round(float(rttm[3]), decimals)
        end = round(float(rttm[4]), decimals) + round(float(rttm[3]), decimals)
        speaker = rttm[7]
        return start, end, speaker

    def __parse_item_rttm(self, line: str, manifest_file: str) -> Dict[str, Any]:
        """Parse each rttm file and save it to in Dict format"""
        item = json.loads(line)
        if 'audio_filename' in item:
            item['audio_file'] = item.pop('audio_filename')
        elif 'audio_filepath' in item:
            item['audio_file'] = item.pop('audio_filepath')
        else:
            raise ValueError(
                f"Manifest file has invalid json line " f"structure: {line} without proper audio file key."
            )
        if isinstance(item['audio_file'], list): 
            item['audio_file'] = [os.path.expanduser(audio_file_path) for audio_file_path in item['audio_file']]
        else:
            item['audio_file'] = os.path.expanduser(item['audio_file'])

        if not isinstance(item['audio_file'], list): 
            item['uniq_id'] = os.path.splitext(os.path.basename(item['audio_file']))[0]
        elif 'uniq_id' not in item:
            raise ValueError(f"Manifest file has invalid json line " f"structure: {line} without proper uniq_id key.")

        if 'duration' not in item:
            raise ValueError(f"Manifest file has invalid json line " f"structure: {line} without proper duration key.")
        item = dict(
            audio_file=item['audio_file'],
            uniq_id=item['uniq_id'],
            duration=item['duration'],
            rttm_file=item['rttm_filepath'],
            offset=item.get('offset', None),
        )
        return item


class Audio(_Collection):
    """Prepare a list of all audio items, filtered by duration.
    """

    OUTPUT_TYPE = collections.namedtuple(typename='Audio', field_names='audio_files duration offset text')

    def __init__(
        self,
        audio_files_list: List[Dict[str, str]],
        duration_list: List[float],
        offset_list: List[float],
        text_list: List[str],
        min_duration: Optional[float] = None,
        max_duration: Optional[float] = None,
        max_number: Optional[int] = None,
        do_sort_by_duration: bool = False,
    ):
        """Instantiantes an list of audio files.

        Args:
            audio_files_list: list of dictionaries with mapping from audio_key to audio_filepath
            duration_list: list of durations of input files
            offset_list: list of offsets
            text_list: list of texts
            min_duration: Minimum duration to keep entry with (default: None).
            max_duration: Maximum duration to keep entry with (default: None).
            max_number: Maximum number of samples to collect.
            do_sort_by_duration: True if sort samples list by duration.
        """

        output_type = self.OUTPUT_TYPE
        data, total_duration = [], 0.0
        num_filtered, duration_filtered = 0, 0.0

        for audio_files, duration, offset, text in zip(audio_files_list, duration_list, offset_list, text_list):
            # Duration filters
            if min_duration is not None and duration < min_duration:
                duration_filtered += duration
                num_filtered += 1
                continue

            if max_duration is not None and duration > max_duration:
                duration_filtered += duration
                num_filtered += 1
                continue

            total_duration += duration
            data.append(output_type(audio_files, duration, offset, text))

            # Max number of entities filter
            if len(data) == max_number:
                break

        if do_sort_by_duration:
            data.sort(key=lambda entity: entity.duration)

        logging.info("Dataset loaded with %d files totalling %.2f hours", len(data), total_duration / 3600)
        logging.info("%d files were filtered totalling %.2f hours", num_filtered, duration_filtered / 3600)

        super().__init__(data)


class AudioCollection(Audio):
    """List of audio files from a manifest file.
    """

    def __init__(
        self, manifest_files: Union[str, List[str]], audio_to_manifest_key: Dict[str, str], *args, **kwargs,
    ):
        """Instantiates a list of audio files loaded from a manifest file.

        Args:
            manifest_files: path to a single manifest file or a list of paths
            audio_to_manifest_key: dictionary mapping audio signals to keys of the manifest
        """
        # Support for comma-separated manifests
        if type(manifest_files) == str:
            manifest_files = manifest_files.split(',')

        for audio_key, manifest_key in audio_to_manifest_key.items():
            # Support for comma-separated keys
            if type(manifest_key) == str and ',' in manifest_key:
                audio_to_manifest_key[audio_key] = manifest_key.split(',')

        # Keys from manifest which contain audio
        self.audio_to_manifest_key = audio_to_manifest_key

        # Initialize data
        audio_files_list, duration_list, offset_list, text_list = [], [], [], []

        # Parse manifest files
        for item in manifest.item_iter(manifest_files, parse_func=self.__parse_item):
            audio_files_list.append(item['audio_files'])
            duration_list.append(item['duration'])
            offset_list.append(item['offset'])
            text_list.append(item['text'])

        super().__init__(audio_files_list, duration_list, offset_list, text_list, *args, **kwargs)

    def __parse_item(self, line: str, manifest_file: str) -> Dict[str, Any]:
        """Parse a single line from a manifest file.

        Args:
            line: a string representing a line from a manifest file in JSON format
            manifest_file: path to the manifest file. Used to resolve relative paths.

        Returns:
            Dictionary with audio_files, duration, and offset.
        """
        # Local utility function
        def get_audio_file(item: Dict, manifest_key: Union[str, List[str]]):
            """Get item[key] if key is string, or a list
            of strings by combining item[key[0]], item[key[1]], etc.
            """
            # Prepare audio file(s)
            if manifest_key is None:
                # Support for inference, when a target key is None
                audio_file = None
            elif isinstance(manifest_key, str):
                # Load files from a single manifest key
                audio_file = item[manifest_key]
            elif isinstance(manifest_key, Iterable):
                # Load files from multiple manifest keys
                audio_file = []
                for key in manifest_key:
                    item_key = item[key]
                    if isinstance(item_key, str):
                        audio_file.append(item_key)
                    elif isinstance(item_key, list):
                        audio_file += item_key
                    else:
                        raise ValueError(f'Unexpected type {type(item_key)} of item for key {key}: {item_key}')
            else:
                raise ValueError(f'Unexpected type {type(manifest_key)} of manifest_key: {manifest_key}')

            return audio_file

        # Convert JSON line to a dictionary
        item = json.loads(line)

        # Handle all audio files
        audio_files = {}
        for audio_key, manifest_key in self.audio_to_manifest_key.items():

            audio_file = get_audio_file(item, manifest_key)

            # Get full path to audio file(s)
            if isinstance(audio_file, str):
                # This dictionary entry points to a single file
                audio_files[audio_key] = manifest.get_full_path(audio_file, manifest_file)
            elif isinstance(audio_file, Iterable):
                # This dictionary entry points to multiple files
                # Get the files and keep the list structure for this key
                audio_files[audio_key] = [manifest.get_full_path(f, manifest_file) for f in audio_file]
            elif audio_file is None and audio_key.startswith('target'):
                # For inference, we don't need the target
                audio_files[audio_key] = None
            else:
                raise ValueError(f'Unexpected type {type(audio_file)} of audio_file: {audio_file}')
        item['audio_files'] = audio_files

        # Handle duration
        if 'duration' not in item:
            raise ValueError(f'Duration not available in line: {line}. Manifest file: {manifest_file}')

        # Handle offset
        if 'offset' not in item:
            item['offset'] = 0.0

        # Handle text
        if 'text' not in item:
            item['text'] = None

        return dict(
            audio_files=item['audio_files'], duration=item['duration'], offset=item['offset'], text=item['text']
        )


class FeatureLabel(_Collection):
    """List of feature sequence and their label correspondence with preprocessing."""

    OUTPUT_TYPE = collections.namedtuple(typename='FeatureLabelEntity', field_names='feature_file label duration',)

    def __init__(
        self,
        feature_files: List[str],
        labels: List[str],
        durations: List[float],
        min_duration: Optional[float] = None,
        max_duration: Optional[float] = None,
        max_number: Optional[int] = None,
        do_sort_by_duration: bool = False,
        index_by_file_id: bool = False,
    ):
        """Instantiates feature-SequenceLabel manifest with filters and preprocessing.

        Args:
            feature_files: List of feature files.
            labels: List of labels.
            max_number: Maximum number of samples to collect.
            index_by_file_id: If True, saves a mapping from filename base (ID) to index in data.
        """

        output_type = self.OUTPUT_TYPE
        data = []
        duration_filtered = 0.0
        total_duration = 0.0
        self.uniq_labels = set()

        if index_by_file_id:
            self.mapping = {}

        for feature_file, label, duration in zip(feature_files, labels, durations):
            # Duration filters.
            if min_duration is not None and duration < min_duration:
                duration_filtered += duration
                continue
<<<<<<< HEAD

            if max_duration is not None and duration > max_duration:
                duration_filtered += duration
                continue

=======

            if max_duration is not None and duration > max_duration:
                duration_filtered += duration
                continue

>>>>>>> 0e8752b8
            data.append(output_type(feature_file, label, duration))
            self.uniq_labels |= set(label)
            total_duration += duration

            if index_by_file_id:
                file_id, _ = os.path.splitext(os.path.basename(feature_file))
                self.mapping[file_id] = len(data) - 1

            # Max number of entities filter.
            if len(data) == max_number:
                break

        if do_sort_by_duration:
            if index_by_file_id:
                logging.warning("Tried to sort dataset by duration, but cannot since index_by_file_id is set.")
            else:
                data.sort(key=lambda entity: entity.duration)

        logging.info(f"Filtered duration for loading collection is {duration_filtered / 2600:.2f} hours.")
        logging.info(f"Dataset loaded with {len(data)} items, total duration of {total_duration / 3600: .2f} hours.")
        logging.info("# {} files loaded including # {} unique labels".format(len(data), len(self.uniq_labels)))
        super().__init__(data)


class ASRFeatureLabel(FeatureLabel):
    """`FeatureLabel` collector from asr structured json files."""

    def __init__(
        self,
        manifests_files: Union[str, List[str]],
        is_regression_task: bool = False,
        cal_labels_occurrence: bool = False,
        delimiter: Optional[str] = None,
        *args,
        **kwargs,
    ):

        """Parse lists of feature files and sequences of labels.

        Args:
            manifests_files: Either single string file or list of such -
                manifests to yield items from.
            max_number:  Maximum number of samples to collect; pass to `FeatureSequenceLabel` constructor.
            index_by_file_id: If True, saves a mapping from filename base (ID) to index in data; pass to `FeatureSequenceLabel` constructor.
        """

        feature_files, labels, durations = [], [], []
        all_labels = []
        for item in manifest.item_iter(manifests_files, parse_func=self._parse_item):
            feature_files.append(item['feature_file'])
            durations.append(item['duration'])
<<<<<<< HEAD

            if not is_regression_task:
                label = item['label']
                label_list = label.split() if not delimiter else label.split(delimiter)
            else:
                label = float(item['label'])
                label_list = [label]

=======

            if not is_regression_task:
                label = item['label']
                label_list = label.split() if not delimiter else label.split(delimiter)
            else:
                label = float(item['label'])
                label_list = [label]

>>>>>>> 0e8752b8
            labels.append(label)
            all_labels.extend(label_list)
        if cal_labels_occurrence:
            self.labels_occurrence = collections.Counter(all_labels)

        super().__init__(feature_files, labels, durations, *args, **kwargs)

    def _parse_item(self, line: str, manifest_file: str) -> Dict[str, Any]:
        item = json.loads(line)

        # Feature file
        if 'feature_filename' in item:
            item['feature_file'] = item.pop('feature_filename')
        elif 'feature_filepath' in item:
            item['feature_file'] = item.pop('feature_filepath')
        elif 'feature_file' not in item:
            raise ValueError(
                f"Manifest file has invalid json line " f"structure: {line} without proper 'feature_file' key."
            )
        item['feature_file'] = manifest.get_full_path(audio_file=item['feature_file'], manifest_file=manifest_file)

        # Label.
        if 'label' in item:
            item['label'] = item.pop('label')
        else:
            raise ValueError(f"Manifest file has invalid json line structure: {line} without proper 'label' key.")

        item = dict(feature_file=item['feature_file'], label=item['label'], duration=item['duration'])

        return item


class FeatureText(_Collection):
    """List of audio-transcript text correspondence with preprocessing."""

    OUTPUT_TYPE = collections.namedtuple(
        typename='FeatureTextEntity',
        field_names='id feature_file rttm_file duration text_tokens offset text_raw speaker orig_sr lang',
    )

    def __init__(
        self,
        ids: List[int],
        feature_files: List[str],
        rttm_files: List[str],
        durations: List[float],
        texts: List[str],
        offsets: List[str],
        speakers: List[Optional[int]],
        orig_sampling_rates: List[Optional[int]],
        token_labels: List[Optional[int]],
        langs: List[Optional[str]],
        parser: parsers.CharParser,
        min_duration: Optional[float] = None,
        max_duration: Optional[float] = None,
        max_number: Optional[int] = None,
        do_sort_by_duration: bool = False,
        index_by_file_id: bool = False,
    ):
        """Instantiates feature-text manifest with filters and preprocessing.

        Args:
            ids: List of examples positions.
            feature_files: List of audio feature files.
            rttm_files: List of audio rttm files.
            durations: List of float durations.
            texts: List of raw text transcripts.
            offsets: List of duration offsets or None.
            speakers: List of optional speakers ids.
            orig_sampling_rates: List of original sampling rates of audio files.
            langs: List of language ids, one for eadh sample, or None.
            parser: Instance of `CharParser` to convert string to tokens.
            min_duration: Minimum duration to keep entry with (default: None).
            max_duration: Maximum duration to keep entry with (default: None).
            max_number: Maximum number of samples to collect.
            do_sort_by_duration: True if sort samples list by duration. Not compatible with index_by_file_id.
            index_by_file_id: If True, saves a mapping from filename base (ID) to index in data.
        """

        output_type = self.OUTPUT_TYPE
        data, duration_filtered, num_filtered, total_duration = [], 0.0, 0, 0.0
        if index_by_file_id:
            self.mapping = {}

        for id_, feat_file, rttm_file, duration, offset, text, speaker, orig_sr, token_labels, lang in zip(
            ids,
            feature_files,
            rttm_files,
            durations,
            offsets,
            texts,
            speakers,
            orig_sampling_rates,
            token_labels,
            langs,
        ):
            # Duration filters.
            if min_duration is not None and duration < min_duration:
                duration_filtered += duration
                num_filtered += 1
                continue

            if max_duration is not None and duration > max_duration:
                duration_filtered += duration
                num_filtered += 1
                continue

            if token_labels is not None:
                text_tokens = token_labels
            else:
                if text != '':
                    if hasattr(parser, "is_aggregate") and parser.is_aggregate and isinstance(text, str):
                        if lang is not None:
                            text_tokens = parser(text, lang)
                        else:
                            raise ValueError("lang required in manifest when using aggregate tokenizers")
                    else:
                        text_tokens = parser(text)
                else:
                    text_tokens = []

                if text_tokens is None:
                    duration_filtered += duration
                    num_filtered += 1
                    continue

            total_duration += duration

            data.append(
                output_type(id_, feat_file, rttm_file, duration, text_tokens, offset, text, speaker, orig_sr, lang)
            )
            if index_by_file_id:
                file_id, _ = os.path.splitext(os.path.basename(feat_file))
                if file_id not in self.mapping:
                    self.mapping[file_id] = []
                self.mapping[file_id].append(len(data) - 1)

            # Max number of entities filter.
            if len(data) == max_number:
                break

        if do_sort_by_duration:
            if index_by_file_id:
                logging.warning("Tried to sort dataset by duration, but cannot since index_by_file_id is set.")
            else:
                data.sort(key=lambda entity: entity.duration)

        logging.info("Dataset loaded with %d files totalling %.2f hours", len(data), total_duration / 3600)
        logging.info("%d files were filtered totalling %.2f hours", num_filtered, duration_filtered / 3600)

        super().__init__(data)


class ASRFeatureText(FeatureText):
    """`FeatureText` collector from asr structured json files."""

    def __init__(self, manifests_files: Union[str, List[str]], *args, **kwargs):
        """Parse lists of audio files, durations and transcripts texts.

        Args:
            manifests_files: Either single string file or list of such -
                manifests to yield items from.
            *args: Args to pass to `AudioText` constructor.
            **kwargs: Kwargs to pass to `AudioText` constructor.
        """

        ids, feature_files, rttm_files, durations, texts, offsets, = (
            [],
            [],
            [],
            [],
            [],
            [],
        )
        speakers, orig_srs, token_labels, langs = [], [], [], []
        for item in manifest.item_iter(manifests_files):
            ids.append(item['id'])
            feature_files.append(item['feature_file'])
            rttm_files.append(item['rttm_file'])
            durations.append(item['duration'])
            texts.append(item['text'])
            offsets.append(item['offset'])
            speakers.append(item['speaker'])
            orig_srs.append(item['orig_sr'])
            token_labels.append(item['token_labels'])
            langs.append(item['lang'])

        super().__init__(
            ids,
            feature_files,
            rttm_files,
            durations,
            texts,
            offsets,
            speakers,
            orig_srs,
            token_labels,
            langs,
            *args,
            **kwargs,
        )<|MERGE_RESOLUTION|>--- conflicted
+++ resolved
@@ -1040,19 +1040,11 @@
             if min_duration is not None and duration < min_duration:
                 duration_filtered += duration
                 continue
-<<<<<<< HEAD
 
             if max_duration is not None and duration > max_duration:
                 duration_filtered += duration
                 continue
 
-=======
-
-            if max_duration is not None and duration > max_duration:
-                duration_filtered += duration
-                continue
-
->>>>>>> 0e8752b8
             data.append(output_type(feature_file, label, duration))
             self.uniq_labels |= set(label)
             total_duration += duration
@@ -1104,7 +1096,6 @@
         for item in manifest.item_iter(manifests_files, parse_func=self._parse_item):
             feature_files.append(item['feature_file'])
             durations.append(item['duration'])
-<<<<<<< HEAD
 
             if not is_regression_task:
                 label = item['label']
@@ -1113,16 +1104,6 @@
                 label = float(item['label'])
                 label_list = [label]
 
-=======
-
-            if not is_regression_task:
-                label = item['label']
-                label_list = label.split() if not delimiter else label.split(delimiter)
-            else:
-                label = float(item['label'])
-                label_list = [label]
-
->>>>>>> 0e8752b8
             labels.append(label)
             all_labels.extend(label_list)
         if cal_labels_occurrence:
