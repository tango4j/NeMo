--- conflicted
+++ resolved
@@ -24,11 +24,7 @@
 import torch.distributed as dist
 from lightning.pytorch import Trainer
 from omegaconf import DictConfig, OmegaConf, open_dict
-<<<<<<< HEAD
 from pytorch_lightning import Trainer
-=======
-from torch.utils.data import DataLoader
->>>>>>> 27515903
 from torchmetrics.text import SacreBLEUScore
 from tqdm.auto import tqdm
 
@@ -228,11 +224,6 @@
             config = self._update_default_values(config)
             return get_lhotse_dataloader_from_config(
                 config,
-<<<<<<< HEAD
-                global_rank=self.global_rank,
-                world_size=self.world_size,
-                dataset=LhotseSpeechToTextBpeDataset(tokenizer=self.tokenizer,),
-=======
                 # During transcription, the model is initially loaded on the CPU.
                 # To ensure the correct global_rank and world_size are set,
                 # these values must be passed from the configuration.
@@ -243,7 +234,6 @@
                     return_cuts=config.get("do_transcribe", False),
                 ),
                 tokenizer=self.tokenizer,
->>>>>>> 27515903
             )
 
         dataset = audio_to_text_dataset.get_audio_to_text_bpe_dataset_from_config(
