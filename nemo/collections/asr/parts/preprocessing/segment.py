--- conflicted
+++ resolved
@@ -79,13 +79,10 @@
         trim_hop_length=512,
         orig_sr=None,
         channel_selector=None,
-<<<<<<< HEAD
         normalize=False,
         normalize_target=-20,
-=======
         normalize_db: Optional[float] = None,
         ref_channel: Optional[int] = None,
->>>>>>> 72faf557
     ):
         """Create audio segment from samples.
         Samples are convert float32 internally, with int scaled to [-1, 1].
@@ -120,16 +117,13 @@
         self._samples = samples
         self._sample_rate = sample_rate
         self._orig_sr = orig_sr if orig_sr is not None else sample_rate
-<<<<<<< HEAD
         if normalize:
             self.normalize(normalize_target)
-=======
         self._ref_channel = ref_channel
         self._normalize_db = normalize_db
 
         if normalize_db is not None:
             self.normalize_db(normalize_db, ref_channel)
->>>>>>> 72faf557
 
     def __eq__(self, other):
         """Return whether two objects are equal."""
@@ -199,13 +193,10 @@
         trim_hop_length=512,
         orig_sr=None,
         channel_selector=None,
-<<<<<<< HEAD
         normalize=False,
         normalize_target=-20,
-=======
         normalize_db=None,
         ref_channel=None,
->>>>>>> 72faf557
     ):
         """
         Load a file supported by librosa and return as an AudioSegment.
@@ -226,13 +217,10 @@
         :param channel selector: string denoting the downmix mode, an integer denoting the channel to be selected, or an iterable
                                  of integers denoting a subset of channels. Channel selector is using zero-based indexing.
                                  If set to `None`, the original signal will be used.
-<<<<<<< HEAD
         :param normalize: if true, normalize the audio signal to a target RMS value
         :param normalize_target: the target RMS value in decibels
-=======
         :param normalize_db (Optional[float]): if not None, normalize the audio signal to a target RMS value
         :param ref_channel (Optional[int]): channel to use as reference for normalizing multi-channel audio, set None to use max RMS across channels
->>>>>>> 72faf557
         :return: AudioSegment instance
         """
         samples = None
@@ -308,13 +296,10 @@
             trim_hop_length=trim_hop_length,
             orig_sr=orig_sr,
             channel_selector=channel_selector,
-<<<<<<< HEAD
             normalize=normalize,
             normalize_target=normalize_target,
-=======
             normalize_db=normalize_db,
             ref_channel=ref_channel,
->>>>>>> 72faf557
         )
 
     @classmethod
@@ -383,14 +368,8 @@
             else:
                 # Check the dimensions match
                 if len(a_samples) != len(samples):
-<<<<<<< HEAD
-                    # import ipdb; ipdb.set_trace()
-                    logging.warning(
-                        f'Loaded samples have different lengths: {a_samples.shape} != {samples.shape}, using zero-padding to match the shorter one.'
-=======
                     raise RuntimeError(
                         f'Loaded samples need to have identical length: {a_samples.shape} != {samples.shape}'
->>>>>>> 72faf557
                     )
                     # Zero-pad the shorter signal
                     if len(a_samples) < len(samples):
@@ -507,12 +486,10 @@
     def gain_db(self, gain):
         self._samples *= 10.0 ** (gain / 20.0)
 
-<<<<<<< HEAD
     def normalize(self, target_db=-20):
         """Normalize the signal to a target RMS value in decibels.
         """
         rms_db = self.rms_db
-=======
     def normalize_db(self, target_db=-20, ref_channel=None):
         """Normalize the signal to a target RMS value in decibels. 
         For multi-channel audio, the RMS value is determined by the reference channel (if not None),
@@ -521,7 +498,6 @@
         rms_db = self.rms_db
         if self.num_channels > 1:
             rms_db = max(rms_db) if ref_channel is None else rms_db[ref_channel]
->>>>>>> 72faf557
         gain = target_db - rms_db
         self.gain_db(gain)
 
