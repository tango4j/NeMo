--- conflicted
+++ resolved
@@ -217,11 +217,8 @@
         num_workers: int = 0,
         channel_selector: Optional[ChannelSelectorType] = None,
         augmentor: DictConfig = None,
-<<<<<<< HEAD
         verbose: bool = True,
-=======
         normalize_db: Optional[float] = None
->>>>>>> 9dac7883
     ) -> Tuple[List[str], Optional[List['Hypothesis']]]:
         """
         Uses greedy decoding to transcribe audio files. Use this method for debugging and prototyping.
