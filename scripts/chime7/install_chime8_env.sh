--- conflicted
+++ resolved
@@ -1,18 +1,10 @@
 pip install espnet
 git clone https://github.com/espnet/espnet.git /workspace/espnet
-<<<<<<< HEAD
-=======
 # choose the cupy version according to your cuda version
-# pip uninstall -y 'cupy-cuda118' # uninstall old one if needed
->>>>>>> ffe9d6f7
+pip uninstall -y 'cupy-cuda118' # uninstall old one if needed
 pip install --no-cache-dir -f https://pip.cupy.dev/pre/ "cupy-cuda11x[all]==12.3.0"
 pip install git+http://github.com/desh2608/gss
 pip install optuna
 pip install --upgrade jiwer
 pip install git+https://github.com/kpu/kenlm
-<<<<<<< HEAD
-sh ./run_install_lm.sh ${PWD}/../../../NeMo
-=======
-
-sh ./install_lm.sh "../../"
->>>>>>> ffe9d6f7
+sh ./run_install_lm.sh ${PWD}/../../../NeMo