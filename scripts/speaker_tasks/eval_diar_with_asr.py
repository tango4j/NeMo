--- conflicted
+++ resolved
@@ -247,11 +247,7 @@
     )
     parser.add_argument(
         "--diar_eval_mode",
-<<<<<<< HEAD
-        help='evaluation mode: "all", "fair", "forgiving", "full"',
-=======
         help='evaluation mode: "all", "full", "fair", "forgiving"',
->>>>>>> db31725c
         type=str,
         required=False,
         default="all",
