--- conflicted
+++ resolved
@@ -1010,46 +1010,7 @@
         if isinstance(self.model, list):
             return itertools.chain.from_iterable(module.parameters() for module in self.model)
         else:
-<<<<<<< HEAD
             return self.model.parameters()
-
-    def on_train_batch_end(self, outputs, dataloader_iter: Any, batch_idx: int, unused: Optional[int] = 0) -> None:
-        super().on_train_batch_end(outputs, dataloader_iter, batch_idx)
-
-        # TODO: Replace with newer override for scheduler.step() instead of
-        # search for plugins for fp16 GradScalar
-        if self.trainer.precision_plugin is not None and isinstance(
-            self.trainer.precision_plugin, NativeMixedPrecisionPlugin
-        ):
-            precision_plugin = self.trainer.precision_plugin
-
-            if (
-                hasattr(precision_plugin, 'scaler')
-                and precision_plugin.scaler is not None
-                and isinstance(precision_plugin.scaler, GradScaler)
-            ):
-                grad_scaler = precision_plugin.scaler
-
-                # If the grad scaler skipped its optimizer step due to infs/nans,
-                # decrement the step of all schedulers.
-                if grad_scaler.optimizer_update_skipped is not None and grad_scaler.optimizer_update_skipped is True:
-                    scheduler_cfgs = self.trainer.lr_scheduler_configs
-
-                    if not scheduler_cfgs or not self.trainer.lightning_module.automatic_optimization:
-                        return
-
-                    for scheduler_cfg in scheduler_cfgs:
-                        # Decrement the counter by 2, then perform a scheduler.step() to perform a no-up
-                        # as well as update the optimizer lr in all param groups
-                        scheduler_cfg.scheduler.last_epoch -= 2
-                        scheduler_cfg.scheduler.step()
-
-                    # Removing the line below because it messes up train_valid_test_num_samples calculation.
-                    # self.trainer.fit_loop.max_steps = self.trainer.fit_loop.max_steps + 1
-
-                    # Reset the optimizer update skipped to `None` - this is to prevent scheduler no-ops during
-                    # accumulated gradient updates.
-                    grad_scaler.optimizer_update_skipped = None
 
     def _reset_activation_checkpointing_args(self):
         """ Disables activation checkpointing completely and saves the values so that 
@@ -1116,7 +1077,4 @@
         self.cfg.sequence_parallel = self.last_sequence_parallel
 
         # Restore model parameters.
-        self.model.language_model.encoder.sequence_parallel = self.last_sequence_parallel
-=======
-            return self.model.parameters()
->>>>>>> 7854bd45
+        self.model.language_model.encoder.sequence_parallel = self.last_sequence_parallel