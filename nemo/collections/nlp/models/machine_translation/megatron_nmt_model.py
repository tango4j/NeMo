# Copyright (c) 2021, NVIDIA CORPORATION.  All rights reserved.
#
# Licensed under the Apache License, Version 2.0 (the "License");
# you may not use this file except in compliance with the License.
# You may obtain a copy of the License at
#
#     http://www.apache.org/licenses/LICENSE-2.0
#
# Unless required by applicable law or agreed to in writing, software
# distributed under the License is distributed on an "AS IS" BASIS,
# WITHOUT WARRANTIES OR CONDITIONS OF ANY KIND, either express or implied.
# See the License for the specific language governing permissions and
# limitations under the License.

import itertools
import random
from typing import List, Optional

import numpy as np
import torch
from omegaconf.dictconfig import DictConfig
from omegaconf.listconfig import ListConfig
from pytorch_lightning.trainer.trainer import Trainer
from sacrebleu import corpus_bleu

from nemo.collections.nlp.data.common.sequence_to_sequence_dataset import (
    BinarizedMemmapSequenceToSequenceDataset,
    TextMemmapSequenceToSequenceDataset,
)
from nemo.collections.nlp.data.language_modeling.megatron.base_dataset_utils import (
    get_datasets_weights_and_num_samples,
)
from nemo.collections.nlp.data.language_modeling.megatron.blendable_dataset import BlendableDataset
from nemo.collections.nlp.data.language_modeling.megatron.megatron_batch_samplers import (
    MegatronPretrainingBatchSampler,
)
from nemo.collections.nlp.data.language_modeling.megatron.xlm_dataset import (
    BinarizedMemmapCrossLingualMLMAndTranslationDataset,
    TextMemmapCrossLingualMLMAndTranslationDataset,
)
from nemo.collections.nlp.models.language_modeling.megatron_lm_encoder_decoder_model import (
    MegatronLMEncoderDecoderModel,
)
from nemo.collections.nlp.models.language_modeling.megatron_t5_model import MegatronT5Model
from nemo.collections.nlp.models.machine_translation.mt_enc_dec_model import MTEncDecModel
from nemo.collections.nlp.modules.common.megatron.megatron_export import DecEmb, EncEmb, TokensHeadEmb
from nemo.collections.nlp.parts.nlp_overrides import GlobalBatchDataFetcher
from nemo.collections.nlp.parts.utils_funcs import get_last_rank
from nemo.utils import AppState, logging, timers

try:
    from apex.transformer import parallel_state
    from apex.transformer.pipeline_parallel.utils import _reconfigure_microbatch_calculator

    HAVE_APEX = True
except (ImportError, ModuleNotFoundError):
    HAVE_APEX = False


__all__ = ["MegatronNMTModel"]


class MegatronNMTModel(MegatronLMEncoderDecoderModel):
    """
    Megatron NMT training
    """

    def __init__(self, cfg: DictConfig, trainer: Trainer):
        # All of the lines below need to be set when the parent class calls self._build_tokenizer()
        self.encoder_tokenizer_library = cfg.encoder_tokenizer.get('library', 'yttm')
        self.decoder_tokenizer_library = cfg.decoder_tokenizer.get('library', 'yttm')
        self.special_tokens = {}
        self.src_language = cfg.get("src_language", None)
        self.tgt_language = cfg.get("tgt_language", None)

        self.multilingual = cfg.get("multilingual", False)
        self.multilingual_ids = []

        self.validate_input_ids = cfg.get("validate_input_ids", True)
        self.objective = cfg.train_ds.get("objective", "nmt")
        if self.multilingual:
            self._setup_multilingual_special_tokens()

        super().__init__(cfg, trainer=trainer)

    def _setup_multilingual_special_tokens(self):
        # This is how to specify En -> xx and xx -> En in the same model.
        if isinstance(self.src_language, ListConfig) and isinstance(self.tgt_language, ListConfig):
            if self.objective == 'nmt-xlm':
                unique_langs = set(self.src_language + self.tgt_language)
            else:
                # We don't take a set() for tgt_language here because the same lang can appear multiple times.
                unique_langs = self.tgt_language
            for lng in unique_langs:
                self.special_tokens["<" + lng + ">"] = "<" + lng + ">"
        elif isinstance(self.src_language, ListConfig):
            pass
        elif isinstance(self.tgt_language, ListConfig):
            for lng in self.tgt_language:
                self.special_tokens["<" + lng + ">"] = "<" + lng + ">"
        else:
            raise ValueError("Expect either cfg.src_language or cfg.tgt_language to be a list when multilingual=True.")

    def setup(self, stage=None):
        # NOTE: super().__init__ will try and setup train/val/test datasets, but we sidestep this using a if self._train_ds is not None condition
        # We then set things up for real only once setup() of this class is called.
        resume_checkpoint_path = self.trainer._checkpoint_connector.resume_from_checkpoint_fit_path
        if resume_checkpoint_path:
            init_consumed_samples = self._extract_consumed_samples_from_ckpt(resume_checkpoint_path)
        else:
            init_consumed_samples = 0
        self.init_consumed_samples = init_consumed_samples

        if stage == 'predict':
            return

        # If the user wants to manually override train and validation dataloaders before calling `.fit()`
        if self._train_dl is not None and self._validation_dl is not None:
            return
        self.build_train_valid_test_datasets()
        self.setup_training_data(self._cfg.train_ds)
        self.setup_validation_data(self._cfg.validation_ds)
        if hasattr(self._cfg, 'test_ds'):
            self.setup_test_data(self._cfg.test_ds)

        # when using pipeline model parallel the final stage need to initialize word embeddings
        if parallel_state.get_pipeline_model_parallel_world_size() > 1:
            assert (
                self.cfg.share_token_embeddings
            ), "share_word_embedding must be True when using pipeline model parallel > 1"
            assert (
                self.cfg.share_decoder_tokens_head_embeddings
            ), "share_decoder_tokens_head_embeddings must be True when using pipeline model parallel > 1"
            self.enc_dec_model.sync_initial_word_embeddings()
            if (
                self.cfg.encoder.get('position_embedding_type') != 'relative'
                and self.cfg.decoder.get('position_embedding_type') != 'relative'
            ):
                self.enc_dec_model.sync_initial_position_embeddings()
            # Synchronize RPE embeddings across pipeline parallel ranks.
            else:
                if self.cfg.encoder.get('position_embedding_type', 'learned_absolute') == 'relative':
                    self.enc_dec_model.sync_initial_encoder_relative_position_embeddings()
                if self.cfg.decoder.get('position_embedding_type', 'learned_absolute') == 'relative':
                    self.enc_dec_model.sync_initial_decoder_relative_position_embeddings()
                if self.cfg.decoder.get(
                    'position_embedding_type', 'learned_absolute'
                ) == 'relative' and not self.cfg.decoder.get('relative_position_bias_self_attention_only', True):
                    self.enc_dec_model.sync_initial_decoder_cross_attention_relative_position_embeddings()

    def _build_tokenizer(self):
        # Instantiates tokenizers and register to be saved with NeMo Model archive
        # After this call, there will be self.encoder_tokenizer and self.decoder_tokenizer
        # Which can convert between tokens and token_ids for SRC and TGT languages correspondingly.
        encoder_tokenizer_model = self.register_artifact(
            "encoder_tokenizer.model", self._cfg.encoder_tokenizer.get('model')
        )
        decoder_tokenizer_model = self.register_artifact(
            "decoder_tokenizer.model", self._cfg.decoder_tokenizer.get('model')
        )

        self.encoder_tokenizer, self.decoder_tokenizer = MTEncDecModel.setup_enc_dec_tokenizers(
            encoder_tokenizer_library=self.encoder_tokenizer_library,
            encoder_tokenizer_model=encoder_tokenizer_model,
            encoder_bpe_dropout=self._cfg.encoder_tokenizer.get('bpe_dropout', 0.0)
            if self._cfg.encoder_tokenizer.get('bpe_dropout', 0.0) is not None
            else 0.0,
            encoder_model_name=self._cfg.encoder_tokenizer.get('type', None),
            encoder_r2l=self._cfg.encoder_tokenizer.get('r2l', False),
            decoder_tokenizer_library=self.decoder_tokenizer_library,
            encoder_tokenizer_vocab_file=self._cfg.encoder_tokenizer.get('vocab_file', None),
            decoder_tokenizer_model=decoder_tokenizer_model,
            decoder_bpe_dropout=self._cfg.decoder_tokenizer.get('bpe_dropout', 0.0)
            if self._cfg.decoder_tokenizer.get('bpe_dropout', 0.0) is not None
            else 0.0,
            decoder_model_name=self._cfg.encoder_tokenizer.get('type', None),
            decoder_r2l=self._cfg.decoder_tokenizer.get('r2l', False),
            special_tokens=self.special_tokens,
            encoder_sentencepiece_legacy=self._cfg.encoder_tokenizer.get('sentencepiece_legacy', False),
            decoder_sentencepiece_legacy=self._cfg.decoder_tokenizer.get('sentencepiece_legacy', False),
        )

        # Set up pre and post processors as well.
        if self.multilingual:
            (
                self.source_processor_list,
                self.target_processor_list,
                self.multilingual_ids,
            ) = MTEncDecModel.setup_multilingual_ids_and_processors(
                src_language=self.src_language,
                tgt_language=self.tgt_language,
                encoder_tokenizer=self.encoder_tokenizer,  # Multilingual training requires shared tokenizers.
                encoder_tokenizer_library=self.encoder_tokenizer_library,
                decoder_tokenizer_library=self.decoder_tokenizer_library,
            )
        else:
            # After this call, the model will have  self.source_processor and self.target_processor objects
            self.source_processor, self.target_processor = MTEncDecModel.setup_pre_and_post_processing_utils(
                self.src_language, self.tgt_language, self.encoder_tokenizer_library, self.decoder_tokenizer_library,
            )
            self.multilingual_ids = [None]

    def _build_vocab(self):
        if hasattr(self.cfg, "data") and self.cfg.train_ds.get('objective', 'nmt') != 'nmt-xlm':
            if hasattr(self.cfg.data, "dataset_type"):
                # This happens only when restoring a pre-trained model. We need to add all of the special tokens that were added while pre-training to avoid a checkpoint shape mismatch while restoring.
                MegatronT5Model.add_special_tokens_to_tokenizer(
                    tokenizer=self.encoder_tokenizer,
                    library=self.cfg.encoder_tokenizer.library,
                    dataset_type=self.cfg.data.dataset_type,
                )
                MegatronT5Model.add_special_tokens_to_tokenizer(
                    tokenizer=self.decoder_tokenizer,
                    library=self.cfg.decoder_tokenizer.library,
                    dataset_type=self.cfg.data.dataset_type,
                )
        if self.cfg.train_ds.get('objective', 'nmt') == 'nmt-xlm':
            if self.cfg.encoder_tokenizer.library != 'sentencepiece':
                raise ValueError(
                    f"NMT-XLM objective requires sentencepiece tokenizer, but got encoder tokenizer library : {self.cfg.encoder_tokenizer.library}"
                )
            if self.cfg.decoder_tokenizer.library != 'sentencepiece':
                raise ValueError(
                    f"NMT-XLM objective requires sentencepiece tokenizer, but got decoder tokenizer library : {self.cfg.decoder_tokenizer.library}"
                )
            MegatronT5Model.add_special_tokens_to_tokenizer(
                tokenizer=self.encoder_tokenizer, library=self.cfg.encoder_tokenizer.library, dataset_type='ul2',
            )
            MegatronT5Model.add_special_tokens_to_tokenizer(
                tokenizer=self.decoder_tokenizer, library=self.cfg.encoder_tokenizer.library, dataset_type='ul2',
            )
            _ = MTEncDecModel.setup_multilingual_ids_and_processors(
                src_language=self.src_language,
                tgt_language=self.tgt_language,
                encoder_tokenizer=self.encoder_tokenizer,  # Multilingual training requires shared tokenizers.
                encoder_tokenizer_library=self.encoder_tokenizer_library,
                decoder_tokenizer_library=self.decoder_tokenizer_library,
            )
        self.padded_vocab_size = self._vocab_size_with_padding(
            orig_vocab_size=self.encoder_tokenizer.vocab_size,
            make_vocab_size_divisible_by=self._cfg.get('make_vocab_size_divisible_by', 128),
            tensor_model_parallel_size=self._cfg.get('tensor_model_parallel_size', 1),
        )

    def eval_step(self, batch, batch_idx, dataloader_idx):
<<<<<<< HEAD
        # Need to squeze dim 0 for tarred datasets since things are pre-batched and we ask the dataloader for batch size 1.
        batch = [x.squeeze(dim=0) if x.ndim == 3 else x for x in batch]
        batch = self.process_global_batch_for_tarred_datasets(batch)

        # Eval step requires tarred/text datasets so we need to reconfigure MBS on each batch.
=======
        # Need to squeze dim 0 for old NMT datasets since things are pre-batched and we ask the dataloader for batch size 1.
        batch = [x.squeeze(dim=0) if x.ndim == 3 else x for x in batch]
        batch = self.process_global_batch_for_text_translation_datasets(batch)

        # Eval step requires text datasets so we need to reconfigure MBS on each batch.
>>>>>>> f771f928
        app_state = AppState()
        _reconfigure_microbatch_calculator(
            rank=app_state.global_rank,
            rampup_batch_size=None,
            global_batch_size=batch['text_enc'].size(0) * parallel_state.get_data_parallel_world_size(),
            micro_batch_size=batch['text_enc'].size(0),
            data_parallel_size=parallel_state.get_data_parallel_world_size(),
        )
        # This returns the averaged loss across data-parallel groups.
        reduced_loss = super().validation_step(batch, batch_idx)
        tokens_enc, labels, enc_mask = batch['text_enc'], batch['labels'], batch['enc_mask']

        predicted_tokens_ids, _ = self.decode(
            tokens_enc,
            enc_mask,
            tokens_enc.size(1)
            + self._cfg.max_generation_delta,  # Generate up to src-length + max generation delta. TODO: Implement better stopping when everything hits <EOS>.
            tokenizer=self.decoder_tokenizer,
        )

        if self.multilingual:
            source_processor = self.source_processor_list[dataloader_idx]
            target_processor = self.target_processor_list[dataloader_idx]
        else:
            source_processor = self.source_processor
            target_processor = self.target_processor

        # Post-process the translations and inputs to log.
        preds = self.postprocess_outputs(
            outputs=predicted_tokens_ids, tokenizer=self.decoder_tokenizer, processor=target_processor,
        )
        labels = self.postprocess_outputs(
            outputs=labels, tokenizer=self.decoder_tokenizer, processor=target_processor,
        )
        encoder_inputs = self.postprocess_outputs(
            outputs=tokens_enc, tokenizer=self.encoder_tokenizer, processor=source_processor,
        )

        return {
            'inputs': encoder_inputs,
            'translations': preds,
            'ground_truths': labels,
            'loss': reduced_loss,
        }

    def postprocess_outputs(self, outputs, tokenizer, processor):
        # Convert ids to lists.
        outputs = outputs.cpu().numpy().tolist()

        # Filter out the special tokens and de-tokenize.
        results = []
        for item in outputs:
            if tokenizer.eos_id in item:
                idx = item.index(tokenizer.eos_id)
                item = item[:idx]

            # Legacy sentencepiece detokenization still preserves special tokens which messes up exact string match.
            if hasattr(tokenizer, 'special_token_to_id'):
                item = [id for id in item if id not in tokenizer.special_token_to_id.values()]

            item = tokenizer.ids_to_text(item)
            results.append(item)

        if processor is not None:
            results = [processor.detokenize(item.split(' ')) for item in results]

        return results

    def validation_step(self, batch, batch_idx, dataloader_idx=0):
        """
        Lightning calls this inside the validation loop with the data from the validation dataloader
        passed in as `batch`.
        """
        return self.eval_step(batch, batch_idx, dataloader_idx)

    def _setup_eval_dataloader_from_config(self, cfg: DictConfig, dataset):

        rank = parallel_state.get_data_parallel_rank()
        world_size = parallel_state.get_data_parallel_world_size()
        dataloaders = []
        for _dataset in dataset:
            sampler = torch.utils.data.distributed.DistributedSampler(
                _dataset, num_replicas=world_size, rank=rank, shuffle=False
            )
            dataloaders.append(
                torch.utils.data.DataLoader(
                    dataset=_dataset,
                    batch_size=1,
                    sampler=sampler,
                    num_workers=cfg.get("num_workers", 0),
                    pin_memory=cfg.get("pin_memory", False),
                    drop_last=cfg.get("drop_last", False),
                    shuffle=False,
                )
            )

        return dataloaders

    def validation_epoch_end(self, outputs):
        return self.eval_epoch_end(outputs, 'val')

    def test_epoch_end(self, outputs):
        return self.eval_epoch_end(outputs, 'test')

    def eval_epoch_end(self, outputs, mode):
        if not outputs:
            return

        if isinstance(outputs[0], dict):
            outputs = [outputs]

        loss_list = []
        bleu_score_list = []
        for dataloader_idx, output in enumerate(outputs):
            if parallel_state.is_pipeline_last_stage():
                # only the last pipeline parallel stages return loss
                averaged_loss = torch.stack([x['loss'] for x in output]).mean()
            else:
                averaged_loss = torch.tensor(0.0).to(self.device)

            # we can only log on one rank if it is rank zero so we broadcast from last rank
            torch.distributed.broadcast(averaged_loss, get_last_rank())

            # averaged_loss = average_losses_across_data_parallel_group([x['loss'] for x in output])
            inputs = list(itertools.chain(*[x['inputs'] for x in output]))
            translations = list(itertools.chain(*[x['translations'] for x in output]))
            ground_truths = list(itertools.chain(*[x['ground_truths'] for x in output]))
            assert len(translations) == len(inputs)
            assert len(translations) == len(ground_truths)

            # Gather translations and ground truths from all workers
            tr_gt_inp = [None for _ in range(parallel_state.get_data_parallel_world_size())]
            # we also need to drop pairs where ground truth is an empty string
            torch.distributed.all_gather_object(
                tr_gt_inp,
                [(t, g, i) for (t, g, i) in zip(translations, ground_truths, inputs)],
                group=parallel_state.get_data_parallel_group(),
            )
            # if parallel_state.get_data_parallel_rank() == 0:
            if self.global_rank == 0:
                _translations = []
                _ground_truths = []
                _inputs = []

                # Deduplicate sentences that may have been distributed across multiple data parallel ranks.
                gt_inp_set = set()
                for rank in range(0, parallel_state.get_data_parallel_world_size()):
                    for t, g, i in tr_gt_inp[rank]:
                        if g + i not in gt_inp_set:
                            gt_inp_set.add(g + i)
                            _translations.append(t)
                            _ground_truths.append(g)
                            _inputs.append(i)

                if self.tgt_language in ['ja']:
                    sacre_bleu = corpus_bleu(_translations, [_ground_truths], tokenize="ja-mecab")
                elif self.tgt_language in ['zh']:
                    sacre_bleu = corpus_bleu(_translations, [_ground_truths], tokenize="zh")
                else:
                    sacre_bleu = corpus_bleu(_translations, [_ground_truths], tokenize="13a")

                bleu_score = sacre_bleu.score

                dataset_name = "Validation" if mode == 'val' else "Test"
                logging.info(f"{dataset_name}, Dataloader index: {dataloader_idx}, Set size: {len(_translations)}")
                logging.info(f"{dataset_name}, Dataloader index: {dataloader_idx}, SacreBLEU = {bleu_score}")
                logging.info(f"{dataset_name}, Dataloader index: {dataloader_idx}, Translation Examples:")
                logging.info('============================================================')
                for example_idx in range(0, 3):
                    random_index = random.randint(0, len(_translations) - 1)
                    logging.info("    " + '\u0332'.join(f"Example {example_idx}:"))
                    logging.info(f"    Input:        {_inputs[random_index]}")
                    logging.info(f"    Prediction:   {_translations[random_index]}")
                    logging.info(f"    Ground Truth: {_ground_truths[random_index]}")
                    logging.info('============================================================')

            else:
                bleu_score = 0.0

            bleu_score = torch.FloatTensor([bleu_score]).to(self.device)
            # BLEU score is computed on global rank 0 only and then broadcasted to other ranks.
            torch.distributed.all_reduce(bleu_score, op=torch.distributed.ReduceOp.SUM)
            bleu_score = bleu_score.cpu().item()
            loss_list.append(averaged_loss.cpu().numpy())
            bleu_score_list.append(bleu_score)
            if dataloader_idx == 0:
                if self.multilingual:
                    self._log_multilingual_bleu_and_loss(dataloader_idx, bleu_score, averaged_loss, mode)
                else:
                    self.log(f'{mode}_sacreBLEU', bleu_score)
                    self.log(f'{mode}_loss', averaged_loss, prog_bar=True)
            else:
                if self.multilingual:
                    self._log_multilingual_bleu_and_loss(dataloader_idx, bleu_score, averaged_loss, mode)
                else:
                    self.log(f'{mode}_sacreBLEU_dl_index_{dataloader_idx}', bleu_score)
                    self.log(f'{mode}_loss_dl_index_{dataloader_idx}', averaged_loss, prog_bar=False)

        if len(loss_list) > 1:
            self.log(f"{mode}_loss_avg", np.mean(loss_list), sync_dist=True)
            self.log(f"{mode}_sacreBLEU_avg", np.mean(bleu_score_list))

    def _log_multilingual_bleu_and_loss(self, dataloader_idx, bleu_score, loss, mode):
        """
        Function to log multilingual BLEU scores with the right source-target language string instead of just the dataloader idx.
        """
        # Check if one-many or many-one and log with lang ids instead of dataloader_idx
        if isinstance(self.src_language, ListConfig):
            translation_lang_string = f'{self.src_language[dataloader_idx]}-{self.tgt_language}'
        else:
            translation_lang_string = f'{self.src_language}-{self.tgt_language[dataloader_idx]}'

        self.log(f'{mode}_sacreBLEU_{translation_lang_string}', bleu_score, sync_dist=True)
        self.log(f'{mode}_loss_{translation_lang_string}', loss, sync_dist=True)

    def setup_validation_data(self, val_data_config: Optional[DictConfig]):
        if hasattr(self, '_validation_ds'):
            self._validation_dl = self._setup_eval_dataloader_from_config(
                cfg=val_data_config, dataset=self._validation_ds
            )

    def setup_test_data(self, test_data_config: Optional[DictConfig]):
        if hasattr(self, '_test_ds'):
            self._test_dl = self._setup_eval_dataloader_from_config(cfg=test_data_config, dataset=self._test_ds)

    def setup_training_data(self, train_data_config: Optional[DictConfig]):
        if hasattr(self, '_train_ds'):
            consumed_samples = self.compute_consumed_samples(0)
            self._train_dl = self._setup_megatron_dataloader_from_config(
                cfg=train_data_config, dataset=self._train_ds, consumed_samples=consumed_samples
            )

    def _setup_megatron_dataloader_from_config(self, cfg, dataset, consumed_samples):
        logging.info(f'Building dataloader with consumed samples: {consumed_samples}')
        if isinstance(dataset, BlendableDataset):
            collate_fn = dataset.datasets[0].collate_fn
        else:
            collate_fn = dataset.collate_fn

        batch_sampler = MegatronPretrainingBatchSampler(
            total_samples=len(dataset),
            consumed_samples=consumed_samples,
            micro_batch_size=cfg.micro_batch_size,
            global_batch_size=cfg.global_batch_size,
            data_parallel_rank=parallel_state.get_data_parallel_rank(),
            data_parallel_size=parallel_state.get_data_parallel_world_size(),
            drop_last=True,
        )
        return torch.utils.data.DataLoader(
            dataset,
            batch_sampler=batch_sampler,
            collate_fn=collate_fn,
            num_workers=cfg.num_workers,
            pin_memory=cfg.pin_memory,
        )

    def process_global_batch_for_text_translation_datasets(self, batch):
        """Override parent process_batch since TranslationDataset does not return dictionaries."""
        # Convert each microbatch into a dictionary.
        src_ids, src_mask, tgt_ids, tgt_mask, labels = batch
        batch = {
            'text_enc': src_ids,
            'text_dec': tgt_ids,
            'labels': labels,
            'enc_mask': src_mask.long(),  # super().process_batch() expects torch.int64
            'dec_mask': tgt_mask.long(),  # super().process_batch() expects torch.int64
            'loss_mask': tgt_mask.long(),  # super().process_batch() expects torch.int64
        }

        # Parent function will pad microbatches to the same length.
        return self._process_global_batch_without_megatron_batch_sampler([batch], tokenizer=self.encoder_tokenizer)

    def build_train_valid_test_datasets(self):
        """Builds the train, validation, and test datasets."""

<<<<<<< HEAD
        # Builds datasets if the type is tarred or from raw text without memmap.
=======
>>>>>>> f771f928
        self._train_ds = self.build_memmap_dataset_from_config(self._cfg.train_ds)

        if self._cfg.validation_ds.get("dataset_type", "text") != "text":
            raise ValueError(f"Validation dataset type must be 'text', found {self._cfg.validation_ds.dataset_type}")

        # Set up prepend IDs for validation datasets even if not multingual.
        if self._cfg.train_ds.get('objective', 'nmt') == 'nmt-xlm':
            multilingual_ids = [
                self.encoder_tokenizer.token_to_id('<' + lang + '>') for lang in self._cfg.validation_ds.tgt_lang
            ]
            self._validation_ds = MTEncDecModel._setup_eval_dataset_from_config(
                cfg=self._cfg.validation_ds,
                multilingual=True,
                multilingual_ids=multilingual_ids,
                encoder_tokenizer=self.encoder_tokenizer,
                decoder_tokenizer=self.decoder_tokenizer,
            )
        else:
            self._validation_ds = MTEncDecModel._setup_eval_dataset_from_config(
                cfg=self._cfg.validation_ds,
                multilingual=self.multilingual,
                multilingual_ids=self.multilingual_ids,
                encoder_tokenizer=self.encoder_tokenizer,
                decoder_tokenizer=self.decoder_tokenizer,
            )
        # Test data config is optional.
        if hasattr(self._cfg, 'test_ds'):
            if self._cfg.validation_ds.get("dataset_type", "text") != "text":
                raise ValueError(f"Test dataset type must be 'text', found {self._cfg.test_ds.dataset_type}")
            self._test_ds = MTEncDecModel._setup_eval_dataset_from_config(
                cfg=self._cfg.validation_ds,
                multilingual=self.multilingual,
                multilingual_ids=self.multilingual_ids,
                encoder_tokenizer=self.encoder_tokenizer,
                decoder_tokenizer=self.decoder_tokenizer,
            )

    def _instantiate_dataset(self, cfg, src_file, tgt_file, num_samples, prepend_id=None):
        if cfg.dataset_type == 'bin_memmap':
            if cfg.get("objective", "nmt") == "nmt":
                dataset = BinarizedMemmapSequenceToSequenceDataset(
                    src_dataset_prefix=src_file,
                    tgt_dataset_prefix=tgt_file,
                    src_tokenizer=self.encoder_tokenizer,
                    tgt_tokenizer=self.decoder_tokenizer,
                    max_src_seq_length=cfg.max_seq_length,
                    max_tgt_seq_length=cfg.max_seq_length,
                    max_num_samples=num_samples[0],
                    seed=self._cfg.seed,
                    prepend_id=prepend_id,
                )
            elif cfg.get("objective", "nmt") == "nmt-xlm":
                dataset = BinarizedMemmapCrossLingualMLMAndTranslationDataset(
                    src_dataset_prefix=src_file,
                    tgt_dataset_prefix=tgt_file,
                    src_tokenizer=self.encoder_tokenizer,
                    tgt_tokenizer=self.decoder_tokenizer,
                    src_language=self.src_language,
                    tgt_language=self.tgt_language,
                    max_src_seq_length=cfg.max_seq_length // 2,
                    max_tgt_seq_length=cfg.max_seq_length // 2,
                    max_seq_length_dec=cfg.max_seq_length,
                    max_num_samples=num_samples[0],
                    sampling_ratios=cfg.sampling_ratios,
                )
        elif cfg.dataset_type == 'text_memmap':
            if cfg.get("objective", "nmt") == "nmt":
                dataset = TextMemmapSequenceToSequenceDataset(
                    src_file_name=src_file,
                    tgt_file_name=tgt_file,
                    src_tokenizer=self.encoder_tokenizer,
                    tgt_tokenizer=self.decoder_tokenizer,
                    max_src_seq_length=cfg.max_seq_length,
                    max_tgt_seq_length=cfg.max_seq_length,
                    max_num_samples=num_samples[0],
                    seed=self._cfg.seed,
                    prepend_id=prepend_id,
                )
            elif cfg.get("objective", "nmt") == "nmt-xlm":
                dataset = TextMemmapCrossLingualMLMAndTranslationDataset(
                    src_file_name=src_file,
                    tgt_file_name=tgt_file,
                    src_tokenizer=self.encoder_tokenizer,
                    tgt_tokenizer=self.decoder_tokenizer,
                    src_language=self.src_language,
                    tgt_language=self.tgt_language,
                    max_src_seq_length=cfg.max_seq_length // 2,
                    max_tgt_seq_length=cfg.max_seq_length // 2,
                    max_seq_length_dec=cfg.max_seq_length,
                    max_num_samples=num_samples[0],
                    sampling_ratios=cfg.sampling_ratios,
                )

        return dataset

    def build_memmap_dataset_from_config(self, cfg: DictConfig):
        """Builds a memmap dataset from a existing binary based o nthe provided config."""
        is_src_listconfig = isinstance(cfg.src_file_name, ListConfig)
        is_tgt_listconfig = isinstance(cfg.tgt_file_name, ListConfig)
        # If multilingual, make sure both source and target are list configs
        if self.multilingual:
            if not (is_src_listconfig and is_tgt_listconfig):
                raise ValueError(
                    f"Multilingual datasets must be configured with a ListConfig for both src_file_name and tgt_file_name"
                )
        if is_src_listconfig and not is_tgt_listconfig or is_tgt_listconfig and not is_src_listconfig:
            raise ValueError(
                f"Datasets must be configured with a ListConfig for both src_file_name and tgt_file_name or neither. Found only one of them as listconfig."
            )

        if is_src_listconfig and is_tgt_listconfig:
            if len(cfg.src_file_name) != len(cfg.tgt_file_name):
                raise ValueError(f"Datasets must have the same number of files in src_file_name and tgt_file_name")

            if cfg.concat_sampling_probabilities is None or not isinstance(
                cfg.concat_sampling_probabilities, ListConfig
            ):
                raise ValueError(
                    f"concat_sampling_probabilities must be a ListConfig with the same number of files in src_file_name and tgt_file_name, found {cfg.concat_sampling_probabilities}"
                )
            if len(cfg.concat_sampling_probabilities) != len(cfg.src_file_name):
                raise ValueError(
                    f"concat_sampling_probabilities must be of the same size as src_file_name and tgt_file_name. Provided size {len(cfg.concat_sampling_probabilities)}, number of datasets {len(cfg.src_file_name)}"
                )

            # Construct the data prefix list for `get_datasets_weights_and_num_samples()` that is of the format [weight1,file_name1,weight2,file_name2,...]
            data_prefix = []
            for weight, prefix in zip(cfg.concat_sampling_probabilities, cfg.src_file_name):
                data_prefix.append(weight)
                data_prefix.append(prefix)

            num_train_samples = [self.trainer.max_steps * self._cfg.global_batch_size]
            _, _, num_train_samples_per_dataset = get_datasets_weights_and_num_samples(data_prefix, num_train_samples)
            num_train_samples_after_blend = sum([x[0] for x in num_train_samples_per_dataset])

            datasets = []
            if len(self.multilingual_ids) == 0:
                self.multilingual_ids = [None] * len(cfg.src_file_name)

            if len(self.multilingual_ids) != len(cfg.src_file_name):
                raise ValueError(
                    f"multilingual_ids must be of the same size as src_file_name and tgt_file_name. Multilingual ID size : {len(self.multilingual_ids)}, number of datasets : {len(cfg.src_file_name)}"
                )

            for idx, (src_file, tgt_file, num_samples) in enumerate(
                zip(cfg.src_file_name, cfg.tgt_file_name, num_train_samples_per_dataset)
            ):
                dataset = self._instantiate_dataset(
                    cfg=cfg,
                    src_file=src_file,
                    tgt_file=tgt_file,
                    num_samples=num_samples,
                    prepend_id=self.multilingual_ids[idx],
                )
                datasets.append(dataset)
            dataset = BlendableDataset(
                datasets=datasets, weights=cfg.concat_sampling_probabilities, size=num_train_samples_after_blend
            )
        else:
            dataset = self._instantiate_dataset(
                cfg=cfg,
                src_file=cfg.src_file_name,
                tgt_file=cfg.tgt_file_name,
                num_samples=[self.trainer.max_steps * self._cfg.global_batch_size],
            )
        return dataset

    def list_available_models(self):
        pass

    def on_validation_epoch_end(self):
        app_state = AppState()
        if hasattr(self, "_train_ds"):
            _reconfigure_microbatch_calculator(
                rank=app_state.global_rank,
                rampup_batch_size=None,
                global_batch_size=self._cfg.train_ds.global_batch_size,
                micro_batch_size=self._cfg.train_ds.micro_batch_size,
                data_parallel_size=parallel_state.get_data_parallel_world_size(),
            )

    def on_validation_epoch_start(self):
        app_state = AppState()
        _reconfigure_microbatch_calculator(
            rank=app_state.global_rank,
            rampup_batch_size=None,
            global_batch_size=parallel_state.get_data_parallel_world_size(),
            micro_batch_size=1,
            data_parallel_size=parallel_state.get_data_parallel_world_size(),
        )

    @torch.no_grad()
    def translate(
        self,
        text: List[str],
        source_lang: str = None,
        target_lang: str = None,
        return_beam_scores: bool = False,
        log_timing: bool = False,
        prepend_tgt_lang_id: bool = False,
    ) -> List[str]:
        """
        Translates list of sentences from source language to target language.
        Should be regular text, this method performs its own tokenization/de-tokenization
        Args:
            text: list of strings to translate
            source_lang: if not "ignore", corresponding MosesTokenizer and MosesPunctNormalizer will be run
            target_lang: if not "ignore", corresponding MosesDecokenizer will be run
            return_beam_scores: if True, returns a list of translations and their corresponding beam scores.
            log_timing: if True, prints timing information.
        Returns:
            list of translated strings
        """
        # __TODO__: This will reset both source and target processors even if you want to reset just one.
        # NOTE: This will also set up appropriate source and target processors for a given src/tgt language for multilingual models instead of creating a list of them.
        if source_lang is not None or target_lang is not None:
            self.source_processor, self.target_processor = MTEncDecModel.setup_pre_and_post_processing_utils(
                source_lang, target_lang, self.encoder_tokenizer_library, self.decoder_tokenizer_library
            )

        mode = self.training
        prepend_ids = []
        if self.multilingual or prepend_tgt_lang_id:
            if source_lang is None or target_lang is None:
                raise ValueError("Expect source_lang and target_lang to run inference for multilingual model.")
            src_symbol = self.encoder_tokenizer.token_to_id('<' + source_lang + '>')
            tgt_symbol = self.encoder_tokenizer.token_to_id('<' + target_lang + '>')
            if tgt_symbol in self.multilingual_ids or prepend_tgt_lang_id:
                prepend_ids = [tgt_symbol]
            elif src_symbol in self.multilingual_ids:
                prepend_ids = [src_symbol]

        if log_timing:
            timer = timers.NamedTimer()
        else:
            timer = None

        cache = {
            "timer": timer,
        }

        try:
            self.eval()
            self.training = False
            src, src_mask = MTEncDecModel.prepare_inference_batch(
                text=text,
                prepend_ids=prepend_ids,
                target=False,
                source_processor=self.source_processor,
                target_processor=self.target_processor,
                encoder_tokenizer=self.encoder_tokenizer,
                decoder_tokenizer=self.decoder_tokenizer,
                device=self.device,
            )
            with torch.inference_mode():
                predicted_tokens_ids, _ = self.decode(
                    src,
                    src_mask,
                    src.size(1)
                    + self._cfg.max_generation_delta,  # Generate up to src-length + max generation delta. TODO: Implement better stopping when everything hits <EOS>.
                    tokenizer=self.decoder_tokenizer,
                )
            best_translations = self.postprocess_outputs(
                outputs=predicted_tokens_ids, tokenizer=self.decoder_tokenizer, processor=self.target_processor
            )
            return_val = best_translations
        finally:
            self.train(mode=mode)

        if log_timing:
            timing = timer.export()
            timing["mean_src_length"] = src_mask.sum().cpu().item() / src_mask.shape[0]
            tgt, tgt_mask = self.prepare_inference_batch(
                text=best_translations,
                prepend_ids=prepend_ids,
                target=True,
                source_processor=self.source_processor,
                target_processor=self.target_processor,
                encoder_tokenizer=self.encoder_tokenizer,
                decoder_tokenizer=self.decoder_tokenizer,
                device=self.device,
            )
            timing["mean_tgt_length"] = tgt_mask.sum().cpu().item() / tgt_mask.shape[0]

            if type(return_val) is tuple:
                return_val = return_val + (timing,)
            else:
                return_val = (return_val, timing)

        return return_val

    def itn_translate_tn(
        self,
        text: List[str],
        source_lang: str = None,
        target_lang: str = None,
        return_beam_scores: bool = False,
        log_timing: bool = False,
        inverse_normalizer=None,
        normalizer=None,
        prepend_tgt_lang_id: bool = False,
    ) -> List[str]:
        """
        Calls the translate() method with the option of running ITN (inverse text-normalization) on the input and TN (text-normalization) on the output.
        Pipeline : ITN -> translate -> TN
        NOTE: ITN and TN objects must be initialized with the right languages.
        Args:
            text: list of strings to translate
            source_lang: if not "ignore", corresponding MosesTokenizer and MosesPunctNormalizer will be run
            target_lang: if not "ignore", corresponding MosesDecokenizer will be run
            return_beam_scores: if True, returns a list of translations and their corresponding beam scores.
            log_timing: if True, prints timing information.
            inverse_normalizer: instance of nemo_text_processing.inverse_text_normalization.inverse_normalize.InverseNormalizer
            normalizer: instance of nemo_text_processing.text_normalization.normalize.Normalizer
        Returns:
            list of translated strings
        """
        if inverse_normalizer is not None:
            text = [inverse_normalizer.normalize(example) for example in text]
        translations = self.translate(
            text, source_lang, target_lang, return_beam_scores, log_timing, prepend_tgt_lang_id
        )
        if normalizer is not None:
            translations = [normalizer.normalize(example) for example in translations]
        return translations

    def on_test_start(self) -> None:
        self.trainer.test_loop._data_fetcher = GlobalBatchDataFetcher()

    @property
    def encoder(self):
        return EncEmb(self.enc_dec_model.encoder_embedding, self.enc_dec_model.enc_dec_model.encoder, self.device)

    @property
    def decoder(self):
        return DecEmb(self.enc_dec_model.decoder_embedding, self.enc_dec_model.enc_dec_model.decoder, self.device)

    @property
    def classifier(self):
        return TokensHeadEmb(self.enc_dec_model.decoder_embedding, self.enc_dec_model.tokens_head, self.device)<|MERGE_RESOLUTION|>--- conflicted
+++ resolved
@@ -243,19 +243,11 @@
         )
 
     def eval_step(self, batch, batch_idx, dataloader_idx):
-<<<<<<< HEAD
-        # Need to squeze dim 0 for tarred datasets since things are pre-batched and we ask the dataloader for batch size 1.
-        batch = [x.squeeze(dim=0) if x.ndim == 3 else x for x in batch]
-        batch = self.process_global_batch_for_tarred_datasets(batch)
-
-        # Eval step requires tarred/text datasets so we need to reconfigure MBS on each batch.
-=======
         # Need to squeze dim 0 for old NMT datasets since things are pre-batched and we ask the dataloader for batch size 1.
         batch = [x.squeeze(dim=0) if x.ndim == 3 else x for x in batch]
         batch = self.process_global_batch_for_text_translation_datasets(batch)
 
         # Eval step requires text datasets so we need to reconfigure MBS on each batch.
->>>>>>> f771f928
         app_state = AppState()
         _reconfigure_microbatch_calculator(
             rank=app_state.global_rank,
@@ -531,10 +523,6 @@
     def build_train_valid_test_datasets(self):
         """Builds the train, validation, and test datasets."""
 
-<<<<<<< HEAD
-        # Builds datasets if the type is tarred or from raw text without memmap.
-=======
->>>>>>> f771f928
         self._train_ds = self.build_memmap_dataset_from_config(self._cfg.train_ds)
 
         if self._cfg.validation_ds.get("dataset_type", "text") != "text":
