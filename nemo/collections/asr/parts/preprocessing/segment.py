# Copyright (c) 2020, NVIDIA CORPORATION.  All rights reserved.
#
# Licensed under the Apache License, Version 2.0 (the "License");
# you may not use this file except in compliance with the License.
# You may obtain a copy of the License at
#
#     http://www.apache.org/licenses/LICENSE-2.0
#
# Unless required by applicable law or agreed to in writing, software
# distributed under the License is distributed on an "AS IS" BASIS,
# WITHOUT WARRANTIES OR CONDITIONS OF ANY KIND, either express or implied.
# See the License for the specific language governing permissions and
# limitations under the License.
#
# Copyright (c) 2018 Ryan Leary
#
# Permission is hereby granted, free of charge, to any person obtaining a copy
# of this software and associated documentation files (the "Software"), to deal
# in the Software without restriction, including without limitation the rights
# to use, copy, modify, merge, publish, distribute, sublicense, and/or sell
# copies of the Software, and to permit persons to whom the Software is
# furnished to do so, subject to the following conditions:
#
# The above copyright notice and this permission notice shall be included in all
# copies or substantial portions of the Software.
#
# THE SOFTWARE IS PROVIDED "AS IS", WITHOUT WARRANTY OF ANY KIND, EXPRESS OR
# IMPLIED, INCLUDING BUT NOT LIMITED TO THE WARRANTIES OF MERCHANTABILITY,
# FITNESS FOR A PARTICULAR PURPOSE AND NONINFRINGEMENT. IN NO EVENT SHALL THE
# AUTHORS OR COPYRIGHT HOLDERS BE LIABLE FOR ANY CLAIM, DAMAGES OR OTHER
# LIABILITY, WHETHER IN AN ACTION OF CONTRACT, TORT OR OTHERWISE, ARISING FROM,
# OUT OF OR IN CONNECTION WITH THE SOFTWARE OR THE USE OR OTHER DEALINGS IN THE
# SOFTWARE.
# This file contains code artifacts adapted from https://github.com/ryanleary/patter

import math
import os
import random

import librosa
import numpy as np
import soundfile as sf

from nemo.collections.asr.parts.utils.audio_utils import select_channels
from nemo.utils import logging

# TODO @blisc: Perhaps refactor instead of import guarding
HAVE_PYDUB = True
try:
    from pydub import AudioSegment as Audio
    from pydub.exceptions import CouldntDecodeError
except ModuleNotFoundError:
    HAVE_PYDUB = False


available_formats = sf.available_formats()
sf_supported_formats = ["." + i.lower() for i in available_formats.keys()]


class AudioSegment(object):
    """Audio segment abstraction.
    :param samples: Audio samples [num_samples x num_channels].
    :type samples: ndarray.float32
    :param sample_rate: Audio sample rate.
    :type sample_rate: int
    :raises TypeError: If the sample data type is not float or int.
    """

    def __init__(
        self,
        samples,
        sample_rate,
        target_sr=None,
        trim=False,
        trim_ref=np.max,
        trim_top_db=60,
        trim_frame_length=2048,
        trim_hop_length=512,
        orig_sr=None,
        channel_selector=None,
<<<<<<< HEAD
        normalize=False,
        normalize_target=-20,
=======
        normalize_db=False,
        normalize_db_target=-20.0,
>>>>>>> e781b4d8
    ):
        """Create audio segment from samples.
        Samples are convert float32 internally, with int scaled to [-1, 1].
        """
        samples = self._convert_samples_to_float32(samples)

        # Check if channel selector is necessary
        if samples.ndim == 1 and channel_selector not in [None, 0, 'average']:
            raise ValueError(
                'Input signal is one-dimensional, channel selector (%s) cannot not be used.', str(channel_selector)
            )
        elif samples.ndim == 2:
            samples = select_channels(samples, channel_selector)
        elif samples.ndim >= 3:
            raise NotImplementedError(
                'Signals with more than two dimensions (sample, channel) are currently not supported.'
            )

        if target_sr is not None and target_sr != sample_rate:
            # resample along the temporal dimension (axis=0) will be in librosa 0.10.0 (#1561)
            samples = samples.transpose()
            samples = librosa.core.resample(samples, orig_sr=sample_rate, target_sr=target_sr)
            samples = samples.transpose()
            sample_rate = target_sr
        if trim:
            # librosa is using channels-first layout (num_channels, num_samples), which is transpose of AudioSegment's layout
            samples = samples.transpose()
            samples, _ = librosa.effects.trim(
                samples, top_db=trim_top_db, ref=trim_ref, frame_length=trim_frame_length, hop_length=trim_hop_length
            )
            samples = samples.transpose()
        self._samples = samples
        self._sample_rate = sample_rate
        self._orig_sr = orig_sr if orig_sr is not None else sample_rate
<<<<<<< HEAD
        if normalize:
            self.normalize(normalize_target)
=======
        if normalize_db:
            self.normalize_db(normalize_db_target)
>>>>>>> e781b4d8

    def __eq__(self, other):
        """Return whether two objects are equal."""
        if type(other) is not type(self):
            return False
        if self._sample_rate != other._sample_rate:
            return False
        if self._samples.shape != other._samples.shape:
            return False
        if np.any(self.samples != other._samples):
            return False
        return True

    def __ne__(self, other):
        """Return whether two objects are unequal."""
        return not self.__eq__(other)

    def __str__(self):
        """Return human-readable representation of segment."""
        if self.num_channels == 1:
            return "%s: num_samples=%d, sample_rate=%d, duration=%.2fsec, rms=%.2fdB" % (
                type(self),
                self.num_samples,
                self.sample_rate,
                self.duration,
                self.rms_db,
            )
        else:
            rms_db_str = ', '.join([f'{rms:.2f}dB' for rms in self.rms_db])
            return "%s: num_samples=%d, sample_rate=%d, duration=%.2fsec, num_channels=%d, rms=[%s]" % (
                type(self),
                self.num_samples,
                self.sample_rate,
                self.duration,
                self.num_channels,
                rms_db_str,
            )

    @staticmethod
    def _convert_samples_to_float32(samples):
        """Convert sample type to float32.
        Audio sample type is usually integer or float-point.
        Integers will be scaled to [-1, 1] in float32.
        """
        float32_samples = samples.astype('float32')
        if samples.dtype in np.sctypes['int']:
            bits = np.iinfo(samples.dtype).bits
            float32_samples *= 1.0 / 2 ** (bits - 1)
        elif samples.dtype in np.sctypes['float']:
            pass
        else:
            raise TypeError("Unsupported sample type: %s." % samples.dtype)
        return float32_samples

    @classmethod
    def from_file(
        cls,
        audio_file,
        target_sr=None,
        int_values=False,
        offset=0,
        duration=0,
        trim=False,
        trim_ref=np.max,
        trim_top_db=60,
        trim_frame_length=2048,
        trim_hop_length=512,
        orig_sr=None,
        channel_selector=None,
<<<<<<< HEAD
        normalize=False,
        normalize_target=-20,
=======
        normalize_db=False,
        normalize_db_target=-20.0,
>>>>>>> e781b4d8
    ):
        """
        Load a file supported by librosa and return as an AudioSegment.
        :param audio_file: path of file to load.
                           Alternatively, a list of paths of single-channel files can be provided
                           to form a multichannel signal.
        :param target_sr: the desired sample rate
        :param int_values: if true, load samples as 32-bit integers
        :param offset: offset in seconds when loading audio
        :param duration: duration in seconds when loading audio
        :param trim: if true, trim leading and trailing silence from an audio signal
        :param trim_ref: the reference amplitude. By default, it uses `np.max` and compares to the peak amplitude in
                         the signal
        :param trim_top_db: the threshold (in decibels) below reference to consider as silence
        :param trim_frame_length: the number of samples per analysis frame
        :param trim_hop_length: the number of samples between analysis frames
        :param orig_sr: the original sample rate
        :param channel selector: string denoting the downmix mode, an integer denoting the channel to be selected, or an iterable
                                 of integers denoting a subset of channels. Channel selector is using zero-based indexing.
                                 If set to `None`, the original signal will be used.
<<<<<<< HEAD
        :param normalize: if true, normalize the audio signal to a target RMS value
        :param normalize_target: the target RMS value in decibels
=======
        :param normalize_db (bool): if true, normalize the audio signal to a target RMS value
        :param normalize_db_target (float): the target RMS value in decibels
>>>>>>> e781b4d8
        :return: AudioSegment instance
        """
        samples = None
        if isinstance(audio_file, list):
            return cls.from_file_list(
                audio_file_list=audio_file,
                target_sr=target_sr,
                int_values=int_values,
                offset=offset,
                duration=duration,
                trim=trim,
                trim_ref=trim_ref,
                trim_top_db=trim_top_db,
                trim_frame_length=trim_frame_length,
                trim_hop_length=trim_hop_length,
                orig_sr=orig_sr,
                channel_selector=channel_selector,
            )

        if not isinstance(audio_file, str) or os.path.splitext(audio_file)[-1] in sf_supported_formats:
            try:
                with sf.SoundFile(audio_file, 'r') as f:
                    dtype = 'int32' if int_values else 'float32'
                    sample_rate = f.samplerate
                    if offset > 0:
                        f.seek(int(offset * sample_rate))
                    if duration > 0:
                        samples = f.read(int(duration * sample_rate), dtype=dtype)
                    else:
                        samples = f.read(dtype=dtype)
            except RuntimeError as e:
                logging.error(
                    f"Loading {audio_file} via SoundFile raised RuntimeError: `{e}`. "
                    f"NeMo will fallback to loading via pydub."
                )

                if hasattr(audio_file, "seek"):
                    audio_file.seek(0)

        if HAVE_PYDUB and samples is None:
            try:
                samples = Audio.from_file(audio_file)
                sample_rate = samples.frame_rate
                num_channels = samples.channels
                if offset > 0:
                    # pydub does things in milliseconds
                    seconds = offset * 1000
                    samples = samples[int(seconds) :]
                if duration > 0:
                    seconds = duration * 1000
                    samples = samples[: int(seconds)]
                samples = np.array(samples.get_array_of_samples())
                # For multi-channel signals, channels are stacked in a one-dimensional vector
                if num_channels > 1:
                    samples = np.reshape(samples, (-1, num_channels))
            except CouldntDecodeError as err:
                logging.error(f"Loading {audio_file} via pydub raised CouldntDecodeError: `{err}`.")

        if samples is None:
            libs = "soundfile, and pydub" if HAVE_PYDUB else "soundfile"
            raise Exception(f"Your audio file {audio_file} could not be decoded. We tried using {libs}.")

        return cls(
            samples,
            sample_rate,
            target_sr=target_sr,
            trim=trim,
            trim_ref=trim_ref,
            trim_top_db=trim_top_db,
            trim_frame_length=trim_frame_length,
            trim_hop_length=trim_hop_length,
            orig_sr=orig_sr,
            channel_selector=channel_selector,
<<<<<<< HEAD
            normalize=normalize,
            normalize_target=normalize_target,
=======
            normalize_db=normalize_db,
            normalize_db_target=normalize_db_target,
>>>>>>> e781b4d8
        )

    @classmethod
    def from_file_list(
        cls,
        audio_file_list,
        target_sr=None,
        int_values=False,
        offset=0,
        duration=0,
        trim=False,
        channel_selector=None,
        *args,
        **kwargs,
    ):
        """
        Function wrapper for `from_file` method. Load a list of files from `audio_file_list`.
        The length of each audio file is unified with the duration item in the input manifest file.
        See `from_file` method for arguments.

        If a list of files is provided, load samples from individual single-channel files and
        concatenate them along the channel dimension.
        """
        if isinstance(channel_selector, int):
            # Shortcut when selecting a single channel
            if channel_selector >= len(audio_file_list):
                raise RuntimeError(
                    f'Channel cannot be selected: channel_selector={channel_selector}, num_audio_files={len(audio_file_list)}'
                )
            # Select only a single file
            audio_file_list = [audio_file_list[channel_selector]]
            # Reset the channel selector since we applied it here
            channel_selector = None

        samples = None

        for a_file in audio_file_list:
            # Load audio from the current file
            a_segment = cls.from_file(
                a_file,
                target_sr=target_sr,
                int_values=int_values,
                offset=offset,
                duration=duration,
                channel_selector=None,
                trim=False,  # Do not apply trim to individual files, it will be applied to the concatenated signal
                *args,
                **kwargs,
            )

            # Only single-channel individual files are supported for now
            if a_segment.num_channels != 1:
                raise RuntimeError(
                    f'Expecting a single-channel audio signal, but loaded {a_segment.num_channels} channels from file {a_file}'
                )

            if target_sr is None:
                # All files need to be loaded with the same sample rate
                target_sr = a_segment.sample_rate

            # Concatenate samples
            a_samples = a_segment.samples[:, None]

            if samples is None:
                samples = a_samples
            else:
                # Check the dimensions match
                if len(a_samples) != len(samples):
<<<<<<< HEAD
                    # import ipdb; ipdb.set_trace()
                    logging.warning(
                        f'Loaded samples have different lengths: {a_samples.shape} != {samples.shape}, using zero-padding to match the shorter one.'
=======
                    raise RuntimeError(
                        f'Loaded samples need to have identical length: {a_samples.shape} != {samples.shape}'
>>>>>>> e781b4d8
                    )
                    # Zero-pad the shorter signal
                    if len(a_samples) < len(samples):
                        a_samples = np.pad(a_samples, ((0, len(samples) - len(a_samples)), (0, 0)), 'constant')
                    else:
                        samples = np.pad(samples, ((0, len(a_samples) - len(samples)), (0, 0)), 'constant')

                # Concatenate along channel dimension
                samples = np.concatenate([samples, a_samples], axis=1)

        # Final setup for class initialization
        samples = np.squeeze(samples)
        sample_rate = target_sr

        return cls(
            samples, sample_rate, target_sr=target_sr, trim=trim, channel_selector=channel_selector, *args, **kwargs,
        )

    @classmethod
    def segment_from_file(
        cls, audio_file, target_sr=None, n_segments=0, trim=False, orig_sr=None, channel_selector=None, offset=None
    ):
        """Grabs n_segments number of samples from audio_file.
        If offset is not provided, n_segments are selected randomly.
        If offset is provided, it is used to calculate the starting sample.

        Note that audio_file can be either the file path, or a file-like object.

        :param audio_file: path to a file or a file-like object
        :param target_sr: sample rate for the output samples
        :param n_segments: desired number of samples
        :param trim: if true, trim leading and trailing silence from an audio signal
        :param orig_sr: the original sample rate
        :param channel selector: select a subset of channels. If set to `None`, the original signal will be used.
        :param offset: fixed offset in seconds
        :return: numpy array of samples
        """
        is_segmented = False
        try:
            with sf.SoundFile(audio_file, 'r') as f:
                sample_rate = f.samplerate
                if target_sr is not None:
                    n_segments_at_original_sr = math.ceil(n_segments * sample_rate / target_sr)
                else:
                    n_segments_at_original_sr = n_segments

                if 0 < n_segments_at_original_sr < len(f):
                    max_audio_start = len(f) - n_segments_at_original_sr
                    if offset is None:
                        audio_start = random.randint(0, max_audio_start)
                    else:
                        audio_start = math.floor(offset * sample_rate)
                        if audio_start > max_audio_start:
                            raise RuntimeError(
                                f'Provided audio start ({audio_start}) is larger than the maximum possible ({max_audio_start})'
                            )
                    f.seek(audio_start)
                    samples = f.read(n_segments_at_original_sr, dtype='float32')
                    is_segmented = True
                elif n_segments_at_original_sr > len(f):
                    logging.warning(
                        f"Number of segments ({n_segments_at_original_sr}) is greater than the length ({len(f)}) of the audio file {audio_file}. This may lead to shape mismatch errors."
                    )
                    samples = f.read(dtype='float32')
                else:
                    samples = f.read(dtype='float32')
        except RuntimeError as e:
            logging.error(f"Loading {audio_file} via SoundFile raised RuntimeError: `{e}`.")

        features = cls(
            samples, sample_rate, target_sr=target_sr, trim=trim, orig_sr=orig_sr, channel_selector=channel_selector
        )

        if is_segmented:
            features._samples = features._samples[:n_segments]

        return features

    @property
    def samples(self):
        return self._samples.copy()

    @property
    def sample_rate(self):
        return self._sample_rate

    @property
    def num_channels(self):
        if self._samples.ndim == 1:
            return 1
        else:
            return self._samples.shape[-1]

    @property
    def num_samples(self):
        return self._samples.shape[0]

    @property
    def duration(self):
        return self.num_samples / float(self._sample_rate)

    @property
    def rms_db(self):
        """Return per-channel RMS value.
        """
        mean_square = np.mean(self._samples ** 2, axis=0)
        return 10 * np.log10(mean_square)

    @property
    def orig_sr(self):
        return self._orig_sr

    def gain_db(self, gain):
        self._samples *= 10.0 ** (gain / 20.0)

<<<<<<< HEAD
    def normalize(self, target_db=-20):
        """Normalize the signal to a target RMS value in decibels.
=======
    def normalize_db(self, target_db=-20):
        """Normalize the signal to a target RMS value in decibels. 
>>>>>>> e781b4d8
        """
        rms_db = self.rms_db
        gain = target_db - rms_db
        self.gain_db(gain)

    def pad(self, pad_size, symmetric=False):
        """Add zero padding to the sample. The pad size is given in number
        of samples.
        If symmetric=True, `pad_size` will be added to both sides. If false,
        `pad_size`
        zeros will be added only to the end.
        """
        samples_ndim = self._samples.ndim
        if samples_ndim == 1:
            pad_width = pad_size if symmetric else (0, pad_size)
        elif samples_ndim == 2:
            # pad samples, keep channels
            pad_width = ((pad_size, pad_size), (0, 0)) if symmetric else ((0, pad_size), (0, 0))
        else:
            raise NotImplementedError(
                f"Padding not implemented for signals with more that 2 dimensions. Current samples dimension: {samples_ndim}."
            )
        # apply padding
        self._samples = np.pad(self._samples, pad_width, mode='constant',)

    def subsegment(self, start_time=None, end_time=None):
        """Cut the AudioSegment between given boundaries.
        Note that this is an in-place transformation.
        :param start_time: Beginning of subsegment in seconds.
        :type start_time: float
        :param end_time: End of subsegment in seconds.
        :type end_time: float
        :raise ValueError: If start_time or end_time is incorrectly set,
        e.g. out of bounds in time.
        """
        start_time = 0.0 if start_time is None else start_time
        end_time = self.duration if end_time is None else end_time
        if start_time < 0.0:
            start_time = self.duration + start_time
        if end_time < 0.0:
            end_time = self.duration + end_time
        if start_time < 0.0:
            raise ValueError("The slice start position (%f s) is out of bounds." % start_time)
        if end_time < 0.0:
            raise ValueError("The slice end position (%f s) is out of bounds." % end_time)
        if start_time > end_time:
            raise ValueError(
                "The slice start position (%f s) is later than the end position (%f s)." % (start_time, end_time)
            )
        if end_time > self.duration:
            raise ValueError("The slice end position (%f s) is out of bounds (> %f s)" % (end_time, self.duration))
        start_sample = int(round(start_time * self._sample_rate))
        end_sample = int(round(end_time * self._sample_rate))
        self._samples = self._samples[start_sample:end_sample]<|MERGE_RESOLUTION|>--- conflicted
+++ resolved
@@ -78,13 +78,10 @@
         trim_hop_length=512,
         orig_sr=None,
         channel_selector=None,
-<<<<<<< HEAD
         normalize=False,
         normalize_target=-20,
-=======
         normalize_db=False,
         normalize_db_target=-20.0,
->>>>>>> e781b4d8
     ):
         """Create audio segment from samples.
         Samples are convert float32 internally, with int scaled to [-1, 1].
@@ -119,13 +116,10 @@
         self._samples = samples
         self._sample_rate = sample_rate
         self._orig_sr = orig_sr if orig_sr is not None else sample_rate
-<<<<<<< HEAD
         if normalize:
             self.normalize(normalize_target)
-=======
         if normalize_db:
             self.normalize_db(normalize_db_target)
->>>>>>> e781b4d8
 
     def __eq__(self, other):
         """Return whether two objects are equal."""
@@ -195,13 +189,10 @@
         trim_hop_length=512,
         orig_sr=None,
         channel_selector=None,
-<<<<<<< HEAD
         normalize=False,
         normalize_target=-20,
-=======
         normalize_db=False,
         normalize_db_target=-20.0,
->>>>>>> e781b4d8
     ):
         """
         Load a file supported by librosa and return as an AudioSegment.
@@ -222,13 +213,10 @@
         :param channel selector: string denoting the downmix mode, an integer denoting the channel to be selected, or an iterable
                                  of integers denoting a subset of channels. Channel selector is using zero-based indexing.
                                  If set to `None`, the original signal will be used.
-<<<<<<< HEAD
         :param normalize: if true, normalize the audio signal to a target RMS value
         :param normalize_target: the target RMS value in decibels
-=======
         :param normalize_db (bool): if true, normalize the audio signal to a target RMS value
         :param normalize_db_target (float): the target RMS value in decibels
->>>>>>> e781b4d8
         :return: AudioSegment instance
         """
         samples = None
@@ -302,13 +290,10 @@
             trim_hop_length=trim_hop_length,
             orig_sr=orig_sr,
             channel_selector=channel_selector,
-<<<<<<< HEAD
             normalize=normalize,
             normalize_target=normalize_target,
-=======
             normalize_db=normalize_db,
             normalize_db_target=normalize_db_target,
->>>>>>> e781b4d8
         )
 
     @classmethod
@@ -377,14 +362,8 @@
             else:
                 # Check the dimensions match
                 if len(a_samples) != len(samples):
-<<<<<<< HEAD
-                    # import ipdb; ipdb.set_trace()
-                    logging.warning(
-                        f'Loaded samples have different lengths: {a_samples.shape} != {samples.shape}, using zero-padding to match the shorter one.'
-=======
                     raise RuntimeError(
                         f'Loaded samples need to have identical length: {a_samples.shape} != {samples.shape}'
->>>>>>> e781b4d8
                     )
                     # Zero-pad the shorter signal
                     if len(a_samples) < len(samples):
@@ -500,13 +479,8 @@
     def gain_db(self, gain):
         self._samples *= 10.0 ** (gain / 20.0)
 
-<<<<<<< HEAD
-    def normalize(self, target_db=-20):
-        """Normalize the signal to a target RMS value in decibels.
-=======
     def normalize_db(self, target_db=-20):
         """Normalize the signal to a target RMS value in decibels. 
->>>>>>> e781b4d8
         """
         rms_db = self.rms_db
         gain = target_db - rms_db
